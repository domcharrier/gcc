/* Pass to detect and issue warnings for violations of the restrict
   qualifier.
   Copyright (C) 2017-2019 Free Software Foundation, Inc.
   Contributed by Martin Sebor <msebor@redhat.com>.

   This file is part of GCC.

   GCC is free software; you can redistribute it and/or modify it under
   the terms of the GNU General Public License as published by the Free
   Software Foundation; either version 3, or (at your option) any later
   version.

   GCC is distributed in the hope that it will be useful, but WITHOUT ANY
   WARRANTY; without even the implied warranty of MERCHANTABILITY or
   FITNESS FOR A PARTICULAR PURPOSE.  See the GNU General Public License
   for more details.

   You should have received a copy of the GNU General Public License
   along with GCC; see the file COPYING3.  If not see
   <http://www.gnu.org/licenses/>.  */

#include "config.h"
#include "system.h"
#include "coretypes.h"
#include "backend.h"
#include "tree.h"
#include "gimple.h"
#include "domwalk.h"
#include "tree-pass.h"
#include "builtins.h"
#include "ssa.h"
#include "gimple-pretty-print.h"
#include "ssa-range.h"
#include "gimple-ssa-warn-restrict.h"
#include "diagnostic-core.h"
#include "fold-const.h"
#include "gimple-iterator.h"
#include "tree-dfa.h"
#include "tree-ssa.h"
#include "params.h"
#include "tree-cfg.h"
#include "tree-object-size.h"
#include "calls.h"
#include "cfgloop.h"
#include "intl.h"

namespace {

const pass_data pass_data_wrestrict = {
  GIMPLE_PASS,
  "wrestrict",
  OPTGROUP_NONE,
  TV_NONE,
  PROP_cfg, /* Properties_required.  */
  0,	    /* properties_provided.  */
  0,	    /* properties_destroyed.  */
  0,	    /* properties_start */
  0,	    /* properties_finish */
};

/* Pass to detect violations of strict aliasing requirements in calls
   to built-in string and raw memory functions.  */
class pass_wrestrict : public gimple_opt_pass
{
 public:
  pass_wrestrict (gcc::context *ctxt)
    : gimple_opt_pass (pass_data_wrestrict, ctxt)
    { }

  opt_pass *clone () { return new pass_wrestrict (m_ctxt); }

  virtual bool gate (function *);
  virtual unsigned int execute (function *);
};

bool
pass_wrestrict::gate (function *fun ATTRIBUTE_UNUSED)
{
  return warn_array_bounds || warn_restrict || warn_stringop_overflow;
}

static void check_call (gimple *);

static void
wrestrict_walk (basic_block bb)
{
  /* Iterate over statements, looking for function calls.  */
  for (gimple_stmt_iterator si = gsi_start_bb (bb); !gsi_end_p (si);
       gsi_next (&si))
    {
      gimple *stmt = gsi_stmt (si);
      if (!is_gimple_call (stmt))
	continue;

      check_call (stmt);
    }
}

unsigned
pass_wrestrict::execute (function *fun)
{
  basic_block bb;
  FOR_EACH_BB_FN (bb, fun)
    wrestrict_walk (bb);

  return 0;
}

/* Description of a memory reference by a built-in function.  This
   is similar to ao_ref but made especially suitable for -Wrestrict
   and not for optimization.  */
struct builtin_memref
{
  /* The original pointer argument to the built-in function.  */
  tree ptr;
  /* The referenced subobject or NULL if not available, and the base
     object of the memory reference or NULL.  */
  tree ref;
  tree base;

  /* The size of the BASE object, PTRDIFF_MAX if indeterminate,
     and negative until (possibly lazily) initialized.  */
  offset_int basesize;

  /* The non-negative offset of the referenced subobject.  Used to avoid
     warnings for (apparently) possibly but not definitively overlapping
     accesses to member arrays.  Negative when unknown/invalid.  */
  offset_int refoff;

  /* The offset range relative to the base.  */
  offset_int offrange[2];
  /* The size range of the access to this reference.  */
  offset_int sizrange[2];

  /* Cached result of get_max_objsize().  */
  const offset_int maxobjsize;

  /* True for "bounded" string functions like strncat, and strncpy
     and their variants that specify either an exact or upper bound
     on the size of the accesses they perform.  For strncat both
     the source and destination references are bounded.  For strncpy
     only the destination reference is.  */
  bool strbounded_p;

  builtin_memref (gimple *, tree, tree);

  tree offset_out_of_bounds (int, offset_int[2]) const;

private:
  /* Built-in call.  */
  gimple *call;

  /* Ctor helper to set or extend OFFRANGE based on argument.  */
  void extend_offset_range (tree);

  /*  Ctor helper to determine BASE and OFFRANGE from argument.  */
  void set_base_and_offset (tree);
};

/* Description of a memory access by a raw memory or string built-in
   function involving a pair of builtin_memref's.  */
class builtin_access
{
 public:
  /* Destination and source memory reference.  */
  builtin_memref* const dstref;
  builtin_memref* const srcref;
  /* The size range of the access.  It's the greater of the accesses
     to the two references.  */
  HOST_WIDE_INT sizrange[2];

  /* The minimum and maximum offset of an overlap of the access
     (if it does, in fact, overlap), and the size of the overlap.  */
  HOST_WIDE_INT ovloff[2];
  HOST_WIDE_INT ovlsiz[2];

  /* True to consider valid only accesses to the smallest subobject
     and false for raw memory functions.  */
  bool strict () const
  {
    return detect_overlap != &builtin_access::generic_overlap;
  }

  builtin_access (gimple *, builtin_memref &, builtin_memref &);

  /* Entry point to determine overlap.  */
  bool overlap ();

 private:
  /* Implementation functions used to determine overlap.  */
  bool generic_overlap ();
  bool strcat_overlap ();
  bool strcpy_overlap ();

  bool no_overlap ()
  {
    return false;
  }

  offset_int overlap_size (const offset_int [2], const offset_int[2],
			   offset_int [2]);

 private:
  /* Temporaries used to compute the final result.  */
  offset_int dstoff[2];
  offset_int srcoff[2];
  offset_int dstsiz[2];
  offset_int srcsiz[2];

  /* Pointer to a member function to call to determine overlap.  */
  bool (builtin_access::*detect_overlap) ();
};

/* Initialize a memory reference representation from a pointer EXPR and
   a size SIZE in bytes.  If SIZE is NULL_TREE then the size is assumed
   to be unknown.  */

builtin_memref::builtin_memref (gimple *_call, tree expr, tree size)
: ptr (expr),
  ref (),
  base (),
  basesize (-1),
  refoff (HOST_WIDE_INT_MIN),
  offrange (),
  sizrange (),
<<<<<<< HEAD
  strbounded_p (),
  call (_call)
=======
  maxobjsize (tree_to_shwi (max_object_size ())),
  strbounded_p ()
>>>>>>> 8b651828
{
  /* Unfortunately, wide_int default ctor is a no-op so array members
     of the type must be set individually.  */
  offrange[0] = offrange[1] = 0;
  sizrange[0] = sizrange[1] = 0;

  if (!expr)
    return;

  /* Find the BASE object or pointer referenced by EXPR and set
     the offset range OFFRANGE in the process.  */
  set_base_and_offset (expr);

  if (size)
    {
      tree range[2];
      /* Determine the size range, allowing for the result to be [0, 0]
	 for SIZE in the anti-range ~[0, N] where N >= PTRDIFF_MAX.  */
      get_size_range (size, range, true, call);
      sizrange[0] = wi::to_offset (range[0]);
      sizrange[1] = wi::to_offset (range[1]);
      /* get_size_range returns SIZE_MAX for the maximum size.
	 Constrain it to the real maximum of PTRDIFF_MAX.  */
      if (sizrange[0] <= maxobjsize && sizrange[1] > maxobjsize)
	sizrange[1] = maxobjsize;
    }
  else
    sizrange[1] = maxobjsize;

  if (!DECL_P (base))
    return;

  /* If the offset could be in the range of the referenced object
     constrain its bounds so neither exceeds those of the object.  */
  if (offrange[0] < 0 && offrange[1] > 0)
    offrange[0] = 0;

  offset_int maxoff = maxobjsize;
  tree basetype = TREE_TYPE (base);
  if (TREE_CODE (basetype) == ARRAY_TYPE)
    {
      if (ref && array_at_struct_end_p (ref))
	;   /* Use the maximum possible offset for last member arrays.  */
      else if (tree basesize = TYPE_SIZE_UNIT (basetype))
	if (TREE_CODE (basesize) == INTEGER_CST)
	  /* Size could be non-constant for a variable-length type such
	     as a struct with a VLA member (a GCC extension).  */
	  maxoff = wi::to_offset (basesize);
    }

  if (offrange[0] >= 0)
    {
      if (offrange[1] < 0)
	offrange[1] = offrange[0] <= maxoff ? maxoff : maxobjsize;
      else if (offrange[0] <= maxoff && offrange[1] > maxoff)
	offrange[1] = maxoff;
    }
}

<<<<<<< HEAD
/* Get the range SSA would have if control flowed to STMT.  This is
   the ranger equivalence of get_range_info.  */

static inline value_range_kind
ranger_get_range_info (gimple *stmt, tree ssa, wide_int *min, wide_int *max)
{
  /* Don't call the ranger if we have no CFG.  */
  if (DECL_SAVED_TREE (cfun->decl))
    return VR_VARYING;

  irange r;
  if (!on_demand_get_range_on_stmt (r, ssa, stmt))
    return VR_VARYING;

  value_range_base vr = irange_to_value_range (r);
  *min = wi::to_wide (vr.min ());
  *max = wi::to_wide (vr.max ());
  return vr.kind ();
}

/* Ctor helper to set or extend OFFRANGE based on the OFFSET argument.  */
=======
/* Ctor helper to set or extend OFFRANGE based on the OFFSET argument.
   Pointer offsets are represented as unsigned sizetype but must be
   treated as signed.  */
>>>>>>> 8b651828

void
builtin_memref::extend_offset_range (tree offset)
{
  if (TREE_CODE (offset) == INTEGER_CST)
    {
      offset_int off = int_cst_value (offset);
      if (off != 0)
	{
	  offrange[0] += off;
	  offrange[1] += off;
	}
      return;
    }

  if (TREE_CODE (offset) == SSA_NAME)
    {
      /* A pointer offset is represented as sizetype but treated
	 as signed.  */
      wide_int min, max;
<<<<<<< HEAD
      value_range_kind rng = ranger_get_range_info (call, offset, &min, &max);
      if (rng == VR_RANGE)
	{
	  offrange[0] += offset_int::from (min, SIGNED);
	  offrange[1] += offset_int::from (max, SIGNED);
	}
      else if (rng == VR_ANTI_RANGE)
=======
      value_range_kind rng = get_range_info (offset, &min, &max);
      if (rng == VR_ANTI_RANGE && wi::lts_p (max, min))
>>>>>>> 8b651828
	{
	  /* Convert an anti-range whose upper bound is less than
	     its lower bound to a signed range.  */
	  offrange[0] += offset_int::from (max + 1, SIGNED);
	  offrange[1] += offset_int::from (min - 1, SIGNED);
	  return;
	}

      if (rng == VR_RANGE
	  && (DECL_P (base) || wi::lts_p (min, max)))
	{
	  /* Preserve the bounds of the range for an offset into
	     a known object (it may be adjusted later relative to
	     a constant offset from its beginning).  Otherwise use
	     the bounds only when they are ascending when treated
	     as signed.  */
	  offrange[0] += offset_int::from (min, SIGNED);
	  offrange[1] += offset_int::from (max, SIGNED);
	  return;
	}

      /* Handle an anti-range the same as no range at all.  */
      gimple *stmt = SSA_NAME_DEF_STMT (offset);
      tree type;
      if (is_gimple_assign (stmt)
	  && (type = TREE_TYPE (gimple_assign_rhs1 (stmt)))
	  && INTEGRAL_TYPE_P (type))
	{
	  tree_code code = gimple_assign_rhs_code (stmt);
	  if (code == NOP_EXPR)
	    {
	      /* Use the bounds of the type of the NOP_EXPR operand
		 even if it's signed.  The result doesn't trigger
		 warnings but makes their output more readable.  */
	      offrange[0] += wi::to_offset (TYPE_MIN_VALUE (type));
	      offrange[1] += wi::to_offset (TYPE_MAX_VALUE (type));
	      return;
	    }
	}
    }

  const offset_int maxoff = tree_to_shwi (max_object_size ()) >> 1;
  const offset_int minoff = -maxoff - 1;

  offrange[0] += minoff;
  offrange[1] += maxoff;
}

/* Determines the base object or pointer of the reference EXPR
   and the offset range from the beginning of the base.  */

void
builtin_memref::set_base_and_offset (tree expr)
{
  tree offset = NULL_TREE;

  if (TREE_CODE (expr) == SSA_NAME)
    {
      /* Try to tease the offset out of the pointer.  */
      gimple *stmt = SSA_NAME_DEF_STMT (expr);
      if (!base
	  && gimple_assign_single_p (stmt)
	  && gimple_assign_rhs_code (stmt) == ADDR_EXPR)
	expr = gimple_assign_rhs1 (stmt);
      else if (is_gimple_assign (stmt))
	{
	  tree_code code = gimple_assign_rhs_code (stmt);
	  if (code == NOP_EXPR)
	    {
	      tree rhs = gimple_assign_rhs1 (stmt);
	      if (POINTER_TYPE_P (TREE_TYPE (rhs)))
		expr = gimple_assign_rhs1 (stmt);
	      else
		{
		  base = expr;
		  return;
		}
	    }
	  else if (code == POINTER_PLUS_EXPR)
	    {
	      expr = gimple_assign_rhs1 (stmt);
	      offset = gimple_assign_rhs2 (stmt);
	    }
	  else
	    {
	      base = expr;
	      return;
	    }
	}
      else
	{
	  /* FIXME: Handle PHI nodes in case like:
	     _12 = &MEM[(void *)&a + 2B] + _10;

	     <bb> [local count: 1073741824]:
	     # prephitmp_13 = PHI <_12, &MEM[(void *)&a + 2B]>
	     memcpy (prephitmp_13, p_7(D), 6);  */
	  base = expr;
	  return;
	}
    }

  if (TREE_CODE (expr) == ADDR_EXPR)
    expr = TREE_OPERAND (expr, 0);

  /* Stash the reference for offset validation.  */
  ref = expr;

  poly_int64 bitsize, bitpos;
  tree var_off;
  machine_mode mode;
  int sign, reverse, vol;

  /* Determine the base object or pointer of the reference and
     the constant bit offset from the beginning of the base.
     If the offset has a non-constant component, it will be in
     VAR_OFF.  MODE, SIGN, REVERSE, and VOL are write only and
     unused here.  */
  base = get_inner_reference (expr, &bitsize, &bitpos, &var_off,
			      &mode, &sign, &reverse, &vol);

  /* get_inner_reference is not expected to return null.  */
  gcc_assert (base != NULL);

  if (offset)
    extend_offset_range (offset);

  poly_int64 bytepos = exact_div (bitpos, BITS_PER_UNIT);

  /* Convert the poly_int64 offset to offset_int.  The offset
     should be constant but be prepared for it not to be just in
     case.  */
  offset_int cstoff;
  if (bytepos.is_constant (&cstoff))
    {
      offrange[0] += cstoff;
      offrange[1] += cstoff;

      /* Besides the reference saved above, also stash the offset
	 for validation.  */
      if (TREE_CODE (expr) == COMPONENT_REF)
	refoff = cstoff;
    }
  else
    offrange[1] += maxobjsize;

  if (var_off)
    {
      if (TREE_CODE (var_off) == INTEGER_CST)
	{
	  cstoff = wi::to_offset (var_off);
	  offrange[0] += cstoff;
	  offrange[1] += cstoff;
	}
      else
	offrange[1] += maxobjsize;
    }

  if (TREE_CODE (base) == MEM_REF)
    {
      tree memrefoff = TREE_OPERAND (base, 1);
      extend_offset_range (memrefoff);
      base = TREE_OPERAND (base, 0);
    }

  if (TREE_CODE (base) == SSA_NAME)
    set_base_and_offset (base);
}

/* Return error_mark_node if the signed offset exceeds the bounds
   of the address space (PTRDIFF_MAX).  Otherwise, return either
   BASE or REF when the offset exceeds the bounds of the BASE or
   REF object, and set OOBOFF to the past-the-end offset formed
   by the reference, including its size.  When STRICT is non-zero
   use REF size, when available, otherwise use BASE size.  When
   STRICT is greater than 1, use the size of the last array member
   as the bound, otherwise treat such a member as a flexible array
   member.  Return NULL when the offset is in bounds.  */

tree
builtin_memref::offset_out_of_bounds (int strict, offset_int ooboff[2]) const
{
  if (!ptr)
    return NULL_TREE;

  /* A temporary, possibly adjusted, copy of the offset range.  */
  offset_int offrng[2] = { offrange[0], offrange[1] };

  if (DECL_P (base) && TREE_CODE (TREE_TYPE (base)) == ARRAY_TYPE)
    {
      /* Check for offset in an anti-range with a negative lower bound.
	 For such a range, consider only the non-negative subrange.  */
      if (offrng[1] < offrng[0] && offrng[1] < 0)
  	offrng[1] = maxobjsize;
    }

  /* Conservative offset of the last byte of the referenced object.  */
  offset_int endoff;

  /* The bounds need not be ordered.  Set HIB to use as the index
     of the larger of the bounds and LOB as the opposite.  */
  bool hib = wi::les_p (offrng[0], offrng[1]);
  bool lob = !hib;

  if (basesize < 0)
    {
      endoff = offrng[lob] + sizrange[0];

      /* For a reference through a pointer to an object of unknown size
	 all initial offsets are considered valid, positive as well as
	 negative, since the pointer itself can point past the beginning
	 of the object.  However, the sum of the lower bound of the offset
	 and that of the size must be less than or equal than PTRDIFF_MAX.  */
      if (endoff > maxobjsize)
	return error_mark_node;

      return NULL_TREE;
    }

  /* A reference to an object of known size must be within the bounds
     of the base object.  */
  if (offrng[hib] < 0 || offrng[lob] > basesize)
    return base;

  /* The extent of the reference must also be within the bounds of
     the base object (if known) or the maximum object size otherwise.  */
  endoff = wi::smax (offrng[lob], 0) + sizrange[0];
  if (endoff > maxobjsize)
    return error_mark_node;

  offset_int size = basesize;
  tree obj = base;

  if (strict
      && DECL_P (obj)
      && ref
      && refoff >= 0
      && TREE_CODE (ref) == COMPONENT_REF
      && (strict > 1
	  || !array_at_struct_end_p (ref)))
    {
      /* If the reference is to a member subobject, the offset must
	 be within the bounds of the subobject.  */
      tree field = TREE_OPERAND (ref, 1);
      tree type = TREE_TYPE (field);
      if (tree sz = TYPE_SIZE_UNIT (type))
	if (TREE_CODE (sz) == INTEGER_CST)
	  {
	    size = refoff + wi::to_offset (sz);
	    obj = ref;
	  }
    }

  if (endoff <= size)
    return NULL_TREE;

  /* Set the out-of-bounds offset range to be one greater than
     that delimited by the reference including its size.  */
  ooboff[lob] = size + 1;

  if (endoff > ooboff[lob])
    ooboff[hib] = endoff;
  else
    ooboff[hib] = wi::smax (offrng[lob], 0) + sizrange[1];

  return obj;
}

/* Create an association between the memory references DST and SRC
   for access by a call EXPR to a memory or string built-in funtion.  */

builtin_access::builtin_access (gimple *call, builtin_memref &dst,
				builtin_memref &src)
: dstref (&dst), srcref (&src), sizrange (), ovloff (), ovlsiz (),
  dstoff (), srcoff (), dstsiz (), srcsiz ()
{
  /* Zero out since the offset_int ctors invoked above are no-op.  */
  dstoff[0] = dstoff[1] = 0;
  srcoff[0] = srcoff[1] = 0;
  dstsiz[0] = dstsiz[1] = 0;
  srcsiz[0] = srcsiz[1] = 0;

  /* Object Size Type to use to determine the size of the destination
     and source objects.  Overridden below for raw memory functions.  */
  int ostype = 1;

  /* True when the size of one reference depends on the offset of
     itself or the other.  */
  bool depends_p = true;

  /* True when the size of the destination reference DSTREF has been
     determined from SRCREF and so needs to be adjusted by the latter's
     offset.  Only meaningful for bounded string functions like strncpy.  */
  bool dstadjust_p = false;

  /* The size argument number (depends on the built-in).  */
  unsigned sizeargno = 2;

  tree func = gimple_call_fndecl (call);
  switch (DECL_FUNCTION_CODE (func))
    {
    case BUILT_IN_MEMCPY:
    case BUILT_IN_MEMCPY_CHK:
    case BUILT_IN_MEMPCPY:
    case BUILT_IN_MEMPCPY_CHK:
      ostype = 0;
      depends_p = false;
      detect_overlap = &builtin_access::generic_overlap;
      break;

    case BUILT_IN_MEMMOVE:
    case BUILT_IN_MEMMOVE_CHK:
      /* For memmove there is never any overlap to check for.  */
      ostype = 0;
      depends_p = false;
      detect_overlap = &builtin_access::no_overlap;
      break;

    case BUILT_IN_MEMSET:
    case BUILT_IN_MEMSET_CHK:
      /* For memset there is never any overlap to check for.  */
      ostype = 0;
      depends_p = false;
      detect_overlap = &builtin_access::no_overlap;
      break;

    case BUILT_IN_STPNCPY:
    case BUILT_IN_STPNCPY_CHK:
    case BUILT_IN_STRNCPY:
    case BUILT_IN_STRNCPY_CHK:
      dstref->strbounded_p = true;
      detect_overlap = &builtin_access::strcpy_overlap;
      break;

    case BUILT_IN_STPCPY:
    case BUILT_IN_STPCPY_CHK:
    case BUILT_IN_STRCPY:
    case BUILT_IN_STRCPY_CHK:
      detect_overlap = &builtin_access::strcpy_overlap;
      break;

    case BUILT_IN_STRCAT:
    case BUILT_IN_STRCAT_CHK:
      detect_overlap = &builtin_access::strcat_overlap;
      break;

    case BUILT_IN_STRNCAT:
    case BUILT_IN_STRNCAT_CHK:
      dstref->strbounded_p = true;
      srcref->strbounded_p = true;
      detect_overlap = &builtin_access::strcat_overlap;
      break;

    default:
      /* Handle other string functions here whose access may need
	 to be validated for in-bounds offsets and non-overlapping
	 copies.  */
      return;
    }

  const offset_int maxobjsize = dst.maxobjsize;

  /* Try to determine the size of the base object.  compute_objsize
     expects a pointer so create one if BASE is a non-pointer object.  */
  tree addr;
  if (dst.basesize < 0)
    {
      addr = dst.base;
      if (!POINTER_TYPE_P (TREE_TYPE (addr)))
	addr = build1 (ADDR_EXPR, (TREE_TYPE (addr)), addr);

      if (tree dstsize = compute_objsize (addr, ostype))
	dst.basesize = wi::to_offset (dstsize);
      else if (POINTER_TYPE_P (TREE_TYPE (addr)))
	dst.basesize = HOST_WIDE_INT_MIN;
      else
	dst.basesize = maxobjsize;
    }

  if (src.base && src.basesize < 0)
    {
      addr = src.base;
      if (!POINTER_TYPE_P (TREE_TYPE (addr)))
	addr = build1 (ADDR_EXPR, (TREE_TYPE (addr)), addr);

      if (tree srcsize = compute_objsize (addr, ostype))
	src.basesize = wi::to_offset (srcsize);
      else if (POINTER_TYPE_P (TREE_TYPE (addr)))
	src.basesize = HOST_WIDE_INT_MIN;
      else
	src.basesize = maxobjsize;
    }

  /* If there is no dependency between the references or the base
     objects of the two references aren't the same there's nothing
     else to do.  */
  if (depends_p && dstref->base != srcref->base)
    return;

  /* ...otherwise, make adjustments for references to the same object
     by string built-in functions to reflect the constraints imposed
     by the function.  */

  /* For bounded string functions determine the range of the bound
     on the access.  For others, the range stays unbounded.  */
  offset_int bounds[2] = { maxobjsize, maxobjsize };
  if (dstref->strbounded_p)
    {
      unsigned nargs = gimple_call_num_args (call);
      if (nargs <= sizeargno)
	return;

      tree size = gimple_call_arg (call, sizeargno);
      tree range[2];
      if (get_size_range (size, range, true, call))
	{
	  bounds[0] = wi::to_offset (range[0]);
	  bounds[1] = wi::to_offset (range[1]);
	}

      /* If both references' size ranges are indeterminate use the last
	 (size) argument from the function call as a substitute.  This
	 may only be necessary for strncpy (but not for memcpy where
	 the size range would have been already determined this way).  */
      if (dstref->sizrange[0] == 0 && dstref->sizrange[1] == maxobjsize
	  && srcref->sizrange[0] == 0 && srcref->sizrange[1] == maxobjsize)
	{
	  dstref->sizrange[0] = bounds[0];
	  dstref->sizrange[1] = bounds[1];
	}
    }

  /* The size range of one reference involving the same base object
     can be determined from the size range of the other reference.
     This makes it possible to compute accurate offsets for warnings
     involving functions like strcpy where the length of just one of
     the two arguments is known (determined by tree-ssa-strlen).  */
  if (dstref->sizrange[0] == 0 && dstref->sizrange[1] == maxobjsize)
    {
      /* When the destination size is unknown set it to the size of
	 the source.  */
      dstref->sizrange[0] = srcref->sizrange[0];
      dstref->sizrange[1] = srcref->sizrange[1];
    }
  else if (srcref->sizrange[0] == 0 && srcref->sizrange[1] == maxobjsize)
    {
      /* When the source size is unknown set it to the size of
	 the destination.  */
      srcref->sizrange[0] = dstref->sizrange[0];
      srcref->sizrange[1] = dstref->sizrange[1];

      if (depends_p)
	{
	  if (dstref->strbounded_p)
	    {
	      /* Read access by strncpy is bounded.  */
	      if (bounds[0] < srcref->sizrange[0])
		srcref->sizrange[0] = bounds[0];
	      if (bounds[1] < srcref->sizrange[1])
		srcref->sizrange[1] = bounds[1];
	    }

	  /* For string functions, adjust the size range of the source
	     reference by the inverse boundaries of the offset (because
	     the higher the offset into the string the shorter its
	     length).  */
	  if (srcref->offrange[1] >= 0
	      && srcref->offrange[1] < srcref->sizrange[0])
	    srcref->sizrange[0] -= srcref->offrange[1];
	  else
	    srcref->sizrange[0] = 0;

	  if (srcref->offrange[0] > 0)
	    {
	      if (srcref->offrange[0] < srcref->sizrange[1])
		srcref->sizrange[1] -= srcref->offrange[0];
	      else
		srcref->sizrange[1] = 0;
	    }

	  dstadjust_p = true;
	}
    }

  if (detect_overlap == &builtin_access::generic_overlap)
    {
      if (dstref->strbounded_p)
	{
	  dstref->sizrange[0] = bounds[0];
	  dstref->sizrange[1] = bounds[1];

	  if (dstref->sizrange[0] < srcref->sizrange[0])
	    srcref->sizrange[0] = dstref->sizrange[0];

	  if (dstref->sizrange[1] < srcref->sizrange[1])
	    srcref->sizrange[1] = dstref->sizrange[1];
	}
    }
  else if (detect_overlap == &builtin_access::strcpy_overlap)
    {
      if (!dstref->strbounded_p)
	{
	  /* For strcpy, adjust the destination size range to match that
	     of the source computed above.  */
	  if (depends_p && dstadjust_p)
	    {
	      dstref->sizrange[0] = srcref->sizrange[0];
	      dstref->sizrange[1] = srcref->sizrange[1];
	    }
	}
    }

  if (dstref->strbounded_p)
    {
      /* For strncpy, adjust the destination size range to match that
	 of the source computed above.  */
      dstref->sizrange[0] = bounds[0];
      dstref->sizrange[1] = bounds[1];

      if (bounds[0] < srcref->sizrange[0])
	srcref->sizrange[0] = bounds[0];

      if (bounds[1] < srcref->sizrange[1])
	srcref->sizrange[1] = bounds[1];
    }
}

offset_int
builtin_access::overlap_size (const offset_int a[2], const offset_int b[2],
			      offset_int *off)
{
  const offset_int *p = a;
  const offset_int *q = b;

  /* Point P at the bigger of the two ranges and Q at the smaller.  */
  if (wi::lts_p (a[1] - a[0], b[1] - b[0]))
    {
      p = b;
      q = a;
    }

  if (p[0] < q[0])
    {
      if (p[1] < q[0])
	return 0;

      *off = q[0];
      return wi::smin (p[1], q[1]) - q[0];
    }

  if (q[1] < p[0])
    return 0;

  off[0] = p[0];
  return q[1] - p[0];
}

/* Return true if the bounded mempry (memcpy amd similar) or string function
   access (strncpy and similar) ACS overlaps.  */

bool
builtin_access::generic_overlap ()
{
  builtin_access &acs = *this;
  const builtin_memref *dstref = acs.dstref;
  const builtin_memref *srcref = acs.srcref;

  gcc_assert (dstref->base == srcref->base);

  const offset_int maxobjsize = acs.dstref->maxobjsize;

  offset_int maxsize = dstref->basesize < 0 ? maxobjsize : dstref->basesize;
  gcc_assert (maxsize <= maxobjsize);

  /* Adjust the larger bounds of the offsets (which may be the first
     element if the lower bound is larger than the upper bound) to
     make them valid for the smallest access (if possible) but no smaller
     than the smaller bounds.  */
  gcc_assert (wi::les_p (acs.dstoff[0], acs.dstoff[1]));

  if (maxsize < acs.dstoff[1] + acs.dstsiz[0])
    acs.dstoff[1] = maxsize - acs.dstsiz[0];
  if (acs.dstoff[1] < acs.dstoff[0])
    acs.dstoff[1] = acs.dstoff[0];

  gcc_assert (wi::les_p (acs.srcoff[0], acs.srcoff[1]));

  if (maxsize < acs.srcoff[1] + acs.srcsiz[0])
    acs.srcoff[1] = maxsize - acs.srcsiz[0];
  if (acs.srcoff[1] < acs.srcoff[0])
    acs.srcoff[1] = acs.srcoff[0];

  /* Determine the minimum and maximum space for the access given
     the offsets.  */
  offset_int space[2];
  space[0] = wi::abs (acs.dstoff[0] - acs.srcoff[0]);
  space[1] = space[0];

  offset_int d = wi::abs (acs.dstoff[0] - acs.srcoff[1]);
  if (acs.srcsiz[0] > 0)
    {
      if (d < space[0])
	space[0] = d;

      if (space[1] < d)
	space[1] = d;
    }
  else
    space[1] = acs.dstsiz[1];

  d = wi::abs (acs.dstoff[1] - acs.srcoff[0]);
  if (d < space[0])
    space[0] = d;

  if (space[1] < d)
    space[1] = d;

  /* Treat raw memory functions both of whose references are bounded
     as special and permit uncertain overlaps to go undetected.  For
     all kinds of constant offset and constant size accesses, if
     overlap isn't certain it is not possible.  */
  bool overlap_possible = space[0] < acs.dstsiz[1];
  if (!overlap_possible)
    return false;

  bool overlap_certain = space[1] < acs.dstsiz[0];

  /* True when the size of one reference depends on the offset of
     the other.  */
  bool depends_p = detect_overlap != &builtin_access::generic_overlap;

  if (!overlap_certain)
    {
      if (!dstref->strbounded_p && !depends_p)
	/* Memcpy only considers certain overlap.  */
	return false;

      /* There's no way to distinguish an access to the same member
	 of a structure from one to two distinct members of the same
	 structure.  Give up to avoid excessive false positives.  */
      tree basetype = TREE_TYPE (dstref->base);

      if (POINTER_TYPE_P (basetype))
	basetype = TREE_TYPE (basetype);
      else
	while (TREE_CODE (basetype) == ARRAY_TYPE)
	  basetype = TREE_TYPE (basetype);

      if (RECORD_OR_UNION_TYPE_P (basetype))
	return false;
    }

  /* True for stpcpy and strcpy.  */
  bool stxcpy_p = (!dstref->strbounded_p
		   && detect_overlap == &builtin_access::strcpy_overlap);

  if (dstref->refoff >= 0
      && srcref->refoff >= 0
      && dstref->refoff != srcref->refoff
      && (stxcpy_p || dstref->strbounded_p || srcref->strbounded_p))
    return false;

  offset_int siz[2] = { maxobjsize + 1, 0 };

  ovloff[0] = HOST_WIDE_INT_MAX;
  ovloff[1] = HOST_WIDE_INT_MIN;

  /* Adjustment to the lower bound of the offset of the overlap to
     account for a subset of unbounded string calls where the size
     of the destination string depends on the length of the source
     which in turn depends on the offset into it.  */
  bool sub1;

  if (stxcpy_p)
    {
      sub1 = acs.dstoff[0] <= acs.srcoff[0];

      /* Iterate over the extreme locations (on the horizontal axis formed
	 by their offsets) and sizes of two regions and find their smallest
	 and largest overlap and the corresponding offsets.  */
      for (unsigned i = 0; i != 2; ++i)
	{
	  const offset_int a[2] = {
	    acs.dstoff[i], acs.dstoff[i] + acs.dstsiz[!i]
	  };

	  const offset_int b[2] = {
	    acs.srcoff[i], acs.srcoff[i] + acs.srcsiz[!i]
	  };

	  offset_int off;
	  offset_int sz = overlap_size (a, b, &off);
	  if (sz < siz[0])
	    siz[0] = sz;

	  if (siz[1] <= sz)
	    siz[1] = sz;

	  if (sz != 0)
	    {
	      if (wi::lts_p (off, ovloff[0]))
		ovloff[0] = off.to_shwi ();
	      if (wi::lts_p (ovloff[1], off))
		ovloff[1] = off.to_shwi ();
	    }
	}
    }
  else
    {
      sub1 = !depends_p;

      /* Iterate over the extreme locations (on the horizontal axis
	 formed by their offsets) and sizes of two regions and find
	 their smallest and largest overlap and the corresponding
	 offsets.  */

      for (unsigned io = 0; io != 2; ++io)
	for (unsigned is = 0; is != 2; ++is)
	  {
	    const offset_int a[2] = {
	      acs.dstoff[io], acs.dstoff[io] + acs.dstsiz[is]
	    };

	    for (unsigned jo = 0; jo != 2; ++jo)
	      for (unsigned js = 0; js != 2; ++js)
		{
		  if (depends_p)
		    {
		      /* For st{p,r}ncpy the size of the source sequence
			 depends on the offset into it.  */
		      if (js)
			break;
		      js = !jo;
		    }

		  const offset_int b[2] = {
		    acs.srcoff[jo], acs.srcoff[jo] + acs.srcsiz[js]
		  };

		  offset_int off;
		  offset_int sz = overlap_size (a, b, &off);
		  if (sz < siz[0])
		    siz[0] = sz;

		  if (siz[1] <= sz)
		    siz[1] = sz;

		  if (sz != 0)
		    {
		      if (wi::lts_p (off, ovloff[0]))
			ovloff[0] = off.to_shwi ();
		      if (wi::lts_p (ovloff[1], off))
			ovloff[1] = off.to_shwi ();
		    }
		}
	  }
    }

  ovlsiz[0] = siz[0].to_shwi ();
  ovlsiz[1] = siz[1].to_shwi ();

  if (ovlsiz[0] == 0 && ovlsiz[1] > 1)
    ovloff[0] = ovloff[1] + ovlsiz[1] - 1 - sub1;

  return true;
}

/* Return true if the strcat-like access overlaps.  */

bool
builtin_access::strcat_overlap ()
{
  builtin_access &acs = *this;
  const builtin_memref *dstref = acs.dstref;
  const builtin_memref *srcref = acs.srcref;

  gcc_assert (dstref->base == srcref->base);

  const offset_int maxobjsize = acs.dstref->maxobjsize;

  gcc_assert (dstref->base && dstref->base == srcref->base);

  /* Adjust for strcat-like accesses.  */

  /* As a special case for strcat, set the DSTREF offsets to the length
     of the source string since the function starts writing at the first
     nul, and set the size to 1 for the length of the nul.  */
  acs.dstoff[0] += acs.dstsiz[0];
  acs.dstoff[1] += acs.dstsiz[1];

  bool strfunc_unknown_args = acs.dstsiz[0] == 0 && acs.dstsiz[1] != 0;

  /* The lower bound is zero when the size is unknown because then
     overlap is not certain.  */
  acs.dstsiz[0] = strfunc_unknown_args ? 0 : 1;
  acs.dstsiz[1] = 1;

  offset_int maxsize = dstref->basesize < 0 ? maxobjsize : dstref->basesize;
  gcc_assert (maxsize <= maxobjsize);

  /* For references to the same base object, determine if there's a pair
     of valid offsets into the two references such that access between
     them doesn't overlap.  Adjust both upper bounds to be valid for
     the smaller size (i.e., at most MAXSIZE - SIZE).  */

  if (maxsize < acs.dstoff[1] + acs.dstsiz[0])
    acs.dstoff[1] = maxsize - acs.dstsiz[0];

  if (maxsize < acs.srcoff[1] + acs.srcsiz[0])
    acs.srcoff[1] = maxsize - acs.srcsiz[0];

  /* Check to see if there's enough space for both accesses without
     overlap.  Determine the optimistic (maximum) amount of available
     space.  */
  offset_int space;
  if (acs.dstoff[0] <= acs.srcoff[0])
    {
      if (acs.dstoff[1] < acs.srcoff[1])
	space = acs.srcoff[1] + acs.srcsiz[0] - acs.dstoff[0];
      else
	space = acs.dstoff[1] + acs.dstsiz[0] - acs.srcoff[0];
    }
  else
    space = acs.dstoff[1] + acs.dstsiz[0] - acs.srcoff[0];

  /* Overlap is certain if the distance between the farthest offsets
     of the opposite accesses is less than the sum of the lower bounds
     of the sizes of the two accesses.  */
  bool overlap_certain = space < acs.dstsiz[0] + acs.srcsiz[0];

  /* For a constant-offset, constant size access, consider the largest
     distance between the offset bounds and the lower bound of the access
     size.  If the overlap isn't certain return success.  */
  if (!overlap_certain
      && acs.dstoff[0] == acs.dstoff[1]
      && acs.srcoff[0] == acs.srcoff[1]
      && acs.dstsiz[0] == acs.dstsiz[1]
      && acs.srcsiz[0] == acs.srcsiz[1])
    return false;

  /* Overlap is not certain but may be possible.  */

  offset_int access_min = acs.dstsiz[0] + acs.srcsiz[0];

  /* Determine the conservative (minimum) amount of space.  */
  space = wi::abs (acs.dstoff[0] - acs.srcoff[0]);
  offset_int d = wi::abs (acs.dstoff[0] - acs.srcoff[1]);
  if (d < space)
    space = d;
  d = wi::abs (acs.dstoff[1] - acs.srcoff[0]);
  if (d < space)
    space = d;

  /* For a strict test (used for strcpy and similar with unknown or
     variable bounds or sizes), consider the smallest distance between
     the offset bounds and either the upper bound of the access size
     if known, or the lower bound otherwise.  */
  if (access_min <= space && (access_min != 0 || !strfunc_unknown_args))
    return false;

  /* When strcat overlap is certain it is always a single byte:
     the terminating NUL, regardless of offsets and sizes.  When
     overlap is only possible its range is [0, 1].  */
  acs.ovlsiz[0] = dstref->sizrange[0] == dstref->sizrange[1] ? 1 : 0;
  acs.ovlsiz[1] = 1;

  offset_int endoff = dstref->offrange[0] + dstref->sizrange[0];
  if (endoff <= srcref->offrange[0])
    acs.ovloff[0] = wi::smin (maxobjsize, srcref->offrange[0]).to_shwi ();
  else
    acs.ovloff[0] = wi::smin (maxobjsize, endoff).to_shwi ();

  acs.sizrange[0] = wi::smax (wi::abs (endoff - srcref->offrange[0]) + 1,
			      srcref->sizrange[0]).to_shwi ();
  if (dstref->offrange[0] == dstref->offrange[1])
    {
      if (srcref->offrange[0] == srcref->offrange[1])
	acs.ovloff[1] = acs.ovloff[0];
      else
	acs.ovloff[1]
	  = wi::smin (maxobjsize,
		      srcref->offrange[1] + srcref->sizrange[1]).to_shwi ();
    }
  else
    acs.ovloff[1]
      = wi::smin (maxobjsize,
		  dstref->offrange[1] + dstref->sizrange[1]).to_shwi ();

  if (acs.sizrange[0] == 0)
    acs.sizrange[0] = 1;
  acs.sizrange[1] = wi::smax (acs.dstsiz[1], srcref->sizrange[1]).to_shwi ();
  return true;
}

/* Return true if the strcpy-like access overlaps.  */

bool
builtin_access::strcpy_overlap ()
{
  return generic_overlap ();
}


/* Return true if DSTREF and SRCREF describe accesses that either overlap
   one another or that, in order not to overlap, would imply that the size
   of the referenced object(s) exceeds the maximum size of an object.  Set
   Otherwise, if DSTREF and SRCREF do not definitely overlap (even though
   they may overlap in a way that's not apparent from the available data),
   return false.  */

bool
builtin_access::overlap ()
{
  builtin_access &acs = *this;

  const offset_int maxobjsize = dstref->maxobjsize;

  acs.sizrange[0] = wi::smax (dstref->sizrange[0],
			      srcref->sizrange[0]).to_shwi ();
  acs.sizrange[1] = wi::smax (dstref->sizrange[1],
			      srcref->sizrange[1]).to_shwi ();

  /* Check to see if the two references refer to regions that are
     too large not to overlap in the address space (whose maximum
     size is PTRDIFF_MAX).  */
  offset_int size = dstref->sizrange[0] + srcref->sizrange[0];
  if (maxobjsize < size)
    {
      acs.ovloff[0] = (maxobjsize - dstref->sizrange[0]).to_shwi ();
      acs.ovlsiz[0] = (size - maxobjsize).to_shwi ();
      return true;
    }

  /* If both base objects aren't known return the maximum possible
     offset that would make them not overlap.  */
  if (!dstref->base || !srcref->base)
    return false;

  /* Set the access offsets.  */
  acs.dstoff[0] = dstref->offrange[0];
  acs.dstoff[1] = dstref->offrange[1];

  /* If the base object is an array adjust the bounds of the offset
     to be non-negative and within the bounds of the array if possible.  */
  if (dstref->base
      && TREE_CODE (TREE_TYPE (dstref->base)) == ARRAY_TYPE)
    {
      if (acs.dstoff[0] < 0 && acs.dstoff[1] >= 0)
	acs.dstoff[0] = 0;

      if (acs.dstoff[1] < acs.dstoff[0])
	{
	  if (tree size = TYPE_SIZE_UNIT (TREE_TYPE (dstref->base)))
	    acs.dstoff[1] = wi::umin (acs.dstoff[1], wi::to_offset (size));
	  else
	    acs.dstoff[1] = wi::umin (acs.dstoff[1], maxobjsize);
	}
    }

  acs.srcoff[0] = srcref->offrange[0];
  acs.srcoff[1] = srcref->offrange[1];

  if (srcref->base
      && TREE_CODE (TREE_TYPE (srcref->base)) == ARRAY_TYPE)
    {
      if (acs.srcoff[0] < 0 && acs.srcoff[1] >= 0)
	acs.srcoff[0] = 0;

      if (tree size = TYPE_SIZE_UNIT (TREE_TYPE (srcref->base)))
	acs.srcoff[1] = wi::umin (acs.srcoff[1], wi::to_offset (size));
      else if (acs.srcoff[1] < acs.srcoff[0])
	acs.srcoff[1] = wi::umin (acs.srcoff[1], maxobjsize);
    }

  /* When the upper bound of the offset is less than the lower bound
     the former is the result of a negative offset being represented
     as a large positive value or vice versa.  The resulting range is
     a union of two subranges: [MIN, UB] and [LB, MAX].  Since such
     a union is not representable using the current data structure
     replace it with the full range of offsets.  */
  if (acs.dstoff[1] < acs.dstoff[0])
    {
      acs.dstoff[0] = -maxobjsize - 1;
      acs.dstoff[1] = maxobjsize;
    }

  /* Validate the offset and size of each reference on its own first.
     This is independent of whether or not the base objects are the
     same.  Normally, this would have already been detected and
     diagnosed by -Warray-bounds, unless it has been disabled.  */
  offset_int maxoff = acs.dstoff[0] + dstref->sizrange[0];
  if (maxobjsize < maxoff)
    {
      acs.ovlsiz[0] = (maxoff - maxobjsize).to_shwi ();
      acs.ovloff[0] = acs.dstoff[0].to_shwi () - acs.ovlsiz[0];
      return true;
    }

  /* Repeat the same as above but for the source offsets.  */
  if (acs.srcoff[1] < acs.srcoff[0])
    {
      acs.srcoff[0] = -maxobjsize - 1;
      acs.srcoff[1] = maxobjsize;
    }

  maxoff = acs.srcoff[0] + srcref->sizrange[0];
  if (maxobjsize < maxoff)
    {
      acs.ovlsiz[0] = (maxoff - maxobjsize).to_shwi ();
      acs.ovlsiz[1] = (acs.srcoff[0] + srcref->sizrange[1]
		       - maxobjsize).to_shwi ();
      acs.ovloff[0] = acs.srcoff[0].to_shwi () - acs.ovlsiz[0];
      return true;
    }

  if (dstref->base != srcref->base)
    return false;

  acs.dstsiz[0] = dstref->sizrange[0];
  acs.dstsiz[1] = dstref->sizrange[1];

  acs.srcsiz[0] = srcref->sizrange[0];
  acs.srcsiz[1] = srcref->sizrange[1];

  /* Call the appropriate function to determine the overlap.  */
  if ((this->*detect_overlap) ())
    {
      if (!sizrange[1])
	{
	  /* Unless the access size range has already been set, do so here.  */
	  sizrange[0] = wi::smax (acs.dstsiz[0], srcref->sizrange[0]).to_shwi ();
	  sizrange[1] = wi::smax (acs.dstsiz[1], srcref->sizrange[1]).to_shwi ();
	}
      return true;
    }

  return false;
}

/* Attempt to detect and diagnose an overlapping copy in a call expression
   EXPR involving an an access ACS to a built-in memory or string function.
   Return true when one has been detected, false otherwise.  */

static bool
maybe_diag_overlap (location_t loc, gimple *call, builtin_access &acs)
{
  if (!acs.overlap ())
    return false;

  if (gimple_no_warning_p (call))
    return true;

  /* For convenience.  */
  const builtin_memref &dstref = *acs.dstref;
  const builtin_memref &srcref = *acs.srcref;

  /* Determine the range of offsets and sizes of the overlap if it
     exists and issue diagnostics.  */
  HOST_WIDE_INT *ovloff = acs.ovloff;
  HOST_WIDE_INT *ovlsiz = acs.ovlsiz;
  HOST_WIDE_INT *sizrange = acs.sizrange;

  tree func = gimple_call_fndecl (call);

  /* To avoid a combinatorial explosion of diagnostics format the offsets
     or their ranges as strings and use them in the warning calls below.  */
  char offstr[3][64];

  if (dstref.offrange[0] == dstref.offrange[1]
      || dstref.offrange[1] > HOST_WIDE_INT_MAX)
    sprintf (offstr[0], HOST_WIDE_INT_PRINT_DEC,
	     dstref.offrange[0].to_shwi ());
  else
    sprintf (offstr[0],
	     "[" HOST_WIDE_INT_PRINT_DEC ", " HOST_WIDE_INT_PRINT_DEC "]",
	     dstref.offrange[0].to_shwi (),
	     dstref.offrange[1].to_shwi ());

  if (srcref.offrange[0] == srcref.offrange[1]
      || srcref.offrange[1] > HOST_WIDE_INT_MAX)
    sprintf (offstr[1],
	     HOST_WIDE_INT_PRINT_DEC,
	     srcref.offrange[0].to_shwi ());
  else
    sprintf (offstr[1],
	     "[" HOST_WIDE_INT_PRINT_DEC ", " HOST_WIDE_INT_PRINT_DEC "]",
	     srcref.offrange[0].to_shwi (),
	     srcref.offrange[1].to_shwi ());

  if (ovloff[0] == ovloff[1] || !ovloff[1])
    sprintf (offstr[2], HOST_WIDE_INT_PRINT_DEC, ovloff[0]);
  else
    sprintf (offstr[2],
	     "[" HOST_WIDE_INT_PRINT_DEC ", " HOST_WIDE_INT_PRINT_DEC "]",
	     ovloff[0], ovloff[1]);

  const offset_int maxobjsize = dstref.maxobjsize;
  bool must_overlap = ovlsiz[0] > 0;

  if (ovlsiz[1] == 0)
    ovlsiz[1] = ovlsiz[0];

  if (must_overlap)
    {
      /* Issue definitive "overlaps" diagnostic in this block.  */

      if (sizrange[0] == sizrange[1])
	{
	  if (ovlsiz[0] == ovlsiz[1])
	    warning_at (loc, OPT_Wrestrict,
			sizrange[0] == 1
			? (ovlsiz[0] == 1
			   ? G_("%G%qD accessing %wu byte at offsets %s "
				"and %s overlaps %wu byte at offset %s")
			   :  G_("%G%qD accessing %wu byte at offsets %s "
				 "and %s overlaps %wu bytes at offset "
				 "%s"))
			: (ovlsiz[0] == 1
			   ? G_("%G%qD accessing %wu bytes at offsets %s "
				"and %s overlaps %wu byte at offset %s")
			   : G_("%G%qD accessing %wu bytes at offsets %s "
				"and %s overlaps %wu bytes at offset "
				"%s")),
			call, func, sizrange[0],
			offstr[0], offstr[1], ovlsiz[0], offstr[2]);
	  else if (ovlsiz[1] >= 0 && ovlsiz[1] < maxobjsize.to_shwi ())
	    warning_n (loc, OPT_Wrestrict, sizrange[0],
		       "%G%qD accessing %wu byte at offsets %s "
		       "and %s overlaps between %wu and %wu bytes "
		       "at offset %s",
		       "%G%qD accessing %wu bytes at offsets %s "
		       "and %s overlaps between %wu and %wu bytes "
		       "at offset %s",
		       call, func, sizrange[0], offstr[0], offstr[1],
		       ovlsiz[0], ovlsiz[1], offstr[2]);
	  else
	    warning_n (loc, OPT_Wrestrict, sizrange[0],
		       "%G%qD accessing %wu byte at offsets %s and "
		       "%s overlaps %wu or more bytes at offset %s",
		       "%G%qD accessing %wu bytes at offsets %s and "
		       "%s overlaps %wu or more bytes at offset %s",
		       call, func, sizrange[0],
		       offstr[0], offstr[1], ovlsiz[0], offstr[2]);
	  return true;
	}

      if (sizrange[1] >= 0 && sizrange[1] < maxobjsize.to_shwi ())
	{
	  if (ovlsiz[0] == ovlsiz[1])
	    warning_n (loc, OPT_Wrestrict, ovlsiz[0],
		       "%G%qD accessing between %wu and %wu bytes "
		       "at offsets %s and %s overlaps %wu byte at "
		       "offset %s",
		       "%G%qD accessing between %wu and %wu bytes "
		       "at offsets %s and %s overlaps %wu bytes "
		       "at offset %s",
		       call, func, sizrange[0], sizrange[1],
		       offstr[0], offstr[1], ovlsiz[0], offstr[2]);
	  else if (ovlsiz[1] >= 0 && ovlsiz[1] < maxobjsize.to_shwi ())
	    warning_at (loc, OPT_Wrestrict,
			"%G%qD accessing between %wu and %wu bytes at "
			"offsets %s and %s overlaps between %wu and %wu "
			"bytes at offset %s",
			call, func, sizrange[0], sizrange[1],
			offstr[0], offstr[1], ovlsiz[0], ovlsiz[1],
			offstr[2]);
	  else
	    warning_at (loc, OPT_Wrestrict,
			"%G%qD accessing between %wu and %wu bytes at "
			"offsets %s and %s overlaps %wu or more bytes "
			"at offset %s",
			call, func, sizrange[0], sizrange[1],
			offstr[0], offstr[1], ovlsiz[0], offstr[2]);
	  return true;
	}

      if (ovlsiz[0] != ovlsiz[1])
	ovlsiz[1] = maxobjsize.to_shwi ();

      if (ovlsiz[0] == ovlsiz[1])
	warning_n (loc, OPT_Wrestrict, ovlsiz[0],
		   "%G%qD accessing %wu or more bytes at offsets "
		   "%s and %s overlaps %wu byte at offset %s",
		   "%G%qD accessing %wu or more bytes at offsets "
		   "%s and %s overlaps %wu bytes at offset %s",
		   call, func, sizrange[0], offstr[0], offstr[1],
		   ovlsiz[0], offstr[2]);
      else if (ovlsiz[1] >= 0 && ovlsiz[1] < maxobjsize.to_shwi ())
	warning_at (loc, OPT_Wrestrict,
		    "%G%qD accessing %wu or more bytes at offsets %s "
		    "and %s overlaps between %wu and %wu bytes "
		    "at offset %s",
		    call, func, sizrange[0], offstr[0], offstr[1],
		    ovlsiz[0], ovlsiz[1], offstr[2]);
      else
	warning_at (loc, OPT_Wrestrict,
		    "%G%qD accessing %wu or more bytes at offsets %s "
		    "and %s overlaps %wu or more bytes at offset %s",
		    call, func, sizrange[0], offstr[0], offstr[1],
		    ovlsiz[0], offstr[2]);
      return true;
    }

  /* Use more concise wording when one of the offsets is unbounded
     to avoid confusing the user with large and mostly meaningless
     numbers.  */
  bool open_range;
  if (DECL_P (dstref.base) && TREE_CODE (TREE_TYPE (dstref.base)) == ARRAY_TYPE)
    open_range = ((dstref.offrange[0] == 0
		   && dstref.offrange[1] == maxobjsize)
		  || (srcref.offrange[0] == 0
		      && srcref.offrange[1] == maxobjsize));
  else
    open_range = ((dstref.offrange[0] == -maxobjsize - 1
		   && dstref.offrange[1] == maxobjsize)
		  || (srcref.offrange[0] == -maxobjsize - 1
		      && srcref.offrange[1] == maxobjsize));

  if (sizrange[0] == sizrange[1] || sizrange[1] == 1)
    {
      if (ovlsiz[1] == 1)
	{
	  if (open_range)
	    warning_n (loc, OPT_Wrestrict, sizrange[1],
		       "%G%qD accessing %wu byte may overlap "
		       "%wu byte",
		       "%G%qD accessing %wu bytes may overlap "
		       "%wu byte",
		       call, func, sizrange[1], ovlsiz[1]);
	  else
	    warning_n (loc, OPT_Wrestrict, sizrange[1],
		       "%G%qD accessing %wu byte at offsets %s "
		       "and %s may overlap %wu byte at offset %s",
		       "%G%qD accessing %wu bytes at offsets %s "
		       "and %s may overlap %wu byte at offset %s",
		       call, func, sizrange[1], offstr[0], offstr[1],
		       ovlsiz[1], offstr[2]);
	  return true;
	}

      if (open_range)
	warning_n (loc, OPT_Wrestrict, sizrange[1],
		   "%G%qD accessing %wu byte may overlap "
		   "up to %wu bytes",
		   "%G%qD accessing %wu bytes may overlap "
		   "up to %wu bytes",
		   call, func, sizrange[1], ovlsiz[1]);
      else
	warning_n (loc, OPT_Wrestrict, sizrange[1],
		   "%G%qD accessing %wu byte at offsets %s and "
		   "%s may overlap up to %wu bytes at offset %s",
		   "%G%qD accessing %wu bytes at offsets %s and "
		   "%s may overlap up to %wu bytes at offset %s",
		   call, func, sizrange[1], offstr[0], offstr[1],
		   ovlsiz[1], offstr[2]);
      return true;
    }

  if (sizrange[1] >= 0 && sizrange[1] < maxobjsize.to_shwi ())
    {
      if (open_range)
	warning_n (loc, OPT_Wrestrict, ovlsiz[1],
		   "%G%qD accessing between %wu and %wu bytes "
		   "may overlap %wu byte",
		   "%G%qD accessing between %wu and %wu bytes "
		   "may overlap up to %wu bytes",
		   call, func, sizrange[0], sizrange[1], ovlsiz[1]);
      else
	warning_n (loc, OPT_Wrestrict, ovlsiz[1],
		   "%G%qD accessing between %wu and %wu bytes "
		   "at offsets %s and %s may overlap %wu byte "
		   "at offset %s",
		   "%G%qD accessing between %wu and %wu bytes "
		   "at offsets %s and %s may overlap up to %wu "
		   "bytes at offset %s",
		   call, func, sizrange[0], sizrange[1],
		   offstr[0], offstr[1], ovlsiz[1], offstr[2]);
      return true;
    }

  warning_n (loc, OPT_Wrestrict, ovlsiz[1],
	     "%G%qD accessing %wu or more bytes at offsets %s "
	     "and %s may overlap %wu byte at offset %s",
	     "%G%qD accessing %wu or more bytes at offsets %s "
	     "and %s may overlap up to %wu bytes at offset %s",
	     call, func, sizrange[0], offstr[0], offstr[1],
	     ovlsiz[1], offstr[2]);

  return true;
}

/* Validate REF size and offsets in an expression passed as an argument
   to a CALL to a built-in function FUNC to make sure they are within
   the bounds of the referenced object if its size is known, or
   PTRDIFF_MAX otherwise.  DO_WARN is true when a diagnostic should
   be issued, false otherwise.
   Both initial values of the offsets and their final value computed
   by the function by incrementing the initial value by the size are
   validated.  Return true if the offsets are not valid and a diagnostic
   has been issued, or would have been issued if DO_WARN had been true.  */

static bool
maybe_diag_access_bounds (location_t loc, gimple *call, tree func, int strict,
			  const builtin_memref &ref, bool do_warn)
{
  const offset_int maxobjsize = ref.maxobjsize;

  /* Check for excessive size first and regardless of warning options
     since the result is used to make codegen decisions.  */
  if (ref.sizrange[0] > maxobjsize)
    {
      /* Return true without issuing a warning.  */
      if (!do_warn)
	return true;

      if (ref.ref && TREE_NO_WARNING (ref.ref))
	return false;

      if (warn_stringop_overflow)
	{
	  if (EXPR_HAS_LOCATION (ref.ptr))
	    loc = EXPR_LOCATION (ref.ptr);

	  loc = expansion_point_location_if_in_system_header (loc);

	  if (ref.sizrange[0] == ref.sizrange[1])
	    return warning_at (loc, OPT_Wstringop_overflow_,
			       "%G%qD specified bound %wu "
			       "exceeds maximum object size %wu",
			       call, func, ref.sizrange[0].to_uhwi (),
			       maxobjsize.to_uhwi ());

	  return warning_at (loc, OPT_Wstringop_overflow_,
			     "%G%qD specified bound between %wu and %wu "
			     "exceeds maximum object size %wu",
			     call, func, ref.sizrange[0].to_uhwi (),
			     ref.sizrange[1].to_uhwi (),
			     maxobjsize.to_uhwi ());
	}
    }

  /* Check for out-bounds pointers regardless of warning options since
     the result is used to make codegen decisions.  */
  offset_int ooboff[] = { ref.offrange[0], ref.offrange[1] };
  tree oobref = ref.offset_out_of_bounds (strict, ooboff);
  if (!oobref)
    return false;

  /* Return true without issuing a warning.  */
  if (!do_warn)
    return true;

  if (!warn_array_bounds)
    return false;

  if (ref.ref && TREE_NO_WARNING (ref.ref))
    return false;

  if (EXPR_HAS_LOCATION (ref.ptr))
    loc = EXPR_LOCATION (ref.ptr);

  loc = expansion_point_location_if_in_system_header (loc);

  char rangestr[2][64];
  if (ooboff[0] == ooboff[1]
      || (ooboff[0] != ref.offrange[0]
	  && ooboff[0].to_shwi () >= ooboff[1].to_shwi ()))
    sprintf (rangestr[0], "%lli", (long long) ooboff[0].to_shwi ());
  else
    sprintf (rangestr[0], "[%lli, %lli]",
	     (long long) ooboff[0].to_shwi (),
	     (long long) ooboff[1].to_shwi ());

  bool warned = false;

  if (oobref == error_mark_node)
    {
      if (ref.sizrange[0] == ref.sizrange[1])
	sprintf (rangestr[1], "%llu",
		 (unsigned long long) ref.sizrange[0].to_shwi ());
      else
	sprintf (rangestr[1], "[%lli, %lli]",
		 (unsigned long long) ref.sizrange[0].to_uhwi (),
		 (unsigned long long) ref.sizrange[1].to_uhwi ());

      tree type;

      if (DECL_P (ref.base)
	  && TREE_CODE (type = TREE_TYPE (ref.base)) == ARRAY_TYPE)
	{
	  auto_diagnostic_group d;
	  if (warning_at (loc, OPT_Warray_bounds,
			  "%G%qD pointer overflow between offset %s "
			  "and size %s accessing array %qD with type %qT",
			  call, func, rangestr[0], rangestr[1], ref.base, type))
	    {
	      inform (DECL_SOURCE_LOCATION (ref.base),
		      "array %qD declared here", ref.base);
	      warned = true;
	    }
	  else
	    warned = warning_at (loc, OPT_Warray_bounds,
				 "%G%qD pointer overflow between offset %s "
				 "and size %s",
				 call, func, rangestr[0], rangestr[1]);
	}
      else
	warned = warning_at (loc, OPT_Warray_bounds,
			     "%G%qD pointer overflow between offset %s "
			     "and size %s",
			     call, func, rangestr[0], rangestr[1]);
    }
  else if (oobref == ref.base)
    {
      /* True when the offset formed by an access to the reference
	 is out of bounds, rather than the initial offset wich is
	 in bounds.  This implies access past the end.  */
      bool form = ooboff[0] != ref.offrange[0];

      if (DECL_P (ref.base))
	{
	  auto_diagnostic_group d;
	  if ((ref.basesize < maxobjsize
	       && warning_at (loc, OPT_Warray_bounds,
			      form
			      ? G_("%G%qD forming offset %s is out of "
				   "the bounds [0, %wu] of object %qD with "
				   "type %qT")
			      : G_("%G%qD offset %s is out of the bounds "
				   "[0, %wu] of object %qD with type %qT"),
			      call, func, rangestr[0], ref.basesize.to_uhwi (),
			      ref.base, TREE_TYPE (ref.base)))
	      || warning_at (loc, OPT_Warray_bounds,
			     form
			     ? G_("%G%qD forming offset %s is out of "
				  "the bounds of object %qD with type %qT")
			     : G_("%G%qD offset %s is out of the bounds "
				  "of object %qD with type %qT"),
			     call, func, rangestr[0],
			     ref.base, TREE_TYPE (ref.base)))
	    {
	      inform (DECL_SOURCE_LOCATION (ref.base),
		      "%qD declared here", ref.base);
	      warned = true;
	    }
	}
      else if (ref.basesize < maxobjsize)
	warned = warning_at (loc, OPT_Warray_bounds,
			     form
			     ? G_("%G%qD forming offset %s is out "
				  "of the bounds [0, %wu]")
			     : G_("%G%qD offset %s is out "
				  "of the bounds [0, %wu]"),
			     call, func, rangestr[0], ref.basesize.to_uhwi ());
      else
	warned = warning_at (loc, OPT_Warray_bounds,
			     form
			     ? G_("%G%qD forming offset %s is out of bounds")
			     : G_("%G%qD offset %s is out of bounds"),
			     call, func, rangestr[0]);
    }
  else if (TREE_CODE (ref.ref) == MEM_REF)
    {
      tree type = TREE_TYPE (TREE_OPERAND (ref.ref, 0));
      if (POINTER_TYPE_P (type))
	type = TREE_TYPE (type);
      type = TYPE_MAIN_VARIANT (type);

      warned = warning_at (loc, OPT_Warray_bounds,
			   "%G%qD offset %s from the object at %qE is out "
			   "of the bounds of %qT",
			   call, func, rangestr[0], ref.base, type);
    }
  else
    {
      tree type = TYPE_MAIN_VARIANT (TREE_TYPE (ref.ref));

      warned = warning_at (loc, OPT_Warray_bounds,
			   "%G%qD offset %s from the object at %qE is out "
			   "of the bounds of referenced subobject %qD with "
			   "type %qT at offset %wu",
			   call, func, rangestr[0], ref.base,
			   TREE_OPERAND (ref.ref, 1), type,
			   ref.refoff.to_uhwi ());
    }

  return warned;
}

/* Check a CALL statement for restrict-violations and issue warnings
   if/when appropriate.  */

static void
check_call (gimple *call)
{
  /* Avoid checking the call if it has already been diagnosed for
     some reason.  */
  if (gimple_no_warning_p (call))
    return;

  tree func = gimple_call_fndecl (call);
  if (!func || !fndecl_built_in_p (func, BUILT_IN_NORMAL))
    return;

  /* Argument number to extract from the call (depends on the built-in
     and its kind).  */
  unsigned dst_idx = -1;
  unsigned src_idx = -1;
  unsigned bnd_idx = -1;

  /* Is this CALL to a string function (as opposed to one to a raw
     memory function).  */
  bool strfun = true;

  switch (DECL_FUNCTION_CODE (func))
    {
    case BUILT_IN_MEMCPY:
    case BUILT_IN_MEMCPY_CHK:
    case BUILT_IN_MEMPCPY:
    case BUILT_IN_MEMPCPY_CHK:
    case BUILT_IN_MEMMOVE:
    case BUILT_IN_MEMMOVE_CHK:
      strfun = false;
      /* Fall through.  */

    case BUILT_IN_STPNCPY:
    case BUILT_IN_STPNCPY_CHK:
    case BUILT_IN_STRNCAT:
    case BUILT_IN_STRNCAT_CHK:
    case BUILT_IN_STRNCPY:
    case BUILT_IN_STRNCPY_CHK:
      dst_idx = 0;
      src_idx = 1;
      bnd_idx = 2;
      break;

    case BUILT_IN_MEMSET:
    case BUILT_IN_MEMSET_CHK:
      dst_idx = 0;
      bnd_idx = 2;
      break;

    case BUILT_IN_STPCPY:
    case BUILT_IN_STPCPY_CHK:
    case BUILT_IN_STRCPY:
    case BUILT_IN_STRCPY_CHK:
    case BUILT_IN_STRCAT:
    case BUILT_IN_STRCAT_CHK:
      dst_idx = 0;
      src_idx = 1;
      break;

    default:
      /* Handle other string functions here whose access may need
	 to be validated for in-bounds offsets and non-overlapping
	 copies.  */
      return;
    }

  unsigned nargs = gimple_call_num_args (call);

  tree dst = dst_idx < nargs ? gimple_call_arg (call, dst_idx) : NULL_TREE;
  tree src = src_idx < nargs ? gimple_call_arg (call, src_idx) : NULL_TREE;
  tree dstwr = bnd_idx < nargs ? gimple_call_arg (call, bnd_idx) : NULL_TREE;

  /* For string functions with an unspecified or unknown bound,
     assume the size of the access is one.  */
  if (!dstwr && strfun)
    dstwr = size_one_node;

  /* DST and SRC can be null for a call with an insufficient number
     of arguments to a built-in function declared without a protype.  */
  if (!dst || (src_idx < nargs && !src))
    return;

  /* DST, SRC, or DSTWR can also have the wrong type in a call to
     a function declared without a prototype.  Avoid checking such
     invalid calls.  */
  if (TREE_CODE (TREE_TYPE (dst)) != POINTER_TYPE
      || (src && TREE_CODE (TREE_TYPE (src)) != POINTER_TYPE)
      || (dstwr && !INTEGRAL_TYPE_P (TREE_TYPE (dstwr))))
    return;

  if (!check_bounds_or_overlap (call, dst, src, dstwr, NULL_TREE))
    return;

  /* Avoid diagnosing the call again.  */
  gimple_set_no_warning (call, true);
}

} /* anonymous namespace */

/* Attempt to detect and diagnose invalid offset bounds and (except for
   memmove) overlapping copy in a call expression EXPR from SRC to DST
   and DSTSIZE and SRCSIZE bytes, respectively.  Both DSTSIZE and
   SRCSIZE may be NULL.  DO_WARN is false to detect either problem
   without issue a warning.  Return the OPT_Wxxx constant corresponding
   to the warning if one has been detected and zero otherwise.  */

int
check_bounds_or_overlap (gimple *call, tree dst, tree src, tree dstsize,
			 tree srcsize, bool bounds_only /* = false */,
			 bool do_warn /* = true */)
{
  location_t loc = gimple_nonartificial_location (call);
  loc = expansion_point_location_if_in_system_header (loc);

  tree func = gimple_call_fndecl (call);

  builtin_memref dstref (call, dst, dstsize);
  builtin_memref srcref (call, src, srcsize);

  builtin_access acs (call, dstref, srcref);

  /* Set STRICT to the value of the -Warray-bounds=N argument for
     string functions or when N > 1.  */
  int strict = (acs.strict () || warn_array_bounds > 1 ? warn_array_bounds : 0);

  /* Validate offsets first to make sure they are within the bounds
     of the destination object if its size is known, or PTRDIFF_MAX
     otherwise.  */
  if (maybe_diag_access_bounds (loc, call, func, strict, dstref, do_warn)
      || maybe_diag_access_bounds (loc, call, func, strict, srcref, do_warn))
    {
      if (do_warn)
	gimple_set_no_warning (call, true);
      return OPT_Warray_bounds;
    }

  if (!warn_restrict || bounds_only || !src)
    return 0;

  if (!bounds_only)
    {
      switch (DECL_FUNCTION_CODE (func))
	{
	case BUILT_IN_MEMMOVE:
	case BUILT_IN_MEMMOVE_CHK:
	case BUILT_IN_MEMSET:
	case BUILT_IN_MEMSET_CHK:
	  return 0;
	default:
	  break;
	}
    }

  if (operand_equal_p (dst, src, 0))
    {
      /* Issue -Wrestrict unless the pointers are null (those do
	 not point to objects and so do not indicate an overlap;
	 such calls could be the result of sanitization and jump
	 threading).  */
      if (!integer_zerop (dst) && !gimple_no_warning_p (call))
	{
	  warning_at (loc, OPT_Wrestrict,
		      "%G%qD source argument is the same as destination",
		      call, func);
	  gimple_set_no_warning (call, true);
	  return OPT_Wrestrict;
	}

      return 0;
    }

  /* Return false when overlap has been detected.  */
  if (maybe_diag_overlap (loc, call, acs))
    {
      gimple_set_no_warning (call, true);
      return OPT_Wrestrict;
    }

  return 0;
}

gimple_opt_pass *
make_pass_warn_restrict (gcc::context *ctxt)
{
  return new pass_wrestrict (ctxt);
}<|MERGE_RESOLUTION|>--- conflicted
+++ resolved
@@ -223,13 +223,9 @@
   refoff (HOST_WIDE_INT_MIN),
   offrange (),
   sizrange (),
-<<<<<<< HEAD
+  maxobjsize (tree_to_shwi (max_object_size ())),
   strbounded_p (),
   call (_call)
-=======
-  maxobjsize (tree_to_shwi (max_object_size ())),
-  strbounded_p ()
->>>>>>> 8b651828
 {
   /* Unfortunately, wide_int default ctor is a no-op so array members
      of the type must be set individually.  */
@@ -289,7 +285,6 @@
     }
 }
 
-<<<<<<< HEAD
 /* Get the range SSA would have if control flowed to STMT.  This is
    the ranger equivalence of get_range_info.  */
 
@@ -310,12 +305,9 @@
   return vr.kind ();
 }
 
-/* Ctor helper to set or extend OFFRANGE based on the OFFSET argument.  */
-=======
 /* Ctor helper to set or extend OFFRANGE based on the OFFSET argument.
    Pointer offsets are represented as unsigned sizetype but must be
    treated as signed.  */
->>>>>>> 8b651828
 
 void
 builtin_memref::extend_offset_range (tree offset)
@@ -336,18 +328,13 @@
       /* A pointer offset is represented as sizetype but treated
 	 as signed.  */
       wide_int min, max;
-<<<<<<< HEAD
       value_range_kind rng = ranger_get_range_info (call, offset, &min, &max);
       if (rng == VR_RANGE)
 	{
 	  offrange[0] += offset_int::from (min, SIGNED);
 	  offrange[1] += offset_int::from (max, SIGNED);
 	}
-      else if (rng == VR_ANTI_RANGE)
-=======
-      value_range_kind rng = get_range_info (offset, &min, &max);
-      if (rng == VR_ANTI_RANGE && wi::lts_p (max, min))
->>>>>>> 8b651828
+      else if (rng == VR_ANTI_RANGE && wi::lts_p (max, min))
 	{
 	  /* Convert an anti-range whose upper bound is less than
 	     its lower bound to a signed range.  */

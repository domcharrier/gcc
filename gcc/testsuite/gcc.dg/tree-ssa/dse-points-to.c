--- conflicted
+++ resolved
@@ -1,10 +1,6 @@
 /* { dg-do compile } */
-<<<<<<< HEAD
-/* { dg-options "-O2 -fno-tree-ccp -fno-tree-forwprop -fno-tree-fre -fno-tree-vrp -fdisable-tree-evrp-copyprop" } */
-/* { dg-additional-options "-fdump-tree-dse1-details" } */
-=======
 /* { dg-options "-O2 -fno-tree-ccp -fno-tree-forwprop -fno-tree-fre -fno-tree-vrp -fdump-tree-dse1-details" } */
->>>>>>> 56638b9b
+/* { dg-additional-options "-fdisable-tree-evrp-copyprop" } */
 
 int
 f ()

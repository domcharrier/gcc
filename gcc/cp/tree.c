/* Language-dependent node constructors for parse phase of GNU compiler.
   Copyright (C) 1987-2017 Free Software Foundation, Inc.
   Hacked by Michael Tiemann (tiemann@cygnus.com)

This file is part of GCC.

GCC is free software; you can redistribute it and/or modify
it under the terms of the GNU General Public License as published by
the Free Software Foundation; either version 3, or (at your option)
any later version.

GCC is distributed in the hope that it will be useful,
but WITHOUT ANY WARRANTY; without even the implied warranty of
MERCHANTABILITY or FITNESS FOR A PARTICULAR PURPOSE.  See the
GNU General Public License for more details.

You should have received a copy of the GNU General Public License
along with GCC; see the file COPYING3.  If not see
<http://www.gnu.org/licenses/>.  */

#include "config.h"
#include "system.h"
#include "coretypes.h"
#include "tree.h"
#include "cp-tree.h"
#include "gimple-expr.h"
#include "cgraph.h"
#include "stor-layout.h"
#include "print-tree.h"
#include "tree-iterator.h"
#include "tree-inline.h"
#include "debug.h"
#include "convert.h"
#include "gimplify.h"
#include "attribs.h"
#include "flags.h"

static tree bot_manip (tree *, int *, void *);
static tree bot_replace (tree *, int *, void *);
static hashval_t list_hash_pieces (tree, tree, tree);
static tree build_target_expr (tree, tree, tsubst_flags_t);
static tree count_trees_r (tree *, int *, void *);
static tree verify_stmt_tree_r (tree *, int *, void *);
static tree build_local_temp (tree);

static tree handle_init_priority_attribute (tree *, tree, tree, int, bool *);
static tree handle_abi_tag_attribute (tree *, tree, tree, int, bool *);

/* If REF is an lvalue, returns the kind of lvalue that REF is.
   Otherwise, returns clk_none.  */

cp_lvalue_kind
lvalue_kind (const_tree ref)
{
  cp_lvalue_kind op1_lvalue_kind = clk_none;
  cp_lvalue_kind op2_lvalue_kind = clk_none;

  /* Expressions of reference type are sometimes wrapped in
     INDIRECT_REFs.  INDIRECT_REFs are just internal compiler
     representation, not part of the language, so we have to look
     through them.  */
  if (REFERENCE_REF_P (ref))
    return lvalue_kind (TREE_OPERAND (ref, 0));

  if (TREE_TYPE (ref)
      && TREE_CODE (TREE_TYPE (ref)) == REFERENCE_TYPE)
    {
      /* unnamed rvalue references are rvalues */
      if (TYPE_REF_IS_RVALUE (TREE_TYPE (ref))
	  && TREE_CODE (ref) != PARM_DECL
	  && !VAR_P (ref)
	  && TREE_CODE (ref) != COMPONENT_REF
	  /* Functions are always lvalues.  */
	  && TREE_CODE (TREE_TYPE (TREE_TYPE (ref))) != FUNCTION_TYPE)
	return clk_rvalueref;

      /* lvalue references and named rvalue references are lvalues.  */
      return clk_ordinary;
    }

  if (ref == current_class_ptr)
    return clk_none;

  switch (TREE_CODE (ref))
    {
    case SAVE_EXPR:
      return clk_none;
      /* preincrements and predecrements are valid lvals, provided
	 what they refer to are valid lvals.  */
    case PREINCREMENT_EXPR:
    case PREDECREMENT_EXPR:
    case TRY_CATCH_EXPR:
    case WITH_CLEANUP_EXPR:
    case REALPART_EXPR:
    case IMAGPART_EXPR:
      return lvalue_kind (TREE_OPERAND (ref, 0));

    case MEMBER_REF:
    case DOTSTAR_EXPR:
      if (TREE_CODE (ref) == MEMBER_REF)
	op1_lvalue_kind = clk_ordinary;
      else
	op1_lvalue_kind = lvalue_kind (TREE_OPERAND (ref, 0));
      if (TYPE_PTRMEMFUNC_P (TREE_TYPE (TREE_OPERAND (ref, 1))))
	op1_lvalue_kind = clk_none;
      return op1_lvalue_kind;

    case COMPONENT_REF:
      if (BASELINK_P (TREE_OPERAND (ref, 1)))
	{
	  tree fn = BASELINK_FUNCTIONS (TREE_OPERAND (ref, 1));

	  /* For static member function recurse on the BASELINK, we can get
	     here e.g. from reference_binding.  If BASELINK_FUNCTIONS is
	     OVERLOAD, the overload is resolved first if possible through
	     resolve_address_of_overloaded_function.  */
	  if (TREE_CODE (fn) == FUNCTION_DECL && DECL_STATIC_FUNCTION_P (fn))
	    return lvalue_kind (TREE_OPERAND (ref, 1));
	}
      op1_lvalue_kind = lvalue_kind (TREE_OPERAND (ref, 0));
      /* Look at the member designator.  */
      if (!op1_lvalue_kind)
	;
      else if (is_overloaded_fn (TREE_OPERAND (ref, 1)))
	/* The "field" can be a FUNCTION_DECL or an OVERLOAD in some
	   situations.  If we're seeing a COMPONENT_REF, it's a non-static
	   member, so it isn't an lvalue. */
	op1_lvalue_kind = clk_none;
      else if (TREE_CODE (TREE_OPERAND (ref, 1)) != FIELD_DECL)
	/* This can be IDENTIFIER_NODE in a template.  */;
      else if (DECL_C_BIT_FIELD (TREE_OPERAND (ref, 1)))
	{
	  /* Clear the ordinary bit.  If this object was a class
	     rvalue we want to preserve that information.  */
	  op1_lvalue_kind &= ~clk_ordinary;
	  /* The lvalue is for a bitfield.  */
	  op1_lvalue_kind |= clk_bitfield;
	}
      else if (DECL_PACKED (TREE_OPERAND (ref, 1)))
	op1_lvalue_kind |= clk_packed;

      return op1_lvalue_kind;

    case STRING_CST:
    case COMPOUND_LITERAL_EXPR:
      return clk_ordinary;

    case CONST_DECL:
      /* CONST_DECL without TREE_STATIC are enumeration values and
	 thus not lvalues.  With TREE_STATIC they are used by ObjC++
	 in objc_build_string_object and need to be considered as
	 lvalues.  */
      if (! TREE_STATIC (ref))
	return clk_none;
      /* FALLTHRU */
    case VAR_DECL:
      if (VAR_P (ref) && DECL_HAS_VALUE_EXPR_P (ref))
	return lvalue_kind (DECL_VALUE_EXPR (CONST_CAST_TREE (ref)));

      if (TREE_READONLY (ref) && ! TREE_STATIC (ref)
	  && DECL_LANG_SPECIFIC (ref)
	  && DECL_IN_AGGR_P (ref))
	return clk_none;
      /* FALLTHRU */
    case INDIRECT_REF:
    case ARROW_EXPR:
    case ARRAY_REF:
    case ARRAY_NOTATION_REF:
    case PARM_DECL:
    case RESULT_DECL:
    case PLACEHOLDER_EXPR:
      return clk_ordinary;

      /* A scope ref in a template, left as SCOPE_REF to support later
	 access checking.  */
    case SCOPE_REF:
      gcc_assert (!type_dependent_expression_p (CONST_CAST_TREE (ref)));
      {
	tree op = TREE_OPERAND (ref, 1);
	if (TREE_CODE (op) == FIELD_DECL)
	  return (DECL_C_BIT_FIELD (op) ? clk_bitfield : clk_ordinary);
	else
	  return lvalue_kind (op);
      }

    case MAX_EXPR:
    case MIN_EXPR:
      /* Disallow <? and >? as lvalues if either argument side-effects.  */
      if (TREE_SIDE_EFFECTS (TREE_OPERAND (ref, 0))
	  || TREE_SIDE_EFFECTS (TREE_OPERAND (ref, 1)))
	return clk_none;
      op1_lvalue_kind = lvalue_kind (TREE_OPERAND (ref, 0));
      op2_lvalue_kind = lvalue_kind (TREE_OPERAND (ref, 1));
      break;

    case COND_EXPR:
      op1_lvalue_kind = lvalue_kind (TREE_OPERAND (ref, 1)
				    ? TREE_OPERAND (ref, 1)
				    : TREE_OPERAND (ref, 0));
      op2_lvalue_kind = lvalue_kind (TREE_OPERAND (ref, 2));
      break;

    case MODOP_EXPR:
      /* We expect to see unlowered MODOP_EXPRs only during
	 template processing.  */
      gcc_assert (processing_template_decl);
      return clk_ordinary;

    case MODIFY_EXPR:
    case TYPEID_EXPR:
      return clk_ordinary;

    case COMPOUND_EXPR:
      return lvalue_kind (TREE_OPERAND (ref, 1));

    case TARGET_EXPR:
      return clk_class;

    case VA_ARG_EXPR:
      return (CLASS_TYPE_P (TREE_TYPE (ref)) ? clk_class : clk_none);

    case CALL_EXPR:
      /* We can see calls outside of TARGET_EXPR in templates.  */
      if (CLASS_TYPE_P (TREE_TYPE (ref)))
	return clk_class;
      return clk_none;

    case FUNCTION_DECL:
      /* All functions (except non-static-member functions) are
	 lvalues.  */
      return (DECL_NONSTATIC_MEMBER_FUNCTION_P (ref)
	      ? clk_none : clk_ordinary);

    case BASELINK:
      /* We now represent a reference to a single static member function
	 with a BASELINK.  */
      /* This CONST_CAST is okay because BASELINK_FUNCTIONS returns
	 its argument unmodified and we assign it to a const_tree.  */
      return lvalue_kind (BASELINK_FUNCTIONS (CONST_CAST_TREE (ref)));

    case NON_DEPENDENT_EXPR:
      return lvalue_kind (TREE_OPERAND (ref, 0));

    default:
      if (!TREE_TYPE (ref))
	return clk_none;
      if (CLASS_TYPE_P (TREE_TYPE (ref))
	  || TREE_CODE (TREE_TYPE (ref)) == ARRAY_TYPE)
	return clk_class;
      break;
    }

  /* If one operand is not an lvalue at all, then this expression is
     not an lvalue.  */
  if (!op1_lvalue_kind || !op2_lvalue_kind)
    return clk_none;

  /* Otherwise, it's an lvalue, and it has all the odd properties
     contributed by either operand.  */
  op1_lvalue_kind = op1_lvalue_kind | op2_lvalue_kind;
  /* It's not an ordinary lvalue if it involves any other kind.  */
  if ((op1_lvalue_kind & ~clk_ordinary) != clk_none)
    op1_lvalue_kind &= ~clk_ordinary;
  /* It can't be both a pseudo-lvalue and a non-addressable lvalue.
     A COND_EXPR of those should be wrapped in a TARGET_EXPR.  */
  if ((op1_lvalue_kind & (clk_rvalueref|clk_class))
      && (op1_lvalue_kind & (clk_bitfield|clk_packed)))
    op1_lvalue_kind = clk_none;
  return op1_lvalue_kind;
}

/* Returns the kind of lvalue that REF is, in the sense of [basic.lval].  */

cp_lvalue_kind
real_lvalue_p (const_tree ref)
{
  cp_lvalue_kind kind = lvalue_kind (ref);
  if (kind & (clk_rvalueref|clk_class))
    return clk_none;
  else
    return kind;
}

/* c-common wants us to return bool.  */

bool
lvalue_p (const_tree t)
{
  return real_lvalue_p (t);
}

/* This differs from lvalue_p in that xvalues are included.  */

bool
glvalue_p (const_tree ref)
{
  cp_lvalue_kind kind = lvalue_kind (ref);
  if (kind & clk_class)
    return false;
  else
    return (kind != clk_none);
}

/* This differs from glvalue_p in that class prvalues are included.  */

bool
obvalue_p (const_tree ref)
{
  return (lvalue_kind (ref) != clk_none);
}

/* Returns true if REF is an xvalue (the result of dereferencing an rvalue
   reference), false otherwise.  */

bool
xvalue_p (const_tree ref)
{
  return (lvalue_kind (ref) == clk_rvalueref);
}

/* True if REF is a bit-field.  */

bool
bitfield_p (const_tree ref)
{
  return (lvalue_kind (ref) & clk_bitfield);
}

/* C++-specific version of stabilize_reference.  */

tree
cp_stabilize_reference (tree ref)
{
  switch (TREE_CODE (ref))
    {
    /* We need to treat specially anything stabilize_reference doesn't
       handle specifically.  */
    case VAR_DECL:
    case PARM_DECL:
    case RESULT_DECL:
    CASE_CONVERT:
    case FLOAT_EXPR:
    case FIX_TRUNC_EXPR:
    case INDIRECT_REF:
    case COMPONENT_REF:
    case BIT_FIELD_REF:
    case ARRAY_REF:
    case ARRAY_RANGE_REF:
    case ERROR_MARK:
      break;
    default:
      cp_lvalue_kind kind = lvalue_kind (ref);
      if ((kind & ~clk_class) != clk_none)
	{
	  tree type = unlowered_expr_type (ref);
	  bool rval = !!(kind & clk_rvalueref);
	  type = cp_build_reference_type (type, rval);
	  /* This inhibits warnings in, eg, cxx_mark_addressable
	     (c++/60955).  */
	  warning_sentinel s (extra_warnings);
	  ref = build_static_cast (type, ref, tf_error);
	}
    }

  return stabilize_reference (ref);
}

/* Test whether DECL is a builtin that may appear in a
   constant-expression. */

bool
builtin_valid_in_constant_expr_p (const_tree decl)
{
  if (!(TREE_CODE (decl) == FUNCTION_DECL
	&& DECL_BUILT_IN_CLASS (decl) == BUILT_IN_NORMAL))
    /* Not a built-in.  */
    return false;
  switch (DECL_FUNCTION_CODE (decl))
    {
      /* These always have constant results like the corresponding
	 macros/symbol.  */
    case BUILT_IN_FILE:
    case BUILT_IN_FUNCTION:
    case BUILT_IN_LINE:

      /* The following built-ins are valid in constant expressions
	 when their arguments are.  */
    case BUILT_IN_ADD_OVERFLOW_P:
    case BUILT_IN_SUB_OVERFLOW_P:
    case BUILT_IN_MUL_OVERFLOW_P:

      /* These have constant results even if their operands are
	 non-constant.  */
    case BUILT_IN_CONSTANT_P:
    case BUILT_IN_ATOMIC_ALWAYS_LOCK_FREE:
      return true;
    default:
      return false;
    }
}

/* Build a TARGET_EXPR, initializing the DECL with the VALUE.  */

static tree
build_target_expr (tree decl, tree value, tsubst_flags_t complain)
{
  tree t;
  tree type = TREE_TYPE (decl);

  value = mark_rvalue_use (value);

  gcc_checking_assert (VOID_TYPE_P (TREE_TYPE (value))
		       || TREE_TYPE (decl) == TREE_TYPE (value)
		       /* On ARM ctors return 'this'.  */
		       || (TYPE_PTR_P (TREE_TYPE (value))
			   && TREE_CODE (value) == CALL_EXPR)
		       || useless_type_conversion_p (TREE_TYPE (decl),
						     TREE_TYPE (value)));

  if (complain & tf_no_cleanup)
    /* The caller is building a new-expr and does not need a cleanup.  */
    t = NULL_TREE;
  else
    {
      t = cxx_maybe_build_cleanup (decl, complain);
      if (t == error_mark_node)
	return error_mark_node;
    }
  t = build4 (TARGET_EXPR, type, decl, value, t, NULL_TREE);
  if (EXPR_HAS_LOCATION (value))
    SET_EXPR_LOCATION (t, EXPR_LOCATION (value));
  /* We always set TREE_SIDE_EFFECTS so that expand_expr does not
     ignore the TARGET_EXPR.  If there really turn out to be no
     side-effects, then the optimizer should be able to get rid of
     whatever code is generated anyhow.  */
  TREE_SIDE_EFFECTS (t) = 1;

  return t;
}

/* Return an undeclared local temporary of type TYPE for use in building a
   TARGET_EXPR.  */

static tree
build_local_temp (tree type)
{
  tree slot = build_decl (input_location,
			  VAR_DECL, NULL_TREE, type);
  DECL_ARTIFICIAL (slot) = 1;
  DECL_IGNORED_P (slot) = 1;
  DECL_CONTEXT (slot) = current_function_decl;
  layout_decl (slot, 0);
  return slot;
}

/* Set various status flags when building an AGGR_INIT_EXPR object T.  */

static void
process_aggr_init_operands (tree t)
{
  bool side_effects;

  side_effects = TREE_SIDE_EFFECTS (t);
  if (!side_effects)
    {
      int i, n;
      n = TREE_OPERAND_LENGTH (t);
      for (i = 1; i < n; i++)
	{
	  tree op = TREE_OPERAND (t, i);
	  if (op && TREE_SIDE_EFFECTS (op))
	    {
	      side_effects = 1;
	      break;
	    }
	}
    }
  TREE_SIDE_EFFECTS (t) = side_effects;
}

/* Build an AGGR_INIT_EXPR of class tcc_vl_exp with the indicated RETURN_TYPE,
   FN, and SLOT.  NARGS is the number of call arguments which are specified
   as a tree array ARGS.  */

static tree
build_aggr_init_array (tree return_type, tree fn, tree slot, int nargs,
		       tree *args)
{
  tree t;
  int i;

  t = build_vl_exp (AGGR_INIT_EXPR, nargs + 3);
  TREE_TYPE (t) = return_type;
  AGGR_INIT_EXPR_FN (t) = fn;
  AGGR_INIT_EXPR_SLOT (t) = slot;
  for (i = 0; i < nargs; i++)
    AGGR_INIT_EXPR_ARG (t, i) = args[i];
  process_aggr_init_operands (t);
  return t;
}

/* INIT is a CALL_EXPR or AGGR_INIT_EXPR which needs info about its
   target.  TYPE is the type to be initialized.

   Build an AGGR_INIT_EXPR to represent the initialization.  This function
   differs from build_cplus_new in that an AGGR_INIT_EXPR can only be used
   to initialize another object, whereas a TARGET_EXPR can either
   initialize another object or create its own temporary object, and as a
   result building up a TARGET_EXPR requires that the type's destructor be
   callable.  */

tree
build_aggr_init_expr (tree type, tree init)
{
  tree fn;
  tree slot;
  tree rval;
  int is_ctor;

  /* Don't build AGGR_INIT_EXPR in a template.  */
  if (processing_template_decl)
    return init;

  fn = cp_get_callee (init);
  if (fn == NULL_TREE)
    return convert (type, init);

  is_ctor = (TREE_CODE (fn) == ADDR_EXPR
	     && TREE_CODE (TREE_OPERAND (fn, 0)) == FUNCTION_DECL
	     && DECL_CONSTRUCTOR_P (TREE_OPERAND (fn, 0)));

  /* We split the CALL_EXPR into its function and its arguments here.
     Then, in expand_expr, we put them back together.  The reason for
     this is that this expression might be a default argument
     expression.  In that case, we need a new temporary every time the
     expression is used.  That's what break_out_target_exprs does; it
     replaces every AGGR_INIT_EXPR with a copy that uses a fresh
     temporary slot.  Then, expand_expr builds up a call-expression
     using the new slot.  */

  /* If we don't need to use a constructor to create an object of this
     type, don't mess with AGGR_INIT_EXPR.  */
  if (is_ctor || TREE_ADDRESSABLE (type))
    {
      slot = build_local_temp (type);

      if (TREE_CODE (init) == CALL_EXPR)
	{
	  rval = build_aggr_init_array (void_type_node, fn, slot,
					call_expr_nargs (init),
					CALL_EXPR_ARGP (init));
	  AGGR_INIT_FROM_THUNK_P (rval)
	    = CALL_FROM_THUNK_P (init);
	}
      else
	{
	  rval = build_aggr_init_array (void_type_node, fn, slot,
					aggr_init_expr_nargs (init),
					AGGR_INIT_EXPR_ARGP (init));
	  AGGR_INIT_FROM_THUNK_P (rval)
	    = AGGR_INIT_FROM_THUNK_P (init);
	}
      TREE_SIDE_EFFECTS (rval) = 1;
      AGGR_INIT_VIA_CTOR_P (rval) = is_ctor;
      TREE_NOTHROW (rval) = TREE_NOTHROW (init);
      CALL_EXPR_OPERATOR_SYNTAX (rval) = CALL_EXPR_OPERATOR_SYNTAX (init);
      CALL_EXPR_ORDERED_ARGS (rval) = CALL_EXPR_ORDERED_ARGS (init);
      CALL_EXPR_REVERSE_ARGS (rval) = CALL_EXPR_REVERSE_ARGS (init);
    }
  else
    rval = init;

  return rval;
}

/* INIT is a CALL_EXPR or AGGR_INIT_EXPR which needs info about its
   target.  TYPE is the type that this initialization should appear to
   have.

   Build an encapsulation of the initialization to perform
   and return it so that it can be processed by language-independent
   and language-specific expression expanders.  */

tree
build_cplus_new (tree type, tree init, tsubst_flags_t complain)
{
  tree rval = build_aggr_init_expr (type, init);
  tree slot;

  if (!complete_type_or_maybe_complain (type, init, complain))
    return error_mark_node;

  /* Make sure that we're not trying to create an instance of an
     abstract class.  */
  if (abstract_virtuals_error_sfinae (NULL_TREE, type, complain))
    return error_mark_node;

  if (TREE_CODE (rval) == AGGR_INIT_EXPR)
    slot = AGGR_INIT_EXPR_SLOT (rval);
  else if (TREE_CODE (rval) == CALL_EXPR
	   || TREE_CODE (rval) == CONSTRUCTOR)
    slot = build_local_temp (type);
  else
    return rval;

  rval = build_target_expr (slot, rval, complain);

  if (rval != error_mark_node)
    TARGET_EXPR_IMPLICIT_P (rval) = 1;

  return rval;
}

/* Subroutine of build_vec_init_expr: Build up a single element
   intialization as a proxy for the full array initialization to get things
   marked as used and any appropriate diagnostics.

   Since we're deferring building the actual constructor calls until
   gimplification time, we need to build one now and throw it away so
   that the relevant constructor gets mark_used before cgraph decides
   what functions are needed.  Here we assume that init is either
   NULL_TREE, void_type_node (indicating value-initialization), or
   another array to copy.  */

static tree
build_vec_init_elt (tree type, tree init, tsubst_flags_t complain)
{
  tree inner_type = strip_array_types (type);
  vec<tree, va_gc> *argvec;

  if (integer_zerop (array_type_nelts_total (type))
      || !CLASS_TYPE_P (inner_type))
    /* No interesting initialization to do.  */
    return integer_zero_node;
  else if (init == void_type_node)
    return build_value_init (inner_type, complain);

  gcc_assert (init == NULL_TREE
	      || (same_type_ignoring_top_level_qualifiers_p
		  (type, TREE_TYPE (init))));

  argvec = make_tree_vector ();
  if (init)
    {
      tree init_type = strip_array_types (TREE_TYPE (init));
      tree dummy = build_dummy_object (init_type);
      if (!lvalue_p (init))
	dummy = move (dummy);
      argvec->quick_push (dummy);
    }
  init = build_special_member_call (NULL_TREE, complete_ctor_identifier,
				    &argvec, inner_type, LOOKUP_NORMAL,
				    complain);
  release_tree_vector (argvec);

  /* For a trivial constructor, build_over_call creates a TARGET_EXPR.  But
     we don't want one here because we aren't creating a temporary.  */
  if (TREE_CODE (init) == TARGET_EXPR)
    init = TARGET_EXPR_INITIAL (init);

  return init;
}

/* Return a TARGET_EXPR which expresses the initialization of an array to
   be named later, either default-initialization or copy-initialization
   from another array of the same type.  */

tree
build_vec_init_expr (tree type, tree init, tsubst_flags_t complain)
{
  tree slot;
  bool value_init = false;
  tree elt_init = build_vec_init_elt (type, init, complain);

  if (init == void_type_node)
    {
      value_init = true;
      init = NULL_TREE;
    }

  slot = build_local_temp (type);
  init = build2 (VEC_INIT_EXPR, type, slot, init);
  TREE_SIDE_EFFECTS (init) = true;
  SET_EXPR_LOCATION (init, input_location);

  if (cxx_dialect >= cxx11
      && potential_constant_expression (elt_init))
    VEC_INIT_EXPR_IS_CONSTEXPR (init) = true;
  VEC_INIT_EXPR_VALUE_INIT (init) = value_init;

  return init;
}

/* Give a helpful diagnostic for a non-constexpr VEC_INIT_EXPR in a context
   that requires a constant expression.  */

void
diagnose_non_constexpr_vec_init (tree expr)
{
  tree type = TREE_TYPE (VEC_INIT_EXPR_SLOT (expr));
  tree init, elt_init;
  if (VEC_INIT_EXPR_VALUE_INIT (expr))
    init = void_type_node;
  else
    init = VEC_INIT_EXPR_INIT (expr);

  elt_init = build_vec_init_elt (type, init, tf_warning_or_error);
  require_potential_constant_expression (elt_init);
}

tree
build_array_copy (tree init)
{
  return build_vec_init_expr (TREE_TYPE (init), init, tf_warning_or_error);
}

/* Build a TARGET_EXPR using INIT to initialize a new temporary of the
   indicated TYPE.  */

tree
build_target_expr_with_type (tree init, tree type, tsubst_flags_t complain)
{
  gcc_assert (!VOID_TYPE_P (type));

  if (TREE_CODE (init) == TARGET_EXPR
      || init == error_mark_node)
    return init;
  else if (CLASS_TYPE_P (type) && type_has_nontrivial_copy_init (type)
	   && !VOID_TYPE_P (TREE_TYPE (init))
	   && TREE_CODE (init) != COND_EXPR
	   && TREE_CODE (init) != CONSTRUCTOR
	   && TREE_CODE (init) != VA_ARG_EXPR)
    /* We need to build up a copy constructor call.  A void initializer
       means we're being called from bot_manip.  COND_EXPR is a special
       case because we already have copies on the arms and we don't want
       another one here.  A CONSTRUCTOR is aggregate initialization, which
       is handled separately.  A VA_ARG_EXPR is magic creation of an
       aggregate; there's no additional work to be done.  */
    return force_rvalue (init, complain);

  return force_target_expr (type, init, complain);
}

/* Like the above function, but without the checking.  This function should
   only be used by code which is deliberately trying to subvert the type
   system, such as call_builtin_trap.  Or build_over_call, to avoid
   infinite recursion.  */

tree
force_target_expr (tree type, tree init, tsubst_flags_t complain)
{
  tree slot;

  gcc_assert (!VOID_TYPE_P (type));

  slot = build_local_temp (type);
  return build_target_expr (slot, init, complain);
}

/* Like build_target_expr_with_type, but use the type of INIT.  */

tree
get_target_expr_sfinae (tree init, tsubst_flags_t complain)
{
  if (TREE_CODE (init) == AGGR_INIT_EXPR)
    return build_target_expr (AGGR_INIT_EXPR_SLOT (init), init, complain);
  else if (TREE_CODE (init) == VEC_INIT_EXPR)
    return build_target_expr (VEC_INIT_EXPR_SLOT (init), init, complain);
  else
    {
      init = convert_bitfield_to_declared_type (init);
      return build_target_expr_with_type (init, TREE_TYPE (init), complain);
    }
}

tree
get_target_expr (tree init)
{
  return get_target_expr_sfinae (init, tf_warning_or_error);
}

/* If EXPR is a bitfield reference, convert it to the declared type of
   the bitfield, and return the resulting expression.  Otherwise,
   return EXPR itself.  */

tree
convert_bitfield_to_declared_type (tree expr)
{
  tree bitfield_type;

  bitfield_type = is_bitfield_expr_with_lowered_type (expr);
  if (bitfield_type)
    expr = convert_to_integer_nofold (TYPE_MAIN_VARIANT (bitfield_type),
				      expr);
  return expr;
}

/* EXPR is being used in an rvalue context.  Return a version of EXPR
   that is marked as an rvalue.  */

tree
rvalue (tree expr)
{
  tree type;

  if (error_operand_p (expr))
    return expr;

  expr = mark_rvalue_use (expr);

  /* [basic.lval]

     Non-class rvalues always have cv-unqualified types.  */
  type = TREE_TYPE (expr);
  if (!CLASS_TYPE_P (type) && cv_qualified_p (type))
    type = cv_unqualified (type);

  /* We need to do this for rvalue refs as well to get the right answer
     from decltype; see c++/36628.  */
  if (!processing_template_decl && glvalue_p (expr))
    expr = build1 (NON_LVALUE_EXPR, type, expr);
  else if (type != TREE_TYPE (expr))
    expr = build_nop (type, expr);

  return expr;
}


struct cplus_array_info
{
  tree type;
  tree domain;
};

struct cplus_array_hasher : ggc_ptr_hash<tree_node>
{
  typedef cplus_array_info *compare_type;

  static hashval_t hash (tree t);
  static bool equal (tree, cplus_array_info *);
};

/* Hash an ARRAY_TYPE.  K is really of type `tree'.  */

hashval_t
cplus_array_hasher::hash (tree t)
{
  hashval_t hash;

  hash = TYPE_UID (TREE_TYPE (t));
  if (TYPE_DOMAIN (t))
    hash ^= TYPE_UID (TYPE_DOMAIN (t));
  return hash;
}

/* Compare two ARRAY_TYPEs.  K1 is really of type `tree', K2 is really
   of type `cplus_array_info*'. */

bool
cplus_array_hasher::equal (tree t1, cplus_array_info *t2)
{
  return (TREE_TYPE (t1) == t2->type && TYPE_DOMAIN (t1) == t2->domain);
}

/* Hash table containing dependent array types, which are unsuitable for
   the language-independent type hash table.  */
static GTY (()) hash_table<cplus_array_hasher> *cplus_array_htab;

/* Build an ARRAY_TYPE without laying it out.  */

static tree
build_min_array_type (tree elt_type, tree index_type)
{
  tree t = cxx_make_type (ARRAY_TYPE);
  TREE_TYPE (t) = elt_type;
  TYPE_DOMAIN (t) = index_type;
  return t;
}

/* Set TYPE_CANONICAL like build_array_type_1, but using
   build_cplus_array_type.  */

static void
set_array_type_canon (tree t, tree elt_type, tree index_type)
{
  /* Set the canonical type for this new node.  */
  if (TYPE_STRUCTURAL_EQUALITY_P (elt_type)
      || (index_type && TYPE_STRUCTURAL_EQUALITY_P (index_type)))
    SET_TYPE_STRUCTURAL_EQUALITY (t);
  else if (TYPE_CANONICAL (elt_type) != elt_type
	   || (index_type && TYPE_CANONICAL (index_type) != index_type))
    TYPE_CANONICAL (t)
      = build_cplus_array_type (TYPE_CANONICAL (elt_type),
				index_type
				? TYPE_CANONICAL (index_type) : index_type);
  else
    TYPE_CANONICAL (t) = t;
}

/* Like build_array_type, but handle special C++ semantics: an array of a
   variant element type is a variant of the array of the main variant of
   the element type.  */

tree
build_cplus_array_type (tree elt_type, tree index_type)
{
  tree t;

  if (elt_type == error_mark_node || index_type == error_mark_node)
    return error_mark_node;

  bool dependent = (uses_template_parms (elt_type)
		    || (index_type && uses_template_parms (index_type)));

  if (elt_type != TYPE_MAIN_VARIANT (elt_type))
    /* Start with an array of the TYPE_MAIN_VARIANT.  */
    t = build_cplus_array_type (TYPE_MAIN_VARIANT (elt_type),
				index_type);
  else if (dependent)
    {
      /* Since type_hash_canon calls layout_type, we need to use our own
	 hash table.  */
      cplus_array_info cai;
      hashval_t hash;

      if (cplus_array_htab == NULL)
	cplus_array_htab = hash_table<cplus_array_hasher>::create_ggc (61);
      
      hash = TYPE_UID (elt_type);
      if (index_type)
	hash ^= TYPE_UID (index_type);
      cai.type = elt_type;
      cai.domain = index_type;

      tree *e = cplus_array_htab->find_slot_with_hash (&cai, hash, INSERT); 
      if (*e)
	/* We have found the type: we're done.  */
	return (tree) *e;
      else
	{
	  /* Build a new array type.  */
	  t = build_min_array_type (elt_type, index_type);

	  /* Store it in the hash table. */
	  *e = t;

	  /* Set the canonical type for this new node.  */
	  set_array_type_canon (t, elt_type, index_type);
	}
    }
  else
    {
      bool typeless_storage
	= (elt_type == unsigned_char_type_node
	   || elt_type == signed_char_type_node
	   || elt_type == char_type_node
	   || (TREE_CODE (elt_type) == ENUMERAL_TYPE
	       && TYPE_CONTEXT (elt_type) == std_node
	       && !strcmp ("byte", TYPE_NAME_STRING (elt_type))));
      t = build_array_type (elt_type, index_type, typeless_storage);
    }

  /* Now check whether we already have this array variant.  */
  if (elt_type != TYPE_MAIN_VARIANT (elt_type))
    {
      tree m = t;
      for (t = m; t; t = TYPE_NEXT_VARIANT (t))
	if (TREE_TYPE (t) == elt_type
	    && TYPE_NAME (t) == NULL_TREE
	    && TYPE_ATTRIBUTES (t) == NULL_TREE)
	  break;
      if (!t)
	{
	  t = build_min_array_type (elt_type, index_type);
	  set_array_type_canon (t, elt_type, index_type);
	  if (!dependent)
	    {
	      layout_type (t);
	      /* Make sure sizes are shared with the main variant.
		 layout_type can't be called after setting TYPE_NEXT_VARIANT,
		 as it will overwrite alignment etc. of all variants.  */
	      TYPE_SIZE (t) = TYPE_SIZE (m);
	      TYPE_SIZE_UNIT (t) = TYPE_SIZE_UNIT (m);
	      TYPE_TYPELESS_STORAGE (t) = TYPE_TYPELESS_STORAGE (m);
	    }

	  TYPE_MAIN_VARIANT (t) = m;
	  TYPE_NEXT_VARIANT (t) = TYPE_NEXT_VARIANT (m);
	  TYPE_NEXT_VARIANT (m) = t;
	}
    }

  /* Avoid spurious warnings with VLAs (c++/54583).  */
  if (TYPE_SIZE (t) && EXPR_P (TYPE_SIZE (t)))
    TREE_NO_WARNING (TYPE_SIZE (t)) = 1;

  /* Push these needs up to the ARRAY_TYPE so that initialization takes
     place more easily.  */
  bool needs_ctor = (TYPE_NEEDS_CONSTRUCTING (t)
		     = TYPE_NEEDS_CONSTRUCTING (elt_type));
  bool needs_dtor = (TYPE_HAS_NONTRIVIAL_DESTRUCTOR (t)
		     = TYPE_HAS_NONTRIVIAL_DESTRUCTOR (elt_type));

  if (!dependent && t == TYPE_MAIN_VARIANT (t)
      && !COMPLETE_TYPE_P (t) && COMPLETE_TYPE_P (elt_type))
    {
      /* The element type has been completed since the last time we saw
	 this array type; update the layout and 'tor flags for any variants
	 that need it.  */
      layout_type (t);
      for (tree v = TYPE_NEXT_VARIANT (t); v; v = TYPE_NEXT_VARIANT (v))
	{
	  TYPE_NEEDS_CONSTRUCTING (v) = needs_ctor;
	  TYPE_HAS_NONTRIVIAL_DESTRUCTOR (v) = needs_dtor;
	}
    }

  return t;
}

/* Return an ARRAY_TYPE with element type ELT and length N.  */

tree
build_array_of_n_type (tree elt, int n)
{
  return build_cplus_array_type (elt, build_index_type (size_int (n - 1)));
}

/* True iff T is an N3639 array of runtime bound (VLA).  These were
   approved for C++14 but then removed.  */

bool
array_of_runtime_bound_p (tree t)
{
  if (!t || TREE_CODE (t) != ARRAY_TYPE)
    return false;
  tree dom = TYPE_DOMAIN (t);
  if (!dom)
    return false;
  tree max = TYPE_MAX_VALUE (dom);
  return (!potential_rvalue_constant_expression (max)
	  || (!value_dependent_expression_p (max) && !TREE_CONSTANT (max)));
}

/* Return a reference type node referring to TO_TYPE.  If RVAL is
   true, return an rvalue reference type, otherwise return an lvalue
   reference type.  If a type node exists, reuse it, otherwise create
   a new one.  */
tree
cp_build_reference_type (tree to_type, bool rval)
{
  tree lvalue_ref, t;

  if (TREE_CODE (to_type) == REFERENCE_TYPE)
    {
      rval = rval && TYPE_REF_IS_RVALUE (to_type);
      to_type = TREE_TYPE (to_type);
    }

  lvalue_ref = build_reference_type (to_type);
  if (!rval)
    return lvalue_ref;

  /* This code to create rvalue reference types is based on and tied
     to the code creating lvalue reference types in the middle-end
     functions build_reference_type_for_mode and build_reference_type.

     It works by putting the rvalue reference type nodes after the
     lvalue reference nodes in the TYPE_NEXT_REF_TO linked list, so
     they will effectively be ignored by the middle end.  */

  for (t = lvalue_ref; (t = TYPE_NEXT_REF_TO (t)); )
    if (TYPE_REF_IS_RVALUE (t))
      return t;

  t = build_distinct_type_copy (lvalue_ref);

  TYPE_REF_IS_RVALUE (t) = true;
  TYPE_NEXT_REF_TO (t) = TYPE_NEXT_REF_TO (lvalue_ref);
  TYPE_NEXT_REF_TO (lvalue_ref) = t;

  if (TYPE_STRUCTURAL_EQUALITY_P (to_type))
    SET_TYPE_STRUCTURAL_EQUALITY (t);
  else if (TYPE_CANONICAL (to_type) != to_type)
    TYPE_CANONICAL (t) 
      = cp_build_reference_type (TYPE_CANONICAL (to_type), rval);
  else
    TYPE_CANONICAL (t) = t;

  layout_type (t);

  return t;

}

/* Returns EXPR cast to rvalue reference type, like std::move.  */

tree
move (tree expr)
{
  tree type = TREE_TYPE (expr);
  gcc_assert (TREE_CODE (type) != REFERENCE_TYPE);
  type = cp_build_reference_type (type, /*rval*/true);
  return build_static_cast (type, expr, tf_warning_or_error);
}

/* Used by the C++ front end to build qualified array types.  However,
   the C version of this function does not properly maintain canonical
   types (which are not used in C).  */
tree
c_build_qualified_type (tree type, int type_quals, tree /* orig_qual_type */,
			size_t /* orig_qual_indirect */)
{
  return cp_build_qualified_type (type, type_quals);
}


/* Make a variant of TYPE, qualified with the TYPE_QUALS.  Handles
   arrays correctly.  In particular, if TYPE is an array of T's, and
   TYPE_QUALS is non-empty, returns an array of qualified T's.

   FLAGS determines how to deal with ill-formed qualifications. If
   tf_ignore_bad_quals is set, then bad qualifications are dropped
   (this is permitted if TYPE was introduced via a typedef or template
   type parameter). If bad qualifications are dropped and tf_warning
   is set, then a warning is issued for non-const qualifications.  If
   tf_ignore_bad_quals is not set and tf_error is not set, we
   return error_mark_node. Otherwise, we issue an error, and ignore
   the qualifications.

   Qualification of a reference type is valid when the reference came
   via a typedef or template type argument. [dcl.ref] No such
   dispensation is provided for qualifying a function type.  [dcl.fct]
   DR 295 queries this and the proposed resolution brings it into line
   with qualifying a reference.  We implement the DR.  We also behave
   in a similar manner for restricting non-pointer types.  */

tree
cp_build_qualified_type_real (tree type,
			      int type_quals,
			      tsubst_flags_t complain)
{
  tree result;
  int bad_quals = TYPE_UNQUALIFIED;

  if (type == error_mark_node)
    return type;

  if (type_quals == cp_type_quals (type))
    return type;

  if (TREE_CODE (type) == ARRAY_TYPE)
    {
      /* In C++, the qualification really applies to the array element
	 type.  Obtain the appropriately qualified element type.  */
      tree t;
      tree element_type
	= cp_build_qualified_type_real (TREE_TYPE (type),
					type_quals,
					complain);

      if (element_type == error_mark_node)
	return error_mark_node;

      /* See if we already have an identically qualified type.  Tests
	 should be equivalent to those in check_qualified_type.  */
      for (t = TYPE_MAIN_VARIANT (type); t; t = TYPE_NEXT_VARIANT (t))
	if (TREE_TYPE (t) == element_type
	    && TYPE_NAME (t) == TYPE_NAME (type)
	    && TYPE_CONTEXT (t) == TYPE_CONTEXT (type)
	    && attribute_list_equal (TYPE_ATTRIBUTES (t),
				     TYPE_ATTRIBUTES (type)))
	  break;

      if (!t)
	{
	  t = build_cplus_array_type (element_type, TYPE_DOMAIN (type));

	  /* Keep the typedef name.  */
	  if (TYPE_NAME (t) != TYPE_NAME (type))
	    {
	      t = build_variant_type_copy (t);
	      TYPE_NAME (t) = TYPE_NAME (type);
	      SET_TYPE_ALIGN (t, TYPE_ALIGN (type));
	      TYPE_USER_ALIGN (t) = TYPE_USER_ALIGN (type);
	    }
	}

      /* Even if we already had this variant, we update
	 TYPE_NEEDS_CONSTRUCTING and TYPE_HAS_NONTRIVIAL_DESTRUCTOR in case
	 they changed since the variant was originally created.

	 This seems hokey; if there is some way to use a previous
	 variant *without* coming through here,
	 TYPE_NEEDS_CONSTRUCTING will never be updated.  */
      TYPE_NEEDS_CONSTRUCTING (t)
	= TYPE_NEEDS_CONSTRUCTING (TYPE_MAIN_VARIANT (element_type));
      TYPE_HAS_NONTRIVIAL_DESTRUCTOR (t)
	= TYPE_HAS_NONTRIVIAL_DESTRUCTOR (TYPE_MAIN_VARIANT (element_type));
      return t;
    }
  else if (TREE_CODE (type) == TYPE_PACK_EXPANSION)
    {
      tree t = PACK_EXPANSION_PATTERN (type);

      t = cp_build_qualified_type_real (t, type_quals, complain);
      return make_pack_expansion (t);
    }

  /* A reference or method type shall not be cv-qualified.
     [dcl.ref], [dcl.fct].  This used to be an error, but as of DR 295
     (in CD1) we always ignore extra cv-quals on functions.  */
  if (type_quals & (TYPE_QUAL_CONST | TYPE_QUAL_VOLATILE)
      && (TREE_CODE (type) == REFERENCE_TYPE
	  || TREE_CODE (type) == FUNCTION_TYPE
	  || TREE_CODE (type) == METHOD_TYPE))
    {
      if (TREE_CODE (type) == REFERENCE_TYPE)
	bad_quals |= type_quals & (TYPE_QUAL_CONST | TYPE_QUAL_VOLATILE);
      type_quals &= ~(TYPE_QUAL_CONST | TYPE_QUAL_VOLATILE);
    }

  /* But preserve any function-cv-quals on a FUNCTION_TYPE.  */
  if (TREE_CODE (type) == FUNCTION_TYPE)
    type_quals |= type_memfn_quals (type);

  /* A restrict-qualified type must be a pointer (or reference)
     to object or incomplete type. */
  if ((type_quals & TYPE_QUAL_RESTRICT)
      && TREE_CODE (type) != TEMPLATE_TYPE_PARM
      && TREE_CODE (type) != TYPENAME_TYPE
      && !POINTER_TYPE_P (type))
    {
      bad_quals |= TYPE_QUAL_RESTRICT;
      type_quals &= ~TYPE_QUAL_RESTRICT;
    }

  if (bad_quals == TYPE_UNQUALIFIED
      || (complain & tf_ignore_bad_quals))
    /*OK*/;
  else if (!(complain & tf_error))
    return error_mark_node;
  else
    {
      tree bad_type = build_qualified_type (ptr_type_node, bad_quals);
      error ("%qV qualifiers cannot be applied to %qT",
	     bad_type, type);
    }

  /* Retrieve (or create) the appropriately qualified variant.  */
  result = build_qualified_type (type, type_quals);

  /* Preserve exception specs and ref-qualifier since build_qualified_type
     doesn't know about them.  */
  if (TREE_CODE (result) == FUNCTION_TYPE
      || TREE_CODE (result) == METHOD_TYPE)
    {
      result = build_exception_variant (result, TYPE_RAISES_EXCEPTIONS (type));
      result = build_ref_qualified_type (result, type_memfn_rqual (type));
    }

  return result;
}

/* Return TYPE with const and volatile removed.  */

tree
cv_unqualified (tree type)
{
  int quals;

  if (type == error_mark_node)
    return type;

  quals = cp_type_quals (type);
  quals &= ~(TYPE_QUAL_CONST|TYPE_QUAL_VOLATILE);
  return cp_build_qualified_type (type, quals);
}

/* Subroutine of strip_typedefs.  We want to apply to RESULT the attributes
   from ATTRIBS that affect type identity, and no others.  If any are not
   applied, set *remove_attributes to true.  */

static tree
apply_identity_attributes (tree result, tree attribs, bool *remove_attributes)
{
  tree first_ident = NULL_TREE;
  tree new_attribs = NULL_TREE;
  tree *p = &new_attribs;

  if (OVERLOAD_TYPE_P (result))
    {
      /* On classes and enums all attributes are ingrained.  */
      gcc_assert (attribs == TYPE_ATTRIBUTES (result));
      return result;
    }

  for (tree a = attribs; a; a = TREE_CHAIN (a))
    {
      const attribute_spec *as
	= lookup_attribute_spec (get_attribute_name (a));
      if (as && as->affects_type_identity)
	{
	  if (!first_ident)
	    first_ident = a;
	  else if (first_ident == error_mark_node)
	    {
	      *p = tree_cons (TREE_PURPOSE (a), TREE_VALUE (a), NULL_TREE);
	      p = &TREE_CHAIN (*p);
	    }
	}
      else if (first_ident)
	{
	  for (tree a2 = first_ident; a2; a2 = TREE_CHAIN (a2))
	    {
	      *p = tree_cons (TREE_PURPOSE (a2), TREE_VALUE (a2), NULL_TREE);
	      p = &TREE_CHAIN (*p);
	    }
	  first_ident = error_mark_node;
	}
    }
  if (first_ident != error_mark_node)
    new_attribs = first_ident;

  if (first_ident == attribs)
    /* All attributes affected type identity.  */;
  else
    *remove_attributes = true;

  return cp_build_type_attribute_variant (result, new_attribs);
}

/* Builds a qualified variant of T that is not a typedef variant.
   E.g. consider the following declarations:
     typedef const int ConstInt;
     typedef ConstInt* PtrConstInt;
   If T is PtrConstInt, this function returns a type representing
     const int*.
   In other words, if T is a typedef, the function returns the underlying type.
   The cv-qualification and attributes of the type returned match the
   input type.
   They will always be compatible types.
   The returned type is built so that all of its subtypes
   recursively have their typedefs stripped as well.

   This is different from just returning TYPE_CANONICAL (T)
   Because of several reasons:
    * If T is a type that needs structural equality
      its TYPE_CANONICAL (T) will be NULL.
    * TYPE_CANONICAL (T) desn't carry type attributes
      and loses template parameter names.

   If REMOVE_ATTRIBUTES is non-null, also strip attributes that don't
   affect type identity, and set the referent to true if any were
   stripped.  */

tree
strip_typedefs (tree t, bool *remove_attributes)
{
  tree result = NULL, type = NULL, t0 = NULL;

  if (!t || t == error_mark_node)
    return t;

  if (TREE_CODE (t) == TREE_LIST)
    {
      bool changed = false;
      vec<tree,va_gc> *vec = make_tree_vector ();
      tree r = t;
      for (; t; t = TREE_CHAIN (t))
	{
	  gcc_assert (!TREE_PURPOSE (t));
	  tree elt = strip_typedefs (TREE_VALUE (t), remove_attributes);
	  if (elt != TREE_VALUE (t))
	    changed = true;
	  vec_safe_push (vec, elt);
	}
      if (changed)
	r = build_tree_list_vec (vec);
      release_tree_vector (vec);
      return r;
    }

  gcc_assert (TYPE_P (t));

  if (t == TYPE_CANONICAL (t))
    return t;

  if (dependent_alias_template_spec_p (t))
    /* DR 1558: However, if the template-id is dependent, subsequent
       template argument substitution still applies to the template-id.  */
    return t;

  switch (TREE_CODE (t))
    {
    case POINTER_TYPE:
      type = strip_typedefs (TREE_TYPE (t), remove_attributes);
      result = build_pointer_type (type);
      break;
    case REFERENCE_TYPE:
      type = strip_typedefs (TREE_TYPE (t), remove_attributes);
      result = cp_build_reference_type (type, TYPE_REF_IS_RVALUE (t));
      break;
    case OFFSET_TYPE:
      t0 = strip_typedefs (TYPE_OFFSET_BASETYPE (t), remove_attributes);
      type = strip_typedefs (TREE_TYPE (t), remove_attributes);
      result = build_offset_type (t0, type);
      break;
    case RECORD_TYPE:
      if (TYPE_PTRMEMFUNC_P (t))
	{
	  t0 = strip_typedefs (TYPE_PTRMEMFUNC_FN_TYPE (t), remove_attributes);
	  result = build_ptrmemfunc_type (t0);
	}
      break;
    case ARRAY_TYPE:
      type = strip_typedefs (TREE_TYPE (t), remove_attributes);
      t0  = strip_typedefs (TYPE_DOMAIN (t), remove_attributes);
      result = build_cplus_array_type (type, t0);
      break;
    case FUNCTION_TYPE:
    case METHOD_TYPE:
      {
	tree arg_types = NULL, arg_node, arg_node2, arg_type;
	bool changed;

	/* Because we stomp on TREE_PURPOSE of TYPE_ARG_TYPES in many places
	   around the compiler (e.g. cp_parser_late_parsing_default_args), we
	   can't expect that re-hashing a function type will find a previous
	   equivalent type, so try to reuse the input type if nothing has
	   changed.  If the type is itself a variant, that will change.  */
	bool is_variant = typedef_variant_p (t);
	if (remove_attributes
	    && (TYPE_ATTRIBUTES (t) || TYPE_USER_ALIGN (t)))
	  is_variant = true;

	type = strip_typedefs (TREE_TYPE (t), remove_attributes);
	changed = type != TREE_TYPE (t) || is_variant;

	for (arg_node = TYPE_ARG_TYPES (t);
	     arg_node;
	     arg_node = TREE_CHAIN (arg_node))
	  {
	    if (arg_node == void_list_node)
	      break;
	    arg_type = strip_typedefs (TREE_VALUE (arg_node),
				       remove_attributes);
	    gcc_assert (arg_type);
	    if (arg_type == TREE_VALUE (arg_node) && !changed)
	      continue;

	    if (!changed)
	      {
		changed = true;
		for (arg_node2 = TYPE_ARG_TYPES (t);
		     arg_node2 != arg_node;
		     arg_node2 = TREE_CHAIN (arg_node2))
		  arg_types
		    = tree_cons (TREE_PURPOSE (arg_node2),
				 TREE_VALUE (arg_node2), arg_types);
	      }

	    arg_types
	      = tree_cons (TREE_PURPOSE (arg_node), arg_type, arg_types);
	  }

	if (!changed)
	  return t;

	if (arg_types)
	  arg_types = nreverse (arg_types);

	/* A list of parameters not ending with an ellipsis
	   must end with void_list_node.  */
	if (arg_node)
	  arg_types = chainon (arg_types, void_list_node);

	if (TREE_CODE (t) == METHOD_TYPE)
	  {
	    tree class_type = TREE_TYPE (TREE_VALUE (arg_types));
	    gcc_assert (class_type);
	    result =
	      build_method_type_directly (class_type, type,
					  TREE_CHAIN (arg_types));
	    result
	      = build_ref_qualified_type (result, type_memfn_rqual (t));
	  }
	else
	  {
	    result = build_function_type (type,
					  arg_types);
	    result = apply_memfn_quals (result,
					type_memfn_quals (t),
					type_memfn_rqual (t));
	  }

	if (TYPE_RAISES_EXCEPTIONS (t))
	  result = build_exception_variant (result,
					    TYPE_RAISES_EXCEPTIONS (t));
	if (TYPE_HAS_LATE_RETURN_TYPE (t))
	  TYPE_HAS_LATE_RETURN_TYPE (result) = 1;
      }
      break;
    case TYPENAME_TYPE:
      {
	tree fullname = TYPENAME_TYPE_FULLNAME (t);
	if (TREE_CODE (fullname) == TEMPLATE_ID_EXPR
	    && TREE_OPERAND (fullname, 1))
	  {
	    tree args = TREE_OPERAND (fullname, 1);
	    tree new_args = copy_node (args);
	    bool changed = false;
	    for (int i = 0; i < TREE_VEC_LENGTH (args); ++i)
	      {
		tree arg = TREE_VEC_ELT (args, i);
		tree strip_arg;
		if (TYPE_P (arg))
		  strip_arg = strip_typedefs (arg, remove_attributes);
		else
		  strip_arg = strip_typedefs_expr (arg, remove_attributes);
		TREE_VEC_ELT (new_args, i) = strip_arg;
		if (strip_arg != arg)
		  changed = true;
	      }
	    if (changed)
	      {
		NON_DEFAULT_TEMPLATE_ARGS_COUNT (new_args)
		  = NON_DEFAULT_TEMPLATE_ARGS_COUNT (args);
		fullname
		  = lookup_template_function (TREE_OPERAND (fullname, 0),
					      new_args);
	      }
	    else
	      ggc_free (new_args);
	  }
	result = make_typename_type (strip_typedefs (TYPE_CONTEXT (t),
						     remove_attributes),
				     fullname, typename_type, tf_none);
	/* Handle 'typedef typename A::N N;'  */
	if (typedef_variant_p (result))
	  result = TYPE_MAIN_VARIANT (DECL_ORIGINAL_TYPE (TYPE_NAME (result)));
      }
      break;
    case DECLTYPE_TYPE:
      result = strip_typedefs_expr (DECLTYPE_TYPE_EXPR (t),
				    remove_attributes);
      if (result == DECLTYPE_TYPE_EXPR (t))
	result = NULL_TREE;
      else
	result = (finish_decltype_type
		  (result,
		   DECLTYPE_TYPE_ID_EXPR_OR_MEMBER_ACCESS_P (t),
		   tf_none));
      break;
    case UNDERLYING_TYPE:
      type = strip_typedefs (UNDERLYING_TYPE_TYPE (t), remove_attributes);
      result = finish_underlying_type (type);
      break;
    default:
      break;
    }

  if (!result)
    {
      if (typedef_variant_p (t))
	{
	  /* Explicitly get the underlying type, as TYPE_MAIN_VARIANT doesn't
	     strip typedefs with attributes.  */
	  result = TYPE_MAIN_VARIANT (DECL_ORIGINAL_TYPE (TYPE_NAME (t)));
	  result = strip_typedefs (result);
	}
      else
	result = TYPE_MAIN_VARIANT (t);
    }
  gcc_assert (!typedef_variant_p (result));

  if (COMPLETE_TYPE_P (result) && !COMPLETE_TYPE_P (t))
  /* If RESULT is complete and T isn't, it's likely the case that T
     is a variant of RESULT which hasn't been updated yet.  Skip the
     attribute handling.  */;
  else
    {
      if (TYPE_USER_ALIGN (t) != TYPE_USER_ALIGN (result)
	  || TYPE_ALIGN (t) != TYPE_ALIGN (result))
	{
	  gcc_assert (TYPE_USER_ALIGN (t));
	  if (remove_attributes)
	    *remove_attributes = true;
	  else
	    {
	      if (TYPE_ALIGN (t) == TYPE_ALIGN (result))
		result = build_variant_type_copy (result);
	      else
		result = build_aligned_type (result, TYPE_ALIGN (t));
	      TYPE_USER_ALIGN (result) = true;
	    }
	}

      if (TYPE_ATTRIBUTES (t))
	{
	  if (remove_attributes)
	    result = apply_identity_attributes (result, TYPE_ATTRIBUTES (t),
						remove_attributes);
	  else
	    result = cp_build_type_attribute_variant (result,
						      TYPE_ATTRIBUTES (t));
	}
    }

  return cp_build_qualified_type (result, cp_type_quals (t));
}

/* Like strip_typedefs above, but works on expressions, so that in

   template<class T> struct A
   {
     typedef T TT;
     B<sizeof(TT)> b;
   };

   sizeof(TT) is replaced by sizeof(T).  */

tree
strip_typedefs_expr (tree t, bool *remove_attributes)
{
  unsigned i,n;
  tree r, type, *ops;
  enum tree_code code;

  if (t == NULL_TREE || t == error_mark_node)
    return t;

  if (DECL_P (t) || CONSTANT_CLASS_P (t))
    return t;

  /* Some expressions have type operands, so let's handle types here rather
     than check TYPE_P in multiple places below.  */
  if (TYPE_P (t))
    return strip_typedefs (t, remove_attributes);

  code = TREE_CODE (t);
  switch (code)
    {
    case IDENTIFIER_NODE:
    case TEMPLATE_PARM_INDEX:
    case OVERLOAD:
    case BASELINK:
    case ARGUMENT_PACK_SELECT:
      return t;

    case TRAIT_EXPR:
      {
	tree type1 = strip_typedefs (TRAIT_EXPR_TYPE1 (t), remove_attributes);
	tree type2 = strip_typedefs (TRAIT_EXPR_TYPE2 (t), remove_attributes);
	if (type1 == TRAIT_EXPR_TYPE1 (t)
	    && type2 == TRAIT_EXPR_TYPE2 (t))
	  return t;
	r = copy_node (t);
	TRAIT_EXPR_TYPE1 (r) = type1;
	TRAIT_EXPR_TYPE2 (r) = type2;
	return r;
      }

    case TREE_LIST:
      {
	vec<tree, va_gc> *vec = make_tree_vector ();
	bool changed = false;
	tree it;
	for (it = t; it; it = TREE_CHAIN (it))
	  {
	    tree val = strip_typedefs_expr (TREE_VALUE (t), remove_attributes);
	    vec_safe_push (vec, val);
	    if (val != TREE_VALUE (t))
	      changed = true;
	    gcc_assert (TREE_PURPOSE (it) == NULL_TREE);
	  }
	if (changed)
	  {
	    r = NULL_TREE;
	    FOR_EACH_VEC_ELT_REVERSE (*vec, i, it)
	      r = tree_cons (NULL_TREE, it, r);
	  }
	else
	  r = t;
	release_tree_vector (vec);
	return r;
      }

    case TREE_VEC:
      {
	bool changed = false;
	vec<tree, va_gc> *vec = make_tree_vector ();
	n = TREE_VEC_LENGTH (t);
	vec_safe_reserve (vec, n);
	for (i = 0; i < n; ++i)
	  {
	    tree op = strip_typedefs_expr (TREE_VEC_ELT (t, i),
					   remove_attributes);
	    vec->quick_push (op);
	    if (op != TREE_VEC_ELT (t, i))
	      changed = true;
	  }
	if (changed)
	  {
	    r = copy_node (t);
	    for (i = 0; i < n; ++i)
	      TREE_VEC_ELT (r, i) = (*vec)[i];
	    NON_DEFAULT_TEMPLATE_ARGS_COUNT (r)
	      = NON_DEFAULT_TEMPLATE_ARGS_COUNT (t);
	  }
	else
	  r = t;
	release_tree_vector (vec);
	return r;
      }

    case CONSTRUCTOR:
      {
	bool changed = false;
	vec<constructor_elt, va_gc> *vec
	  = vec_safe_copy (CONSTRUCTOR_ELTS (t));
	n = CONSTRUCTOR_NELTS (t);
	type = strip_typedefs (TREE_TYPE (t), remove_attributes);
	for (i = 0; i < n; ++i)
	  {
	    constructor_elt *e = &(*vec)[i];
	    tree op = strip_typedefs_expr (e->value, remove_attributes);
	    if (op != e->value)
	      {
		changed = true;
		e->value = op;
	      }
	    gcc_checking_assert
	      (e->index == strip_typedefs_expr (e->index, remove_attributes));
	  }

	if (!changed && type == TREE_TYPE (t))
	  {
	    vec_free (vec);
	    return t;
	  }
	else
	  {
	    r = copy_node (t);
	    TREE_TYPE (r) = type;
	    CONSTRUCTOR_ELTS (r) = vec;
	    return r;
	  }
      }

    case LAMBDA_EXPR:
      error ("lambda-expression in a constant expression");
      return error_mark_node;

    default:
      break;
    }

  gcc_assert (EXPR_P (t));

  n = TREE_OPERAND_LENGTH (t);
  ops = XALLOCAVEC (tree, n);
  type = TREE_TYPE (t);

  switch (code)
    {
    CASE_CONVERT:
    case IMPLICIT_CONV_EXPR:
    case DYNAMIC_CAST_EXPR:
    case STATIC_CAST_EXPR:
    case CONST_CAST_EXPR:
    case REINTERPRET_CAST_EXPR:
    case CAST_EXPR:
    case NEW_EXPR:
      type = strip_typedefs (type, remove_attributes);
      /* fallthrough */

    default:
      for (i = 0; i < n; ++i)
	ops[i] = strip_typedefs_expr (TREE_OPERAND (t, i), remove_attributes);
      break;
    }

  /* If nothing changed, return t.  */
  for (i = 0; i < n; ++i)
    if (ops[i] != TREE_OPERAND (t, i))
      break;
  if (i == n && type == TREE_TYPE (t))
    return t;

  r = copy_node (t);
  TREE_TYPE (r) = type;
  for (i = 0; i < n; ++i)
    TREE_OPERAND (r, i) = ops[i];
  return r;
}

/* Makes a copy of BINFO and TYPE, which is to be inherited into a
   graph dominated by T.  If BINFO is NULL, TYPE is a dependent base,
   and we do a shallow copy.  If BINFO is non-NULL, we do a deep copy.
   VIRT indicates whether TYPE is inherited virtually or not.
   IGO_PREV points at the previous binfo of the inheritance graph
   order chain.  The newly copied binfo's TREE_CHAIN forms this
   ordering.

   The CLASSTYPE_VBASECLASSES vector of T is constructed in the
   correct order. That is in the order the bases themselves should be
   constructed in.

   The BINFO_INHERITANCE of a virtual base class points to the binfo
   of the most derived type. ??? We could probably change this so that
   BINFO_INHERITANCE becomes synonymous with BINFO_PRIMARY, and hence
   remove a field.  They currently can only differ for primary virtual
   virtual bases.  */

tree
copy_binfo (tree binfo, tree type, tree t, tree *igo_prev, int virt)
{
  tree new_binfo;

  if (virt)
    {
      /* See if we've already made this virtual base.  */
      new_binfo = binfo_for_vbase (type, t);
      if (new_binfo)
	return new_binfo;
    }

  new_binfo = make_tree_binfo (binfo ? BINFO_N_BASE_BINFOS (binfo) : 0);
  BINFO_TYPE (new_binfo) = type;

  /* Chain it into the inheritance graph.  */
  TREE_CHAIN (*igo_prev) = new_binfo;
  *igo_prev = new_binfo;

  if (binfo && !BINFO_DEPENDENT_BASE_P (binfo))
    {
      int ix;
      tree base_binfo;

      gcc_assert (SAME_BINFO_TYPE_P (BINFO_TYPE (binfo), type));

      BINFO_OFFSET (new_binfo) = BINFO_OFFSET (binfo);
      BINFO_VIRTUALS (new_binfo) = BINFO_VIRTUALS (binfo);

      /* We do not need to copy the accesses, as they are read only.  */
      BINFO_BASE_ACCESSES (new_binfo) = BINFO_BASE_ACCESSES (binfo);

      /* Recursively copy base binfos of BINFO.  */
      for (ix = 0; BINFO_BASE_ITERATE (binfo, ix, base_binfo); ix++)
	{
	  tree new_base_binfo;
	  new_base_binfo = copy_binfo (base_binfo, BINFO_TYPE (base_binfo),
				       t, igo_prev,
				       BINFO_VIRTUAL_P (base_binfo));

	  if (!BINFO_INHERITANCE_CHAIN (new_base_binfo))
	    BINFO_INHERITANCE_CHAIN (new_base_binfo) = new_binfo;
	  BINFO_BASE_APPEND (new_binfo, new_base_binfo);
	}
    }
  else
    BINFO_DEPENDENT_BASE_P (new_binfo) = 1;

  if (virt)
    {
      /* Push it onto the list after any virtual bases it contains
	 will have been pushed.  */
      CLASSTYPE_VBASECLASSES (t)->quick_push (new_binfo);
      BINFO_VIRTUAL_P (new_binfo) = 1;
      BINFO_INHERITANCE_CHAIN (new_binfo) = TYPE_BINFO (t);
    }

  return new_binfo;
}

/* Hashing of lists so that we don't make duplicates.
   The entry point is `list_hash_canon'.  */

struct list_proxy
{
  tree purpose;
  tree value;
  tree chain;
};

struct list_hasher : ggc_ptr_hash<tree_node>
{
  typedef list_proxy *compare_type;

  static hashval_t hash (tree);
  static bool equal (tree, list_proxy *);
};

/* Now here is the hash table.  When recording a list, it is added
   to the slot whose index is the hash code mod the table size.
   Note that the hash table is used for several kinds of lists.
   While all these live in the same table, they are completely independent,
   and the hash code is computed differently for each of these.  */

static GTY (()) hash_table<list_hasher> *list_hash_table;

/* Compare ENTRY (an entry in the hash table) with DATA (a list_proxy
   for a node we are thinking about adding).  */

bool
list_hasher::equal (tree t, list_proxy *proxy)
{
  return (TREE_VALUE (t) == proxy->value
	  && TREE_PURPOSE (t) == proxy->purpose
	  && TREE_CHAIN (t) == proxy->chain);
}

/* Compute a hash code for a list (chain of TREE_LIST nodes
   with goodies in the TREE_PURPOSE, TREE_VALUE, and bits of the
   TREE_COMMON slots), by adding the hash codes of the individual entries.  */

static hashval_t
list_hash_pieces (tree purpose, tree value, tree chain)
{
  hashval_t hashcode = 0;

  if (chain)
    hashcode += TREE_HASH (chain);

  if (value)
    hashcode += TREE_HASH (value);
  else
    hashcode += 1007;
  if (purpose)
    hashcode += TREE_HASH (purpose);
  else
    hashcode += 1009;
  return hashcode;
}

/* Hash an already existing TREE_LIST.  */

hashval_t
list_hasher::hash (tree t)
{
  return list_hash_pieces (TREE_PURPOSE (t),
			   TREE_VALUE (t),
			   TREE_CHAIN (t));
}

/* Given list components PURPOSE, VALUE, AND CHAIN, return the canonical
   object for an identical list if one already exists.  Otherwise, build a
   new one, and record it as the canonical object.  */

tree
hash_tree_cons (tree purpose, tree value, tree chain)
{
  int hashcode = 0;
  tree *slot;
  struct list_proxy proxy;

  /* Hash the list node.  */
  hashcode = list_hash_pieces (purpose, value, chain);
  /* Create a proxy for the TREE_LIST we would like to create.  We
     don't actually create it so as to avoid creating garbage.  */
  proxy.purpose = purpose;
  proxy.value = value;
  proxy.chain = chain;
  /* See if it is already in the table.  */
  slot = list_hash_table->find_slot_with_hash (&proxy, hashcode, INSERT);
  /* If not, create a new node.  */
  if (!*slot)
    *slot = tree_cons (purpose, value, chain);
  return (tree) *slot;
}

/* Constructor for hashed lists.  */

tree
hash_tree_chain (tree value, tree chain)
{
  return hash_tree_cons (NULL_TREE, value, chain);
}

void
debug_binfo (tree elem)
{
  HOST_WIDE_INT n;
  tree virtuals;

  fprintf (stderr, "type \"%s\", offset = " HOST_WIDE_INT_PRINT_DEC
	   "\nvtable type:\n",
	   TYPE_NAME_STRING (BINFO_TYPE (elem)),
	   TREE_INT_CST_LOW (BINFO_OFFSET (elem)));
  debug_tree (BINFO_TYPE (elem));
  if (BINFO_VTABLE (elem))
    fprintf (stderr, "vtable decl \"%s\"\n",
	     IDENTIFIER_POINTER (DECL_NAME (get_vtbl_decl_for_binfo (elem))));
  else
    fprintf (stderr, "no vtable decl yet\n");
  fprintf (stderr, "virtuals:\n");
  virtuals = BINFO_VIRTUALS (elem);
  n = 0;

  while (virtuals)
    {
      tree fndecl = TREE_VALUE (virtuals);
      fprintf (stderr, "%s [%ld =? %ld]\n",
	       IDENTIFIER_POINTER (DECL_ASSEMBLER_NAME (fndecl)),
	       (long) n, (long) TREE_INT_CST_LOW (DECL_VINDEX (fndecl)));
      ++n;
      virtuals = TREE_CHAIN (virtuals);
    }
}

/* Build a representation for the qualified name SCOPE::NAME.  TYPE is
   the type of the result expression, if known, or NULL_TREE if the
   resulting expression is type-dependent.  If TEMPLATE_P is true,
   NAME is known to be a template because the user explicitly used the
   "template" keyword after the "::".

   All SCOPE_REFs should be built by use of this function.  */

tree
build_qualified_name (tree type, tree scope, tree name, bool template_p)
{
  tree t;
  if (type == error_mark_node
      || scope == error_mark_node
      || name == error_mark_node)
    return error_mark_node;
  t = build2 (SCOPE_REF, type, scope, name);
  QUALIFIED_NAME_IS_TEMPLATE (t) = template_p;
  PTRMEM_OK_P (t) = true;
  if (type)
    t = convert_from_reference (t);
  return t;
}

/* Like check_qualified_type, but also check ref-qualifier and exception
   specification.  */

static bool
cp_check_qualified_type (const_tree cand, const_tree base, int type_quals,
			 cp_ref_qualifier rqual, tree raises)
{
  return (TYPE_QUALS (cand) == type_quals
	  && check_base_type (cand, base)
	  && comp_except_specs (raises, TYPE_RAISES_EXCEPTIONS (cand),
				ce_exact)
	  && type_memfn_rqual (cand) == rqual);
}

/* Build the FUNCTION_TYPE or METHOD_TYPE with the ref-qualifier RQUAL.  */

tree
build_ref_qualified_type (tree type, cp_ref_qualifier rqual)
{
  tree t;

  if (rqual == type_memfn_rqual (type))
    return type;

  int type_quals = TYPE_QUALS (type);
  tree raises = TYPE_RAISES_EXCEPTIONS (type);
  for (t = TYPE_MAIN_VARIANT (type); t; t = TYPE_NEXT_VARIANT (t))
    if (cp_check_qualified_type (t, type, type_quals, rqual, raises))
      return t;

  t = build_variant_type_copy (type);
  switch (rqual)
    {
    case REF_QUAL_RVALUE:
      FUNCTION_RVALUE_QUALIFIED (t) = 1;
      FUNCTION_REF_QUALIFIED (t) = 1;
      break;
    case REF_QUAL_LVALUE:
      FUNCTION_RVALUE_QUALIFIED (t) = 0;
      FUNCTION_REF_QUALIFIED (t) = 1;
      break;
    default:
      FUNCTION_REF_QUALIFIED (t) = 0;
      break;
    }

  if (TYPE_STRUCTURAL_EQUALITY_P (type))
    /* Propagate structural equality. */
    SET_TYPE_STRUCTURAL_EQUALITY (t);
  else if (TYPE_CANONICAL (type) != type)
    /* Build the underlying canonical type, since it is different
       from TYPE. */
    TYPE_CANONICAL (t) = build_ref_qualified_type (TYPE_CANONICAL (type),
						   rqual);
  else
    /* T is its own canonical type. */
    TYPE_CANONICAL (t) = t;

  return t;
}

<<<<<<< HEAD
tree
make_module_vec (unsigned clusters MEM_STAT_DECL)
{
  size_t length = (clusters * sizeof (module_cluster)
		   + sizeof (tree_module_vec) - sizeof (module_cluster));
  tree vec = ggc_alloc_cleared_tree_node_stat (length PASS_MEM_STAT);
  TREE_SET_CODE (vec, MODULE_VECTOR);
  MODULE_VECTOR_NUM_CLUSTERS (vec) = clusters;

  return vec;
}

=======
>>>>>>> e09ae857
/* Cache of free ovl nodes.  Uses OVL_FUNCTION for chaining.  */
static GTY((deletable)) tree ovl_cache;

/* Make a raw overload node containing FN.  */

tree
ovl_make (tree fn, tree next)
{
  tree result = ovl_cache;

  if (result)
    {
      ovl_cache = OVL_FUNCTION (result);
      /* Zap the flags.  */
      memset (result, 0, sizeof (tree_base));
      TREE_SET_CODE (result, OVERLOAD);
    }
  else
    result = make_node (OVERLOAD);

  if (TREE_CODE (fn) == OVERLOAD)
    OVL_NESTED_P (result) = true;

  TREE_TYPE (result) = (next || TREE_CODE (fn) == TEMPLATE_DECL
			? unknown_type_node : TREE_TYPE (fn));
  OVL_FUNCTION (result) = fn;
  OVL_CHAIN (result) = next;
  return result;
}

<<<<<<< HEAD
static tree
ovl_copy (tree ovl)
{
  tree result = ovl_cache;

  if (result)
    {
      ovl_cache = OVL_FUNCTION (result);
      /* Zap the flags.  */
      memset (result, 0, sizeof (tree_base));
      TREE_SET_CODE (result, OVERLOAD);
    }
  else
    result = make_node (OVERLOAD);

  gcc_assert (!OVL_NESTED_P (ovl) && !OVL_LOOKUP_P (ovl));
  TREE_TYPE (result) = TREE_TYPE (ovl);
  OVL_FUNCTION (result) = OVL_FUNCTION (ovl);
  OVL_CHAIN (result) = OVL_CHAIN (ovl);
  OVL_HIDDEN_P (ovl) = OVL_HIDDEN_P (ovl);
  OVL_USING_P (ovl) = OVL_USING_P (ovl);
  OVL_EXPORT_P (ovl) = OVL_EXPORT_P (ovl);

  return result;
}

/* Add FN to the (potentially NULL) overload set OVL.  USING_P is
   true, if FN is via a using declaration.  We also pay attention to
   DECL_HIDDEN.  Overloads are ordered as hidden, using, regular,
   exported.  */

tree
ovl_insert (tree maybe_ovl, tree fn, bool using_p)
{
  bool hidden_p = DECL_HIDDEN_P (fn);
  int weight = hidden_p * 4 + using_p * 2 + DECL_MODULE_EXPORT_P (fn);
  bool copying = false;

  tree result = NULL_TREE;
  tree insert_after = NULL_TREE;

  /* Find insertion point.  */
  while (maybe_ovl && TREE_CODE (maybe_ovl) == OVERLOAD
	 && (weight <
	     (OVL_HIDDEN_P (maybe_ovl) * 4
	      + OVL_USING_P (maybe_ovl) * 2
	      + OVL_EXPORT_P (maybe_ovl))))
    {
      gcc_checking_assert (!OVL_LOOKUP_P (maybe_ovl)
			   && (!OVL_USED_P (maybe_ovl) || !copying));
      if (OVL_USED_P (maybe_ovl))
	{
	  copying = true;
	  maybe_ovl = ovl_copy (maybe_ovl);
	  if (insert_after)
	    TREE_CHAIN (insert_after) = maybe_ovl;
	}
      if (!result)
	result = maybe_ovl;
      insert_after = maybe_ovl;
      maybe_ovl = OVL_CHAIN (maybe_ovl);
    }

  tree trail = fn;
  if (maybe_ovl && TREE_CODE (maybe_ovl) != OVERLOAD
      && !DECL_MODULE_EXPORT_P (maybe_ovl) && DECL_MODULE_EXPORT_P (fn))
    {
      /* We must place FN after MAYBE_OVL, which isa raw _DECL  */
      gcc_assert (!using_p && !hidden_p);
      if (TREE_CODE (fn) == TEMPLATE_DECL)
	{
	  trail = ovl_make (fn, NULL_TREE);
	  if (DECL_MODULE_EXPORT_P (fn))
	    OVL_EXPORT_P (trail) = true;
	}
      /* Now swap things round, so it looks like we're prepending as
	 normal.  */
      fn = maybe_ovl;
      maybe_ovl = trail;
    }

  if (maybe_ovl || using_p || hidden_p || TREE_CODE (fn) == TEMPLATE_DECL)
    {
      trail = ovl_make (fn, maybe_ovl);
      if (hidden_p)
	OVL_HIDDEN_P (trail) = true;
      if (using_p)
	OVL_USING_P (trail) = true;
      if (DECL_MODULE_EXPORT_P (fn))
	OVL_EXPORT_P (trail) = true;
    }

  if (insert_after)
    {
      TREE_CHAIN (insert_after) = trail;
      TREE_TYPE (insert_after) = unknown_type_node;
    }
  else
    result = trail;

  return result;
}

tree
ovl_iterator::unhide_node (tree overload, tree node)
{
  /* We cannot have returned NODE as part of a lookup overload, so it
     cannot be USED.  */
  gcc_checking_assert (!OVL_USED_P (node));

  OVL_HIDDEN_P (node) = false;
  if (tree chain = OVL_CHAIN (node))
    if (TREE_CODE (chain) == OVERLOAD
	&& (OVL_USING_P (chain) || OVL_HIDDEN_P (chain)))
      {
	overload = remove_node (overload, node);
	overload = ovl_insert (overload, OVL_FUNCTION (node));
      }
  return overload;
}

/* NODE is on the overloads of OVL.  Remove it.  If a predecessor is
   OVL_USED we must copy OVL nodes, because those are immutable.  */

tree
ovl_iterator::remove_node (tree overload, tree node)
{
  bool copying = false;

  tree *slot = &overload;
  while (*slot != node)
    {
      tree probe = *slot;
      gcc_checking_assert (!OVL_LOOKUP_P (probe)
			   && (!OVL_USED_P (probe) || !copying));
      if (OVL_USED_P (probe))
	{
	  copying = true;
	  probe = ovl_copy (probe);
	  *slot = probe;
	}

      slot = &OVL_CHAIN (probe);
    }

  /* Stitch out NODE.  We don't have to worry about now making a
     singleton overload (and consequently maybe setting its type),
     because all uses of this function will be followed by inserting a
     new node that must follow the place we've cut this out from.  */
  *slot = OVL_CHAIN (node);

  return overload;
}

/* Mark or unmark a lookup set. */

void
lookup_mark (tree ovl, bool val)
{
  /* For every node that is a lookup, mark the thing it points to.  */
  for (; ovl && TREE_CODE (ovl) == OVERLOAD && OVL_LOOKUP_P (ovl);
       ovl = OVL_CHAIN (ovl))
    LOOKUP_SEEN_P (OVL_FUNCTION (ovl)) = val;

  if (ovl && (TREE_CODE (ovl) == OVERLOAD ||
	      TREE_CODE (ovl) == FUNCTION_DECL))
    LOOKUP_SEEN_P (ovl) = val;
}

=======
>>>>>>> e09ae857
/* Add a potential overload into a lookup set.  */

tree
lookup_add (tree lookup, tree ovl)
{
  if (lookup || TREE_CODE (ovl) == TEMPLATE_DECL)
    {
      lookup = ovl_make (ovl, lookup);
      OVL_LOOKUP_P (lookup) = true;
    }
  else
    lookup = ovl;

  return lookup;
}

<<<<<<< HEAD
/* Add a potential overload into a lookup set.  */

tree
lookup_maybe_add (tree lookup, tree ovl)
{
  if (LOOKUP_SEEN_P (ovl))
    return lookup;

  if (lookup && TREE_CODE (ovl) == OVERLOAD)
    {
      /* Determine if we already have some part of this overload in
	 the overload set.  If so fix things up so we only have the
	 overload set once.  */
      tree marked = NULL_TREE;

      for (tree probe = ovl; probe; probe = OVL_CHAIN (probe))
	if (LOOKUP_SEEN_P (probe))
	  {
	    marked = probe;
	    break;
	  }
	else if (TREE_CODE (probe) != OVERLOAD)
	  break;

      if (marked)
	{
	  /* The tail of this overload is already in the lookup
	     set.  Stitch out the tail case, which might involve
	     copying.  */
	  bool rewrite = false;

	  LOOKUP_SEEN_P (marked) = false;
	  for (tree *prev = &lookup, probe = *prev;
	       ; prev = &OVL_CHAIN (probe), probe = *prev)
	    {
	      if (probe == marked)
		{
		  *prev = NULL_TREE;
		  break;
		}
	      gcc_checking_assert (OVL_LOOKUP_P (probe));
	      if (marked == OVL_FUNCTION (probe))
		{
		  *prev = OVL_CHAIN (probe);
		  break;
		}

	      /* If we're in a used part of the lookup set, copy the
		 node, so as to not disturb stored uses.  */
	      gcc_checking_assert (!rewrite || OVL_USED_P (probe));
	      if (OVL_USED_P (probe))
		{
		  rewrite = true;
		  probe = ovl_copy (probe);
		  OVL_LOOKUP_P (probe) = true;
		  *prev = probe;
		}
	    }
	}
    }

  /* Finally mark the new overload and prepend it to the current
     lookup.  */
  LOOKUP_SEEN_P (ovl) = true;

  return lookup_add (lookup, ovl);
}

/* Preserve the contents of a lookup so that it is available for a
   later instantiation.  */

void
lookup_keep (tree lookup, bool keep)
{
  for (;
       lookup && TREE_CODE (lookup) == OVERLOAD
	 && OVL_LOOKUP_P (lookup) && !OVL_USED_P (lookup);
       lookup = OVL_CHAIN (lookup))
    if (keep)
      OVL_USED_P (lookup) = true;
    else
      {
	OVL_FUNCTION (lookup) = ovl_cache;
	ovl_cache = lookup;
      }
}

/* Skip any hidden names at the beginning of OVL.   */

tree
ovl_skip_hidden (tree ovl)
{
  for (;
       ovl && TREE_CODE (ovl) == OVERLOAD && OVL_HIDDEN_P (ovl);
       ovl = OVL_CHAIN (ovl))
    gcc_checking_assert (DECL_HIDDEN_P (OVL_FUNCTION (ovl)));

  if (ovl && TREE_CODE (ovl) != OVERLOAD && DECL_HIDDEN_P (ovl))
    {
      /* Any hidden functions should have been wrapped in an
	 overload, but injected friend classes will not.  */
      gcc_checking_assert (!DECL_DECLARES_FUNCTION_P (ovl));
      ovl = NULL_TREE;
    }

  return ovl;
}

=======
>>>>>>> e09ae857
/* Returns nonzero if X is an expression for a (possibly overloaded)
   function.  If "f" is a function or function template, "f", "c->f",
   "c.f", "C::f", and "f<int>" will all be considered possibly
   overloaded functions.  Returns 2 if the function is actually
   overloaded, i.e., if it is impossible to know the type of the
   function without performing overload resolution.  */
 
int
is_overloaded_fn (tree x)
{
  /* A baselink is also considered an overloaded function.  */
  if (TREE_CODE (x) == OFFSET_REF
      || TREE_CODE (x) == COMPONENT_REF)
    x = TREE_OPERAND (x, 1);
  x = MAYBE_BASELINK_FUNCTIONS (x);
  if (TREE_CODE (x) == TEMPLATE_ID_EXPR)
    x = TREE_OPERAND (x, 0);

  if (DECL_FUNCTION_TEMPLATE_P (OVL_FIRST (x))
      || (TREE_CODE (x) == OVERLOAD && !OVL_SINGLE_P (x)))
    return 2;

  return (TREE_CODE (x) == FUNCTION_DECL
	  || TREE_CODE (x) == OVERLOAD);
}

/* X is the CALL_EXPR_FN of a CALL_EXPR.  If X represents a dependent name
   (14.6.2), return the IDENTIFIER_NODE for that name.  Otherwise, return
   NULL_TREE.  */

tree
dependent_name (tree x)
{
  if (identifier_p (x))
    return x;
  if (TREE_CODE (x) == TEMPLATE_ID_EXPR)
    x = TREE_OPERAND (x, 0);
  if (TREE_CODE (x) == OVERLOAD || TREE_CODE (x) == FUNCTION_DECL)
    return OVL_NAME (x);
  return NULL_TREE;
}

/* Returns true iff X is an expression for an overloaded function
   whose type cannot be known without performing overload
   resolution.  */

bool
really_overloaded_fn (tree x)
{
  return is_overloaded_fn (x) == 2;
}

/* Get the overload set FROM refers to.  */

tree
get_fns (tree from)
{
  /* A baselink is also considered an overloaded function.  */
  if (TREE_CODE (from) == OFFSET_REF
      || TREE_CODE (from) == COMPONENT_REF)
    from = TREE_OPERAND (from, 1);
  if (BASELINK_P (from))
    from = BASELINK_FUNCTIONS (from);
  if (TREE_CODE (from) == TEMPLATE_ID_EXPR)
    from = TREE_OPERAND (from, 0);
  gcc_assert (TREE_CODE (from) == OVERLOAD
	      || TREE_CODE (from) == FUNCTION_DECL);
  return from;
}

/* Return the first function of the overload set FROM refers to.  */

tree
get_first_fn (tree from)
{
  return OVL_FIRST (get_fns (from));
}

/* Return the scope where the overloaded functions OVL were found.  */

tree
ovl_scope (tree ovl)
{
  if (TREE_CODE (ovl) == OFFSET_REF
      || TREE_CODE (ovl) == COMPONENT_REF)
    ovl = TREE_OPERAND (ovl, 1);
  if (TREE_CODE (ovl) == BASELINK)
    return BINFO_TYPE (BASELINK_BINFO (ovl));
  if (TREE_CODE (ovl) == TEMPLATE_ID_EXPR)
    ovl = TREE_OPERAND (ovl, 0);
  /* FIXME: What if it's all using declarations?  Prepend some kind
     of context? */
  /* Skip using-declarations.  */
  lkp_iterator iter (ovl);
  do
    ovl = *iter;
  while (iter.using_p () && ++iter);

  return CP_DECL_CONTEXT (ovl);
}

#define PRINT_RING_SIZE 4

static const char *
cxx_printable_name_internal (tree decl, int v, bool translate)
{
  static unsigned int uid_ring[PRINT_RING_SIZE];
  static char *print_ring[PRINT_RING_SIZE];
  static bool trans_ring[PRINT_RING_SIZE];
  static int ring_counter;
  int i;

  /* Only cache functions.  */
  if (v < 2
      || TREE_CODE (decl) != FUNCTION_DECL
      || DECL_LANG_SPECIFIC (decl) == 0)
    return lang_decl_name (decl, v, translate);

  /* See if this print name is lying around.  */
  for (i = 0; i < PRINT_RING_SIZE; i++)
    if (uid_ring[i] == DECL_UID (decl) && translate == trans_ring[i])
      /* yes, so return it.  */
      return print_ring[i];

  if (++ring_counter == PRINT_RING_SIZE)
    ring_counter = 0;

  if (current_function_decl != NULL_TREE)
    {
      /* There may be both translated and untranslated versions of the
	 name cached.  */
      for (i = 0; i < 2; i++)
	{
	  if (uid_ring[ring_counter] == DECL_UID (current_function_decl))
	    ring_counter += 1;
	  if (ring_counter == PRINT_RING_SIZE)
	    ring_counter = 0;
	}
      gcc_assert (uid_ring[ring_counter] != DECL_UID (current_function_decl));
    }

  free (print_ring[ring_counter]);

  print_ring[ring_counter] = xstrdup (lang_decl_name (decl, v, translate));
  uid_ring[ring_counter] = DECL_UID (decl);
  trans_ring[ring_counter] = translate;
  return print_ring[ring_counter];
}

const char *
cxx_printable_name (tree decl, int v)
{
  return cxx_printable_name_internal (decl, v, false);
}

const char *
cxx_printable_name_translate (tree decl, int v)
{
  return cxx_printable_name_internal (decl, v, true);
}

/* Return the canonical version of exception-specification RAISES for a C++17
   function type, for use in type comparison and building TYPE_CANONICAL.  */

tree
canonical_eh_spec (tree raises)
{
  if (raises == NULL_TREE)
    return raises;
  else if (DEFERRED_NOEXCEPT_SPEC_P (raises)
	   || uses_template_parms (raises)
	   || uses_template_parms (TREE_PURPOSE (raises)))
    /* Keep a dependent or deferred exception specification.  */
    return raises;
  else if (nothrow_spec_p (raises))
    /* throw() -> noexcept.  */
    return noexcept_true_spec;
  else
    /* For C++17 type matching, anything else -> nothing.  */
    return NULL_TREE;
}

/* Build the FUNCTION_TYPE or METHOD_TYPE which may throw exceptions
   listed in RAISES.  */

tree
build_exception_variant (tree type, tree raises)
{
  tree v;
  int type_quals;

  if (comp_except_specs (raises, TYPE_RAISES_EXCEPTIONS (type), ce_exact))
    return type;

  type_quals = TYPE_QUALS (type);
  cp_ref_qualifier rqual = type_memfn_rqual (type);
  for (v = TYPE_MAIN_VARIANT (type); v; v = TYPE_NEXT_VARIANT (v))
    if (cp_check_qualified_type (v, type, type_quals, rqual, raises))
      return v;

  /* Need to build a new variant.  */
  v = build_variant_type_copy (type);
  TYPE_RAISES_EXCEPTIONS (v) = raises;

  if (!flag_noexcept_type)
    /* The exception-specification is not part of the canonical type.  */
    return v;

  /* Canonicalize the exception specification.  */
  tree cr = canonical_eh_spec (raises);

  if (TYPE_STRUCTURAL_EQUALITY_P (type))
    /* Propagate structural equality. */
    SET_TYPE_STRUCTURAL_EQUALITY (v);
  else if (TYPE_CANONICAL (type) != type || cr != raises)
    /* Build the underlying canonical type, since it is different
       from TYPE. */
    TYPE_CANONICAL (v) = build_exception_variant (TYPE_CANONICAL (type), cr);
  else
    /* T is its own canonical type. */
    TYPE_CANONICAL (v) = v;

  return v;
}

/* Given a TEMPLATE_TEMPLATE_PARM node T, create a new
   BOUND_TEMPLATE_TEMPLATE_PARM bound with NEWARGS as its template
   arguments.  */

tree
bind_template_template_parm (tree t, tree newargs)
{
  tree decl = TYPE_NAME (t);
  tree t2;

  t2 = cxx_make_type (BOUND_TEMPLATE_TEMPLATE_PARM);
  decl = build_decl (input_location,
		     TYPE_DECL, DECL_NAME (decl), NULL_TREE);

  /* These nodes have to be created to reflect new TYPE_DECL and template
     arguments.  */
  TEMPLATE_TYPE_PARM_INDEX (t2) = copy_node (TEMPLATE_TYPE_PARM_INDEX (t));
  TEMPLATE_PARM_DECL (TEMPLATE_TYPE_PARM_INDEX (t2)) = decl;
  TEMPLATE_TEMPLATE_PARM_TEMPLATE_INFO (t2)
    = build_template_info (TEMPLATE_TEMPLATE_PARM_TEMPLATE_DECL (t), newargs);

  TREE_TYPE (decl) = t2;
  TYPE_NAME (t2) = decl;
  TYPE_STUB_DECL (t2) = decl;
  TYPE_SIZE (t2) = 0;
  SET_TYPE_STRUCTURAL_EQUALITY (t2);

  return t2;
}

/* Called from count_trees via walk_tree.  */

static tree
count_trees_r (tree *tp, int *walk_subtrees, void *data)
{
  ++*((int *) data);

  if (TYPE_P (*tp))
    *walk_subtrees = 0;

  return NULL_TREE;
}

/* Debugging function for measuring the rough complexity of a tree
   representation.  */

int
count_trees (tree t)
{
  int n_trees = 0;
  cp_walk_tree_without_duplicates (&t, count_trees_r, &n_trees);
  return n_trees;
}

/* Called from verify_stmt_tree via walk_tree.  */

static tree
verify_stmt_tree_r (tree* tp, int * /*walk_subtrees*/, void* data)
{
  tree t = *tp;
  hash_table<nofree_ptr_hash <tree_node> > *statements
      = static_cast <hash_table<nofree_ptr_hash <tree_node> > *> (data);
  tree_node **slot;

  if (!STATEMENT_CODE_P (TREE_CODE (t)))
    return NULL_TREE;

  /* If this statement is already present in the hash table, then
     there is a circularity in the statement tree.  */
  gcc_assert (!statements->find (t));

  slot = statements->find_slot (t, INSERT);
  *slot = t;

  return NULL_TREE;
}

/* Debugging function to check that the statement T has not been
   corrupted.  For now, this function simply checks that T contains no
   circularities.  */

void
verify_stmt_tree (tree t)
{
  hash_table<nofree_ptr_hash <tree_node> > statements (37);
  cp_walk_tree (&t, verify_stmt_tree_r, &statements, NULL);
}

/* Check if the type T depends on a type with no linkage and if so, return
   it.  If RELAXED_P then do not consider a class type declared within
   a vague-linkage function to have no linkage.  */

tree
no_linkage_check (tree t, bool relaxed_p)
{
  tree r;

  /* There's no point in checking linkage on template functions; we
     can't know their complete types.  */
  if (processing_template_decl)
    return NULL_TREE;

  switch (TREE_CODE (t))
    {
    case RECORD_TYPE:
      if (TYPE_PTRMEMFUNC_P (t))
	goto ptrmem;
      /* Lambda types that don't have mangling scope have no linkage.  We
	 check CLASSTYPE_LAMBDA_EXPR for error_mark_node because
	 when we get here from pushtag none of the lambda information is
	 set up yet, so we want to assume that the lambda has linkage and
	 fix it up later if not.  */
      if (CLASSTYPE_LAMBDA_EXPR (t)
	  && CLASSTYPE_LAMBDA_EXPR (t) != error_mark_node
	  && LAMBDA_TYPE_EXTRA_SCOPE (t) == NULL_TREE)
	return t;
      /* Fall through.  */
    case UNION_TYPE:
      if (!CLASS_TYPE_P (t))
	return NULL_TREE;
      /* Fall through.  */
    case ENUMERAL_TYPE:
      /* Only treat unnamed types as having no linkage if they're at
	 namespace scope.  This is core issue 966.  */
      if (TYPE_UNNAMED_P (t) && TYPE_NAMESPACE_SCOPE_P (t))
	return t;

      for (r = CP_TYPE_CONTEXT (t); ; )
	{
	  /* If we're a nested type of a !TREE_PUBLIC class, we might not
	     have linkage, or we might just be in an anonymous namespace.
	     If we're in a TREE_PUBLIC class, we have linkage.  */
	  if (TYPE_P (r) && !TREE_PUBLIC (TYPE_NAME (r)))
	    return no_linkage_check (TYPE_CONTEXT (t), relaxed_p);
	  else if (TREE_CODE (r) == FUNCTION_DECL)
	    {
	      if (!relaxed_p || !vague_linkage_p (r))
		return t;
	      else
		r = CP_DECL_CONTEXT (r);
	    }
	  else
	    break;
	}

      return NULL_TREE;

    case ARRAY_TYPE:
    case POINTER_TYPE:
    case REFERENCE_TYPE:
    case VECTOR_TYPE:
      return no_linkage_check (TREE_TYPE (t), relaxed_p);

    case OFFSET_TYPE:
    ptrmem:
      r = no_linkage_check (TYPE_PTRMEM_POINTED_TO_TYPE (t),
			    relaxed_p);
      if (r)
	return r;
      return no_linkage_check (TYPE_PTRMEM_CLASS_TYPE (t), relaxed_p);

    case METHOD_TYPE:
    case FUNCTION_TYPE:
      {
	tree parm = TYPE_ARG_TYPES (t);
	if (TREE_CODE (t) == METHOD_TYPE)
	  /* The 'this' pointer isn't interesting; a method has the same
	     linkage (or lack thereof) as its enclosing class.  */
	  parm = TREE_CHAIN (parm);
	for (;
	     parm && parm != void_list_node;
	     parm = TREE_CHAIN (parm))
	  {
	    r = no_linkage_check (TREE_VALUE (parm), relaxed_p);
	    if (r)
	      return r;
	  }
	return no_linkage_check (TREE_TYPE (t), relaxed_p);
      }

    default:
      return NULL_TREE;
    }
}

extern int depth_reached;

void
cxx_print_statistics (void)
{
  print_search_statistics ();
  print_class_statistics ();
  print_template_statistics ();
  if (GATHER_STATISTICS)
    fprintf (stderr, "maximum template instantiation depth reached: %d\n",
	     depth_reached);
}

/* Return, as an INTEGER_CST node, the number of elements for TYPE
   (which is an ARRAY_TYPE).  This counts only elements of the top
   array.  */

tree
array_type_nelts_top (tree type)
{
  return fold_build2_loc (input_location,
		      PLUS_EXPR, sizetype,
		      array_type_nelts (type),
		      size_one_node);
}

/* Return, as an INTEGER_CST node, the number of elements for TYPE
   (which is an ARRAY_TYPE).  This one is a recursive count of all
   ARRAY_TYPEs that are clumped together.  */

tree
array_type_nelts_total (tree type)
{
  tree sz = array_type_nelts_top (type);
  type = TREE_TYPE (type);
  while (TREE_CODE (type) == ARRAY_TYPE)
    {
      tree n = array_type_nelts_top (type);
      sz = fold_build2_loc (input_location,
			MULT_EXPR, sizetype, sz, n);
      type = TREE_TYPE (type);
    }
  return sz;
}

/* Called from break_out_target_exprs via mapcar.  */

static tree
bot_manip (tree* tp, int* walk_subtrees, void* data)
{
  splay_tree target_remap = ((splay_tree) data);
  tree t = *tp;

  if (!TYPE_P (t) && TREE_CONSTANT (t) && !TREE_SIDE_EFFECTS (t))
    {
      /* There can't be any TARGET_EXPRs or their slot variables below this
	 point.  But we must make a copy, in case subsequent processing
	 alters any part of it.  For example, during gimplification a cast
	 of the form (T) &X::f (where "f" is a member function) will lead
	 to replacing the PTRMEM_CST for &X::f with a VAR_DECL.  */
      *walk_subtrees = 0;
      *tp = unshare_expr (t);
      return NULL_TREE;
    }
  if (TREE_CODE (t) == TARGET_EXPR)
    {
      tree u;

      if (TREE_CODE (TREE_OPERAND (t, 1)) == AGGR_INIT_EXPR)
	{
	  u = build_cplus_new (TREE_TYPE (t), TREE_OPERAND (t, 1),
			       tf_warning_or_error);
	  if (AGGR_INIT_ZERO_FIRST (TREE_OPERAND (t, 1)))
	    AGGR_INIT_ZERO_FIRST (TREE_OPERAND (u, 1)) = true;
	}
      else
	u = build_target_expr_with_type (TREE_OPERAND (t, 1), TREE_TYPE (t),
					 tf_warning_or_error);

      TARGET_EXPR_IMPLICIT_P (u) = TARGET_EXPR_IMPLICIT_P (t);
      TARGET_EXPR_LIST_INIT_P (u) = TARGET_EXPR_LIST_INIT_P (t);
      TARGET_EXPR_DIRECT_INIT_P (u) = TARGET_EXPR_DIRECT_INIT_P (t);

      /* Map the old variable to the new one.  */
      splay_tree_insert (target_remap,
			 (splay_tree_key) TREE_OPERAND (t, 0),
			 (splay_tree_value) TREE_OPERAND (u, 0));

      TREE_OPERAND (u, 1) = break_out_target_exprs (TREE_OPERAND (u, 1));

      /* Replace the old expression with the new version.  */
      *tp = u;
      /* We don't have to go below this point; the recursive call to
	 break_out_target_exprs will have handled anything below this
	 point.  */
      *walk_subtrees = 0;
      return NULL_TREE;
    }
  if (TREE_CODE (*tp) == SAVE_EXPR)
    {
      t = *tp;
      splay_tree_node n = splay_tree_lookup (target_remap,
					     (splay_tree_key) t);
      if (n)
	{
	  *tp = (tree)n->value;
	  *walk_subtrees = 0;
	}
      else
	{
	  copy_tree_r (tp, walk_subtrees, NULL);
	  splay_tree_insert (target_remap,
			     (splay_tree_key)t,
			     (splay_tree_value)*tp);
	  /* Make sure we don't remap an already-remapped SAVE_EXPR.  */
	  splay_tree_insert (target_remap,
			     (splay_tree_key)*tp,
			     (splay_tree_value)*tp);
	}
      return NULL_TREE;
    }

  /* Make a copy of this node.  */
  t = copy_tree_r (tp, walk_subtrees, NULL);
  if (TREE_CODE (*tp) == CALL_EXPR)
    {
      set_flags_from_callee (*tp);

      /* builtin_LINE and builtin_FILE get the location where the default
	 argument is expanded, not where the call was written.  */
      tree callee = get_callee_fndecl (*tp);
      if (callee && DECL_BUILT_IN_CLASS (callee) == BUILT_IN_NORMAL)
	switch (DECL_FUNCTION_CODE (callee))
	  {
	  case BUILT_IN_FILE:
	  case BUILT_IN_LINE:
	    SET_EXPR_LOCATION (*tp, input_location);
	  default:
	    break;
	  }
    }
  return t;
}

/* Replace all remapped VAR_DECLs in T with their new equivalents.
   DATA is really a splay-tree mapping old variables to new
   variables.  */

static tree
bot_replace (tree* t, int* /*walk_subtrees*/, void* data)
{
  splay_tree target_remap = ((splay_tree) data);

  if (VAR_P (*t))
    {
      splay_tree_node n = splay_tree_lookup (target_remap,
					     (splay_tree_key) *t);
      if (n)
	*t = (tree) n->value;
    }
  else if (TREE_CODE (*t) == PARM_DECL
	   && DECL_NAME (*t) == this_identifier
	   && !DECL_CONTEXT (*t))
    {
      /* In an NSDMI we need to replace the 'this' parameter we used for
	 parsing with the real one for this function.  */
      *t = current_class_ptr;
    }
  else if (TREE_CODE (*t) == CONVERT_EXPR
	   && CONVERT_EXPR_VBASE_PATH (*t))
    {
      /* In an NSDMI build_base_path defers building conversions to virtual
	 bases, and we handle it here.  */
      tree basetype = TYPE_MAIN_VARIANT (TREE_TYPE (TREE_TYPE (*t)));
      vec<tree, va_gc> *vbases = CLASSTYPE_VBASECLASSES (current_class_type);
      int i; tree binfo;
      FOR_EACH_VEC_SAFE_ELT (vbases, i, binfo)
	if (BINFO_TYPE (binfo) == basetype)
	  break;
      *t = build_base_path (PLUS_EXPR, TREE_OPERAND (*t, 0), binfo, true,
			    tf_warning_or_error);
    }

  return NULL_TREE;
}

/* When we parse a default argument expression, we may create
   temporary variables via TARGET_EXPRs.  When we actually use the
   default-argument expression, we make a copy of the expression
   and replace the temporaries with appropriate local versions.  */

tree
break_out_target_exprs (tree t)
{
  static int target_remap_count;
  static splay_tree target_remap;

  if (!target_remap_count++)
    target_remap = splay_tree_new (splay_tree_compare_pointers,
				   /*splay_tree_delete_key_fn=*/NULL,
				   /*splay_tree_delete_value_fn=*/NULL);
  cp_walk_tree (&t, bot_manip, target_remap, NULL);
  cp_walk_tree (&t, bot_replace, target_remap, NULL);

  if (!--target_remap_count)
    {
      splay_tree_delete (target_remap);
      target_remap = NULL;
    }

  return t;
}

/* Build an expression for the subobject of OBJ at CONSTRUCTOR index INDEX,
   which we expect to have type TYPE.  */

tree
build_ctor_subob_ref (tree index, tree type, tree obj)
{
  if (index == NULL_TREE)
    /* Can't refer to a particular member of a vector.  */
    obj = NULL_TREE;
  else if (TREE_CODE (index) == INTEGER_CST)
    obj = cp_build_array_ref (input_location, obj, index, tf_none);
  else
    obj = build_class_member_access_expr (obj, index, NULL_TREE,
					  /*reference*/false, tf_none);
  if (obj)
    {
      tree objtype = TREE_TYPE (obj);
      if (TREE_CODE (objtype) == ARRAY_TYPE && !TYPE_DOMAIN (objtype))
	{
	  /* When the destination object refers to a flexible array member
	     verify that it matches the type of the source object except
	     for its domain and qualifiers.  */
	  gcc_assert (comptypes (TYPE_MAIN_VARIANT (type),
	  			 TYPE_MAIN_VARIANT (objtype),
	  			 COMPARE_REDECLARATION));
	}
      else
	gcc_assert (same_type_ignoring_top_level_qualifiers_p (type, objtype));
    }

  return obj;
}

struct replace_placeholders_t
{
  tree obj;	    /* The object to be substituted for a PLACEHOLDER_EXPR.  */
  bool seen;	    /* Whether we've encountered a PLACEHOLDER_EXPR.  */
};

/* Like substitute_placeholder_in_expr, but handle C++ tree codes and
   build up subexpressions as we go deeper.  */

static tree
replace_placeholders_r (tree* t, int* walk_subtrees, void* data_)
{
  replace_placeholders_t *d = static_cast<replace_placeholders_t*>(data_);
  tree obj = d->obj;

  if (TREE_CONSTANT (*t))
    {
      *walk_subtrees = false;
      return NULL_TREE;
    }

  switch (TREE_CODE (*t))
    {
    case PLACEHOLDER_EXPR:
      {
	tree x = obj;
	for (; !(same_type_ignoring_top_level_qualifiers_p
		 (TREE_TYPE (*t), TREE_TYPE (x)));
	     x = TREE_OPERAND (x, 0))
	  gcc_assert (TREE_CODE (x) == COMPONENT_REF);
	*t = x;
	*walk_subtrees = false;
	d->seen = true;
      }
      break;

    case CONSTRUCTOR:
      {
	constructor_elt *ce;
	vec<constructor_elt,va_gc> *v = CONSTRUCTOR_ELTS (*t);
	for (unsigned i = 0; vec_safe_iterate (v, i, &ce); ++i)
	  {
	    tree *valp = &ce->value;
	    tree type = TREE_TYPE (*valp);
	    tree subob = obj;

	    if (TREE_CODE (*valp) == CONSTRUCTOR
		&& AGGREGATE_TYPE_P (type))
	      {
		/* If we're looking at the initializer for OBJ, then build
		   a sub-object reference.  If we're looking at an
		   initializer for another object, just pass OBJ down.  */
		if (same_type_ignoring_top_level_qualifiers_p
		    (TREE_TYPE (*t), TREE_TYPE (obj)))
		  subob = build_ctor_subob_ref (ce->index, type, obj);
		if (TREE_CODE (*valp) == TARGET_EXPR)
		  valp = &TARGET_EXPR_INITIAL (*valp);
	      }
	    d->obj = subob;
	    cp_walk_tree (valp, replace_placeholders_r,
			  data_, NULL);
	    d->obj = obj;
	  }
	*walk_subtrees = false;
	break;
      }

    default:
      break;
    }

  return NULL_TREE;
}

/* Replace PLACEHOLDER_EXPRs in EXP with object OBJ.  SEEN_P is set if
   a PLACEHOLDER_EXPR has been encountered.  */

tree
replace_placeholders (tree exp, tree obj, bool *seen_p)
{
  /* This is only relevant for C++14.  */
  if (cxx_dialect < cxx14)
    return exp;

  /* If the object isn't a (member of a) class, do nothing.  */
  tree op0 = obj;
  while (TREE_CODE (op0) == COMPONENT_REF)
    op0 = TREE_OPERAND (op0, 0);
  if (!CLASS_TYPE_P (strip_array_types (TREE_TYPE (op0))))
    return exp;

  tree *tp = &exp;
  replace_placeholders_t data = { obj, false };
  if (TREE_CODE (exp) == TARGET_EXPR)
    tp = &TARGET_EXPR_INITIAL (exp);
  cp_walk_tree (tp, replace_placeholders_r, &data, NULL);
  if (seen_p)
    *seen_p = data.seen;
  return exp;
}

/* Similar to `build_nt', but for template definitions of dependent
   expressions  */

tree
build_min_nt_loc (location_t loc, enum tree_code code, ...)
{
  tree t;
  int length;
  int i;
  va_list p;

  gcc_assert (TREE_CODE_CLASS (code) != tcc_vl_exp);

  va_start (p, code);

  t = make_node (code);
  SET_EXPR_LOCATION (t, loc);
  length = TREE_CODE_LENGTH (code);

  for (i = 0; i < length; i++)
    {
      tree x = va_arg (p, tree);
      TREE_OPERAND (t, i) = x;
    }

  va_end (p);
  return t;
}


/* Similar to `build', but for template definitions.  */

tree
build_min (enum tree_code code, tree tt, ...)
{
  tree t;
  int length;
  int i;
  va_list p;

  gcc_assert (TREE_CODE_CLASS (code) != tcc_vl_exp);

  va_start (p, tt);

  t = make_node (code);
  length = TREE_CODE_LENGTH (code);
  TREE_TYPE (t) = tt;

  for (i = 0; i < length; i++)
    {
      tree x = va_arg (p, tree);
      TREE_OPERAND (t, i) = x;
      if (x && !TYPE_P (x) && TREE_SIDE_EFFECTS (x))
	TREE_SIDE_EFFECTS (t) = 1;
    }

  va_end (p);
  return t;
}

/* Similar to `build', but for template definitions of non-dependent
   expressions. NON_DEP is the non-dependent expression that has been
   built.  */

tree
build_min_non_dep (enum tree_code code, tree non_dep, ...)
{
  tree t;
  int length;
  int i;
  va_list p;

  gcc_assert (TREE_CODE_CLASS (code) != tcc_vl_exp);

  va_start (p, non_dep);

  if (REFERENCE_REF_P (non_dep))
    non_dep = TREE_OPERAND (non_dep, 0);

  t = make_node (code);
  length = TREE_CODE_LENGTH (code);
  TREE_TYPE (t) = unlowered_expr_type (non_dep);
  TREE_SIDE_EFFECTS (t) = TREE_SIDE_EFFECTS (non_dep);

  for (i = 0; i < length; i++)
    {
      tree x = va_arg (p, tree);
      TREE_OPERAND (t, i) = x;
    }

  if (code == COMPOUND_EXPR && TREE_CODE (non_dep) != COMPOUND_EXPR)
    /* This should not be considered a COMPOUND_EXPR, because it
       resolves to an overload.  */
    COMPOUND_EXPR_OVERLOADED (t) = 1;

  va_end (p);
  return convert_from_reference (t);
}

/* Similar to `build_nt_call_vec', but for template definitions of
   non-dependent expressions. NON_DEP is the non-dependent expression
   that has been built.  */

tree
build_min_non_dep_call_vec (tree non_dep, tree fn, vec<tree, va_gc> *argvec)
{
  tree t = build_nt_call_vec (fn, argvec);
  if (REFERENCE_REF_P (non_dep))
    non_dep = TREE_OPERAND (non_dep, 0);
  TREE_TYPE (t) = TREE_TYPE (non_dep);
  TREE_SIDE_EFFECTS (t) = TREE_SIDE_EFFECTS (non_dep);
  return convert_from_reference (t);
}

/* Similar to build_min_non_dep, but for expressions that have been resolved to
   a call to an operator overload.  OP is the operator that has been
   overloaded.  NON_DEP is the non-dependent expression that's been built,
   which should be a CALL_EXPR or an INDIRECT_REF to a CALL_EXPR.  OVERLOAD is
   the overload that NON_DEP is calling.  */

tree
build_min_non_dep_op_overload (enum tree_code op,
			       tree non_dep,
			       tree overload, ...)
{
  va_list p;
  int nargs, expected_nargs;
  tree fn, call;
  vec<tree, va_gc> *args;

  non_dep = extract_call_expr (non_dep);

  nargs = call_expr_nargs (non_dep);

  expected_nargs = cp_tree_code_length (op);
  if ((op == POSTINCREMENT_EXPR
       || op == POSTDECREMENT_EXPR)
      /* With -fpermissive non_dep could be operator++().  */
      && (!flag_permissive || nargs != expected_nargs))
    expected_nargs += 1;
  gcc_assert (nargs == expected_nargs);

  args = make_tree_vector ();
  va_start (p, overload);

  if (TREE_CODE (TREE_TYPE (overload)) == FUNCTION_TYPE)
    {
      fn = overload;
      for (int i = 0; i < nargs; i++)
	{
	  tree arg = va_arg (p, tree);
	  vec_safe_push (args, arg);
	}
    }
  else if (TREE_CODE (TREE_TYPE (overload)) == METHOD_TYPE)
    {
      tree object = va_arg (p, tree);
      tree binfo = TYPE_BINFO (TREE_TYPE (object));
      tree method = build_baselink (binfo, binfo, overload, NULL_TREE);
      fn = build_min (COMPONENT_REF, TREE_TYPE (overload),
		      object, method, NULL_TREE);
      for (int i = 1; i < nargs; i++)
	{
	  tree arg = va_arg (p, tree);
	  vec_safe_push (args, arg);
	}
    }
  else
   gcc_unreachable ();

  va_end (p);
  call = build_min_non_dep_call_vec (non_dep, fn, args);
  release_tree_vector (args);

  tree call_expr = extract_call_expr (call);
  KOENIG_LOOKUP_P (call_expr) = KOENIG_LOOKUP_P (non_dep);
  CALL_EXPR_OPERATOR_SYNTAX (call_expr) = true;
  CALL_EXPR_ORDERED_ARGS (call_expr) = CALL_EXPR_ORDERED_ARGS (non_dep);
  CALL_EXPR_REVERSE_ARGS (call_expr) = CALL_EXPR_REVERSE_ARGS (non_dep);

  return call;
}

/* Return a new tree vec copied from VEC, with ELT inserted at index IDX.  */

vec<tree, va_gc> *
vec_copy_and_insert (vec<tree, va_gc> *old_vec, tree elt, unsigned idx)
{
  unsigned len = vec_safe_length (old_vec);
  gcc_assert (idx <= len);

  vec<tree, va_gc> *new_vec = NULL;
  vec_alloc (new_vec, len + 1);

  unsigned i;
  for (i = 0; i < len; ++i)
    {
      if (i == idx)
	new_vec->quick_push (elt);
      new_vec->quick_push ((*old_vec)[i]);
    }
  if (i == idx)
    new_vec->quick_push (elt);

  return new_vec;
}

tree
get_type_decl (tree t)
{
  if (TREE_CODE (t) == TYPE_DECL)
    return t;
  if (TYPE_P (t))
    return TYPE_STUB_DECL (t);
  gcc_assert (t == error_mark_node);
  return t;
}

/* Returns the namespace that contains DECL, whether directly or
   indirectly.  */

tree
decl_namespace_context (tree decl)
{
  while (1)
    {
      if (TREE_CODE (decl) == NAMESPACE_DECL)
	return decl;
      else if (TYPE_P (decl))
	decl = CP_DECL_CONTEXT (TYPE_MAIN_DECL (decl));
      else
	decl = CP_DECL_CONTEXT (decl);
    }
}

/* Returns true if decl is within an anonymous namespace, however deeply
   nested, or false otherwise.  */

bool
decl_anon_ns_mem_p (const_tree decl)
{
  while (TREE_CODE (decl) != NAMESPACE_DECL)
    {
      /* Classes inside anonymous namespaces have TREE_PUBLIC == 0.  */
      if (TYPE_P (decl))
	return !TREE_PUBLIC (TYPE_MAIN_DECL (decl));

      decl = CP_DECL_CONTEXT (decl);
    }
  return !TREE_PUBLIC (decl);
}

/* Subroutine of cp_tree_equal: t1 and t2 are the CALL_EXPR_FNs of two
   CALL_EXPRS.  Return whether they are equivalent.  */

static bool
called_fns_equal (tree t1, tree t2)
{
  /* Core 1321: dependent names are equivalent even if the overload sets
     are different.  But do compare explicit template arguments.  */
  tree name1 = dependent_name (t1);
  tree name2 = dependent_name (t2);
  if (name1 || name2)
    {
      tree targs1 = NULL_TREE, targs2 = NULL_TREE;

      if (name1 != name2)
	return false;

      if (TREE_CODE (t1) == TEMPLATE_ID_EXPR)
	targs1 = TREE_OPERAND (t1, 1);
      if (TREE_CODE (t2) == TEMPLATE_ID_EXPR)
	targs2 = TREE_OPERAND (t2, 1);
      return cp_tree_equal (targs1, targs2);
    }
  else
    return cp_tree_equal (t1, t2);
}

/* Return truthvalue of whether T1 is the same tree structure as T2.
   Return 1 if they are the same. Return 0 if they are different.  */

bool
cp_tree_equal (tree t1, tree t2)
{
  enum tree_code code1, code2;

  if (t1 == t2)
    return true;
  if (!t1 || !t2)
    return false;

  code1 = TREE_CODE (t1);
  code2 = TREE_CODE (t2);

  if (code1 != code2)
    return false;

  switch (code1)
    {
    case VOID_CST:
      /* There's only a single VOID_CST node, so we should never reach
	 here.  */
      gcc_unreachable ();

    case INTEGER_CST:
      return tree_int_cst_equal (t1, t2);

    case REAL_CST:
      return real_equal (&TREE_REAL_CST (t1), &TREE_REAL_CST (t2));

    case STRING_CST:
      return TREE_STRING_LENGTH (t1) == TREE_STRING_LENGTH (t2)
	&& !memcmp (TREE_STRING_POINTER (t1), TREE_STRING_POINTER (t2),
		    TREE_STRING_LENGTH (t1));

    case FIXED_CST:
      return FIXED_VALUES_IDENTICAL (TREE_FIXED_CST (t1),
				     TREE_FIXED_CST (t2));

    case COMPLEX_CST:
      return cp_tree_equal (TREE_REALPART (t1), TREE_REALPART (t2))
	&& cp_tree_equal (TREE_IMAGPART (t1), TREE_IMAGPART (t2));

    case VECTOR_CST:
      return operand_equal_p (t1, t2, OEP_ONLY_CONST);

    case CONSTRUCTOR:
      /* We need to do this when determining whether or not two
	 non-type pointer to member function template arguments
	 are the same.  */
      if (!same_type_p (TREE_TYPE (t1), TREE_TYPE (t2))
	  || CONSTRUCTOR_NELTS (t1) != CONSTRUCTOR_NELTS (t2))
	return false;
      {
	tree field, value;
	unsigned int i;
	FOR_EACH_CONSTRUCTOR_ELT (CONSTRUCTOR_ELTS (t1), i, field, value)
	  {
	    constructor_elt *elt2 = CONSTRUCTOR_ELT (t2, i);
	    if (!cp_tree_equal (field, elt2->index)
		|| !cp_tree_equal (value, elt2->value))
	      return false;
	  }
      }
      return true;

    case TREE_LIST:
      if (!cp_tree_equal (TREE_PURPOSE (t1), TREE_PURPOSE (t2)))
	return false;
      if (!cp_tree_equal (TREE_VALUE (t1), TREE_VALUE (t2)))
	return false;
      return cp_tree_equal (TREE_CHAIN (t1), TREE_CHAIN (t2));

    case SAVE_EXPR:
      return cp_tree_equal (TREE_OPERAND (t1, 0), TREE_OPERAND (t2, 0));

    case CALL_EXPR:
      {
	tree arg1, arg2;
	call_expr_arg_iterator iter1, iter2;
	if (!called_fns_equal (CALL_EXPR_FN (t1), CALL_EXPR_FN (t2)))
	  return false;
	for (arg1 = first_call_expr_arg (t1, &iter1),
	       arg2 = first_call_expr_arg (t2, &iter2);
	     arg1 && arg2;
	     arg1 = next_call_expr_arg (&iter1),
	       arg2 = next_call_expr_arg (&iter2))
	  if (!cp_tree_equal (arg1, arg2))
	    return false;
	if (arg1 || arg2)
	  return false;
	return true;
      }

    case TARGET_EXPR:
      {
	tree o1 = TREE_OPERAND (t1, 0);
	tree o2 = TREE_OPERAND (t2, 0);

	/* Special case: if either target is an unallocated VAR_DECL,
	   it means that it's going to be unified with whatever the
	   TARGET_EXPR is really supposed to initialize, so treat it
	   as being equivalent to anything.  */
	if (VAR_P (o1) && DECL_NAME (o1) == NULL_TREE
	    && !DECL_RTL_SET_P (o1))
	  /*Nop*/;
	else if (VAR_P (o2) && DECL_NAME (o2) == NULL_TREE
		 && !DECL_RTL_SET_P (o2))
	  /*Nop*/;
	else if (!cp_tree_equal (o1, o2))
	  return false;

	return cp_tree_equal (TREE_OPERAND (t1, 1), TREE_OPERAND (t2, 1));
      }

    case WITH_CLEANUP_EXPR:
      if (!cp_tree_equal (TREE_OPERAND (t1, 0), TREE_OPERAND (t2, 0)))
	return false;
      return cp_tree_equal (TREE_OPERAND (t1, 1), TREE_OPERAND (t1, 1));

    case COMPONENT_REF:
      if (TREE_OPERAND (t1, 1) != TREE_OPERAND (t2, 1))
	return false;
      return cp_tree_equal (TREE_OPERAND (t1, 0), TREE_OPERAND (t2, 0));

    case PARM_DECL:
      /* For comparing uses of parameters in late-specified return types
	 with an out-of-class definition of the function, but can also come
	 up for expressions that involve 'this' in a member function
	 template.  */

      if (comparing_specializations && !CONSTRAINT_VAR_P (t1))
	/* When comparing hash table entries, only an exact match is
	   good enough; we don't want to replace 'this' with the
	   version from another function.  But be more flexible
	   with local parameters in a requires-expression.  */
	return false;

      if (same_type_p (TREE_TYPE (t1), TREE_TYPE (t2)))
	{
	  if (DECL_ARTIFICIAL (t1) ^ DECL_ARTIFICIAL (t2))
	    return false;
	  if (CONSTRAINT_VAR_P (t1) ^ CONSTRAINT_VAR_P (t2))
	    return false;
	  if (DECL_ARTIFICIAL (t1)
	      || (DECL_PARM_LEVEL (t1) == DECL_PARM_LEVEL (t2)
		  && DECL_PARM_INDEX (t1) == DECL_PARM_INDEX (t2)))
	    return true;
	}
      return false;

    case VAR_DECL:
    case CONST_DECL:
    case FIELD_DECL:
    case FUNCTION_DECL:
    case TEMPLATE_DECL:
    case IDENTIFIER_NODE:
    case SSA_NAME:
      return false;

    case BASELINK:
      return (BASELINK_BINFO (t1) == BASELINK_BINFO (t2)
	      && BASELINK_ACCESS_BINFO (t1) == BASELINK_ACCESS_BINFO (t2)
	      && BASELINK_QUALIFIED_P (t1) == BASELINK_QUALIFIED_P (t2)
	      && cp_tree_equal (BASELINK_FUNCTIONS (t1),
				BASELINK_FUNCTIONS (t2)));

    case TEMPLATE_PARM_INDEX:
      return (TEMPLATE_PARM_IDX (t1) == TEMPLATE_PARM_IDX (t2)
	      && TEMPLATE_PARM_LEVEL (t1) == TEMPLATE_PARM_LEVEL (t2)
	      && (TEMPLATE_PARM_PARAMETER_PACK (t1)
		  == TEMPLATE_PARM_PARAMETER_PACK (t2))
	      && same_type_p (TREE_TYPE (TEMPLATE_PARM_DECL (t1)),
			      TREE_TYPE (TEMPLATE_PARM_DECL (t2))));

    case TEMPLATE_ID_EXPR:
      return (cp_tree_equal (TREE_OPERAND (t1, 0), TREE_OPERAND (t2, 0))
	      && cp_tree_equal (TREE_OPERAND (t1, 1), TREE_OPERAND (t2, 1)));

    case CONSTRAINT_INFO:
      return cp_tree_equal (CI_ASSOCIATED_CONSTRAINTS (t1),
                            CI_ASSOCIATED_CONSTRAINTS (t2));

    case CHECK_CONSTR:
      return (CHECK_CONSTR_CONCEPT (t1) == CHECK_CONSTR_CONCEPT (t2)
              && comp_template_args (CHECK_CONSTR_ARGS (t1),
				     CHECK_CONSTR_ARGS (t2)));

    case TREE_VEC:
      {
	unsigned ix;
	if (TREE_VEC_LENGTH (t1) != TREE_VEC_LENGTH (t2))
	  return false;
	for (ix = TREE_VEC_LENGTH (t1); ix--;)
	  if (!cp_tree_equal (TREE_VEC_ELT (t1, ix),
			      TREE_VEC_ELT (t2, ix)))
	    return false;
	return true;
      }

    case SIZEOF_EXPR:
    case ALIGNOF_EXPR:
      {
	tree o1 = TREE_OPERAND (t1, 0);
	tree o2 = TREE_OPERAND (t2, 0);

	if (code1 == SIZEOF_EXPR)
	  {
	    if (SIZEOF_EXPR_TYPE_P (t1))
	      o1 = TREE_TYPE (o1);
	    if (SIZEOF_EXPR_TYPE_P (t2))
	      o2 = TREE_TYPE (o2);
	  }
	if (TREE_CODE (o1) != TREE_CODE (o2))
	  return false;
	if (TYPE_P (o1))
	  return same_type_p (o1, o2);
	else
	  return cp_tree_equal (o1, o2);
      }

    case MODOP_EXPR:
      {
	tree t1_op1, t2_op1;

	if (!cp_tree_equal (TREE_OPERAND (t1, 0), TREE_OPERAND (t2, 0)))
	  return false;

	t1_op1 = TREE_OPERAND (t1, 1);
	t2_op1 = TREE_OPERAND (t2, 1);
	if (TREE_CODE (t1_op1) != TREE_CODE (t2_op1))
	  return false;

	return cp_tree_equal (TREE_OPERAND (t1, 2), TREE_OPERAND (t2, 2));
      }

    case PTRMEM_CST:
      /* Two pointer-to-members are the same if they point to the same
	 field or function in the same class.  */
      if (PTRMEM_CST_MEMBER (t1) != PTRMEM_CST_MEMBER (t2))
	return false;

      return same_type_p (PTRMEM_CST_CLASS (t1), PTRMEM_CST_CLASS (t2));

    case OVERLOAD:
      {
	/* Two overloads. Must be exactly the same set of decls.  */
<<<<<<< HEAD
	ovl_iterator first (t1);
	ovl_iterator second (t2);
=======
	lkp_iterator first (t1);
	lkp_iterator second (t2);
>>>>>>> e09ae857

	for (; first && second; ++first, ++second)
	  if (*first != *second)
	    return false;
	return !(first || second);
      }

    case TRAIT_EXPR:
      if (TRAIT_EXPR_KIND (t1) != TRAIT_EXPR_KIND (t2))
	return false;
      return same_type_p (TRAIT_EXPR_TYPE1 (t1), TRAIT_EXPR_TYPE1 (t2))
	&& cp_tree_equal (TRAIT_EXPR_TYPE2 (t1), TRAIT_EXPR_TYPE2 (t2));

    case CAST_EXPR:
    case STATIC_CAST_EXPR:
    case REINTERPRET_CAST_EXPR:
    case CONST_CAST_EXPR:
    case DYNAMIC_CAST_EXPR:
    case IMPLICIT_CONV_EXPR:
    case NEW_EXPR:
    CASE_CONVERT:
    case NON_LVALUE_EXPR:
    case VIEW_CONVERT_EXPR:
      if (!same_type_p (TREE_TYPE (t1), TREE_TYPE (t2)))
	return false;
      /* Now compare operands as usual.  */
      break;

    case DEFERRED_NOEXCEPT:
      return (cp_tree_equal (DEFERRED_NOEXCEPT_PATTERN (t1),
			     DEFERRED_NOEXCEPT_PATTERN (t2))
	      && comp_template_args (DEFERRED_NOEXCEPT_ARGS (t1),
				     DEFERRED_NOEXCEPT_ARGS (t2)));
      break;

    default:
      break;
    }

  switch (TREE_CODE_CLASS (code1))
    {
    case tcc_unary:
    case tcc_binary:
    case tcc_comparison:
    case tcc_expression:
    case tcc_vl_exp:
    case tcc_reference:
    case tcc_statement:
      {
	int i, n;

	n = cp_tree_operand_length (t1);
	if (TREE_CODE_CLASS (code1) == tcc_vl_exp
	    && n != TREE_OPERAND_LENGTH (t2))
	  return false;

	for (i = 0; i < n; ++i)
	  if (!cp_tree_equal (TREE_OPERAND (t1, i), TREE_OPERAND (t2, i)))
	    return false;

	return true;
      }

    case tcc_type:
      return same_type_p (t1, t2);
    default:
      gcc_unreachable ();
    }
  /* We can get here with --disable-checking.  */
  return false;
}

/* The type of ARG when used as an lvalue.  */

tree
lvalue_type (tree arg)
{
  tree type = TREE_TYPE (arg);
  return type;
}

/* The type of ARG for printing error messages; denote lvalues with
   reference types.  */

tree
error_type (tree arg)
{
  tree type = TREE_TYPE (arg);

  if (TREE_CODE (type) == ARRAY_TYPE)
    ;
  else if (TREE_CODE (type) == ERROR_MARK)
    ;
  else if (lvalue_p (arg))
    type = build_reference_type (lvalue_type (arg));
  else if (MAYBE_CLASS_TYPE_P (type))
    type = lvalue_type (arg);

  return type;
}

/* Does FUNCTION use a variable-length argument list?  */

int
varargs_function_p (const_tree function)
{
  return stdarg_p (TREE_TYPE (function));
}

/* Returns 1 if decl is a member of a class.  */

int
member_p (const_tree decl)
{
  const_tree const ctx = DECL_CONTEXT (decl);
  return (ctx && TYPE_P (ctx));
}

/* Create a placeholder for member access where we don't actually have an
   object that the access is against.  */

tree
build_dummy_object (tree type)
{
  tree decl = build1 (CONVERT_EXPR, build_pointer_type (type), void_node);
  return cp_build_indirect_ref (decl, RO_NULL, tf_warning_or_error);
}

/* We've gotten a reference to a member of TYPE.  Return *this if appropriate,
   or a dummy object otherwise.  If BINFOP is non-0, it is filled with the
   binfo path from current_class_type to TYPE, or 0.  */

tree
maybe_dummy_object (tree type, tree* binfop)
{
  tree decl, context;
  tree binfo;
  tree current = current_nonlambda_class_type ();

  if (current
      && (binfo = lookup_base (current, type, ba_any, NULL,
			       tf_warning_or_error)))
    context = current;
  else
    {
      /* Reference from a nested class member function.  */
      context = type;
      binfo = TYPE_BINFO (type);
    }

  if (binfop)
    *binfop = binfo;

  if (current_class_ref
      /* current_class_ref might not correspond to current_class_type if
	 we're in tsubst_default_argument or a lambda-declarator; in either
	 case, we want to use current_class_ref if it matches CONTEXT.  */
      && (same_type_ignoring_top_level_qualifiers_p
	  (TREE_TYPE (current_class_ref), context)))
    decl = current_class_ref;
  else
    decl = build_dummy_object (context);

  return decl;
}

/* Returns 1 if OB is a placeholder object, or a pointer to one.  */

int
is_dummy_object (const_tree ob)
{
  if (INDIRECT_REF_P (ob))
    ob = TREE_OPERAND (ob, 0);
  return (TREE_CODE (ob) == CONVERT_EXPR
	  && TREE_OPERAND (ob, 0) == void_node);
}

/* Returns 1 iff type T is something we want to treat as a scalar type for
   the purpose of deciding whether it is trivial/POD/standard-layout.  */

bool
scalarish_type_p (const_tree t)
{
  if (t == error_mark_node)
    return 1;

  return (SCALAR_TYPE_P (t) || VECTOR_TYPE_P (t));
}

/* Returns true iff T requires non-trivial default initialization.  */

bool
type_has_nontrivial_default_init (const_tree t)
{
  t = strip_array_types (CONST_CAST_TREE (t));

  if (CLASS_TYPE_P (t))
    return TYPE_HAS_COMPLEX_DFLT (t);
  else
    return 0;
}

/* Track classes with only deleted copy/move constructors so that we can warn
   if they are used in call/return by value.  */

static GTY(()) hash_set<tree>* deleted_copy_types;
static void
remember_deleted_copy (const_tree t)
{
  if (!deleted_copy_types)
    deleted_copy_types = hash_set<tree>::create_ggc(37);
  deleted_copy_types->add (CONST_CAST_TREE (t));
}
void
maybe_warn_parm_abi (tree t, location_t loc)
{
  if (!deleted_copy_types
      || !deleted_copy_types->contains (t))
    return;

  warning_at (loc, OPT_Wabi, "the calling convention for %qT changes in "
	      "-fabi-version=12 (GCC 8)", t);
  static bool explained = false;
  if (!explained)
    {
      inform (loc, " because all of its copy and move constructors "
	      "are deleted");
      explained = true;
    }
}

/* Returns true iff copying an object of type T (including via move
   constructor) is non-trivial.  That is, T has no non-trivial copy
   constructors and no non-trivial move constructors, and not all copy/move
   constructors are deleted.  This function implements the ABI notion of
   non-trivial copy, which has diverged from the one in the standard.  */

bool
type_has_nontrivial_copy_init (const_tree type)
{
  tree t = strip_array_types (CONST_CAST_TREE (type));

  if (CLASS_TYPE_P (t))
    {
      gcc_assert (COMPLETE_TYPE_P (t));

      if (TYPE_HAS_COMPLEX_COPY_CTOR (t)
	  || TYPE_HAS_COMPLEX_MOVE_CTOR (t))
	/* Nontrivial.  */
	return true;

      if (cxx_dialect < cxx11)
	/* No deleted functions before C++11.  */
	return false;

      /* Before ABI v12 we did a bitwise copy of types with only deleted
	 copy/move constructors.  */
      if (!abi_version_at_least (12)
	  && !(warn_abi && abi_version_crosses (12)))
	return false;

      bool saw_copy = false;
      bool saw_non_deleted = false;

      if (CLASSTYPE_LAZY_MOVE_CTOR (t))
	saw_copy = saw_non_deleted = true;
      else if (CLASSTYPE_LAZY_COPY_CTOR (t))
	{
	  saw_copy = true;
	  if (type_has_user_declared_move_constructor (t)
	      || type_has_user_declared_move_assign (t))
	    /* [class.copy]/8 If the class definition declares a move
	       constructor or move assignment operator, the implicitly declared
	       copy constructor is defined as deleted.... */;
	  else
	    /* Any other reason the implicitly-declared function would be
	       deleted would also cause TYPE_HAS_COMPLEX_COPY_CTOR to be
	       set.  */
	    saw_non_deleted = true;
	}

      if (!saw_non_deleted && CLASSTYPE_METHOD_VEC (t))
	for (ovl_iterator iter (CLASSTYPE_CONSTRUCTORS (t)); iter; ++iter)
	  {
	    tree fn = *iter;
	    if (copy_fn_p (fn))
	      {
		saw_copy = true;
		if (!DECL_DELETED_FN (fn))
		  {
		    /* Not deleted, therefore trivial.  */
		    saw_non_deleted = true;
		    break;
		  }
	      }
	  }

      gcc_assert (saw_copy);

      if (saw_copy && !saw_non_deleted)
	{
	  if (warn_abi && abi_version_crosses (12))
	    remember_deleted_copy (t);
	  if (abi_version_at_least (12))
	    return true;
	}

      return false;
    }
  else
    return 0;
}

/* Returns 1 iff type T is a trivially copyable type, as defined in
   [basic.types] and [class].  */

bool
trivially_copyable_p (const_tree t)
{
  t = strip_array_types (CONST_CAST_TREE (t));

  if (CLASS_TYPE_P (t))
    return ((!TYPE_HAS_COPY_CTOR (t)
	     || !TYPE_HAS_COMPLEX_COPY_CTOR (t))
	    && !TYPE_HAS_COMPLEX_MOVE_CTOR (t)
	    && (!TYPE_HAS_COPY_ASSIGN (t)
		|| !TYPE_HAS_COMPLEX_COPY_ASSIGN (t))
	    && !TYPE_HAS_COMPLEX_MOVE_ASSIGN (t)
	    && TYPE_HAS_TRIVIAL_DESTRUCTOR (t));
  else
    return !CP_TYPE_VOLATILE_P (t) && scalarish_type_p (t);
}

/* Returns 1 iff type T is a trivial type, as defined in [basic.types] and
   [class].  */

bool
trivial_type_p (const_tree t)
{
  t = strip_array_types (CONST_CAST_TREE (t));

  if (CLASS_TYPE_P (t))
    return (TYPE_HAS_TRIVIAL_DFLT (t)
	    && trivially_copyable_p (t));
  else
    return scalarish_type_p (t);
}

/* Returns 1 iff type T is a POD type, as defined in [basic.types].  */

bool
pod_type_p (const_tree t)
{
  /* This CONST_CAST is okay because strip_array_types returns its
     argument unmodified and we assign it to a const_tree.  */
  t = strip_array_types (CONST_CAST_TREE(t));

  if (!CLASS_TYPE_P (t))
    return scalarish_type_p (t);
  else if (cxx_dialect > cxx98)
    /* [class]/10: A POD struct is a class that is both a trivial class and a
       standard-layout class, and has no non-static data members of type
       non-POD struct, non-POD union (or array of such types).

       We don't need to check individual members because if a member is
       non-std-layout or non-trivial, the class will be too.  */
    return (std_layout_type_p (t) && trivial_type_p (t));
  else
    /* The C++98 definition of POD is different.  */
    return !CLASSTYPE_NON_LAYOUT_POD_P (t);
}

/* Returns true iff T is POD for the purpose of layout, as defined in the
   C++ ABI.  */

bool
layout_pod_type_p (const_tree t)
{
  t = strip_array_types (CONST_CAST_TREE (t));

  if (CLASS_TYPE_P (t))
    return !CLASSTYPE_NON_LAYOUT_POD_P (t);
  else
    return scalarish_type_p (t);
}

/* Returns true iff T is a standard-layout type, as defined in
   [basic.types].  */

bool
std_layout_type_p (const_tree t)
{
  t = strip_array_types (CONST_CAST_TREE (t));

  if (CLASS_TYPE_P (t))
    return !CLASSTYPE_NON_STD_LAYOUT (t);
  else
    return scalarish_type_p (t);
}

static bool record_has_unique_obj_representations (const_tree, const_tree);

/* Returns true iff T satisfies std::has_unique_object_representations<T>,
   as defined in [meta.unary.prop].  */

bool
type_has_unique_obj_representations (const_tree t)
{
  bool ret;

  t = strip_array_types (CONST_CAST_TREE (t));

  if (!trivially_copyable_p (t))
    return false;

  if (CLASS_TYPE_P (t) && CLASSTYPE_UNIQUE_OBJ_REPRESENTATIONS_SET (t))
    return CLASSTYPE_UNIQUE_OBJ_REPRESENTATIONS (t);

  switch (TREE_CODE (t))
    {
    case INTEGER_TYPE:
    case POINTER_TYPE:
    case REFERENCE_TYPE:
      /* If some backend has any paddings in these types, we should add
	 a target hook for this and handle it there.  */
      return true;

    case BOOLEAN_TYPE:
      /* For bool values other than 0 and 1 should only appear with
	 undefined behavior.  */
      return true;

    case ENUMERAL_TYPE:
      return type_has_unique_obj_representations (ENUM_UNDERLYING_TYPE (t));

    case REAL_TYPE:
      /* XFmode certainly contains padding on x86, which the CPU doesn't store
	 when storing long double values, so for that we have to return false.
	 Other kinds of floating point values are questionable due to +.0/-.0
	 and NaNs, let's play safe for now.  */
      return false;

    case FIXED_POINT_TYPE:
      return false;

    case OFFSET_TYPE:
      return true;

    case COMPLEX_TYPE:
    case VECTOR_TYPE:
      return type_has_unique_obj_representations (TREE_TYPE (t));

    case RECORD_TYPE:
      ret = record_has_unique_obj_representations (t, TYPE_SIZE (t));
      if (CLASS_TYPE_P (t))
	{
	  CLASSTYPE_UNIQUE_OBJ_REPRESENTATIONS_SET (t) = 1;
	  CLASSTYPE_UNIQUE_OBJ_REPRESENTATIONS (t) = ret;
	}
      return ret;

    case UNION_TYPE:
      ret = true;
      bool any_fields;
      any_fields = false;
      for (tree field = TYPE_FIELDS (t); field; field = DECL_CHAIN (field))
	if (TREE_CODE (field) == FIELD_DECL)
	  {
	    any_fields = true;
	    if (!type_has_unique_obj_representations (TREE_TYPE (field))
		|| simple_cst_equal (DECL_SIZE (field), TYPE_SIZE (t)) != 1)
	      {
		ret = false;
		break;
	      }
	  }
      if (!any_fields && !integer_zerop (TYPE_SIZE (t)))
	ret = false;
      if (CLASS_TYPE_P (t))
	{
	  CLASSTYPE_UNIQUE_OBJ_REPRESENTATIONS_SET (t) = 1;
	  CLASSTYPE_UNIQUE_OBJ_REPRESENTATIONS (t) = ret;
	}
      return ret;

    case NULLPTR_TYPE:
      return false;

    case ERROR_MARK:
      return false;

    default:
      gcc_unreachable ();
    }
}

/* Helper function for type_has_unique_obj_representations.  */

static bool
record_has_unique_obj_representations (const_tree t, const_tree sz)
{
  for (tree field = TYPE_FIELDS (t); field; field = DECL_CHAIN (field))
    if (TREE_CODE (field) != FIELD_DECL)
      ;
    /* For bases, can't use type_has_unique_obj_representations here, as in
	struct S { int i : 24; S (); };
	struct T : public S { int j : 8; T (); };
	S doesn't have unique obj representations, but T does.  */
    else if (DECL_FIELD_IS_BASE (field))
      {
	if (!record_has_unique_obj_representations (TREE_TYPE (field),
						    DECL_SIZE (field)))
	  return false;
      }
    else if (DECL_C_BIT_FIELD (field))
      {
	tree btype = DECL_BIT_FIELD_TYPE (field);
	if (!type_has_unique_obj_representations (btype))
	  return false;
      }
    else if (!type_has_unique_obj_representations (TREE_TYPE (field)))
      return false;

  offset_int cur = 0;
  for (tree field = TYPE_FIELDS (t); field; field = DECL_CHAIN (field))
    if (TREE_CODE (field) == FIELD_DECL)
      {
	offset_int fld = wi::to_offset (DECL_FIELD_OFFSET (field));
	offset_int bitpos = wi::to_offset (DECL_FIELD_BIT_OFFSET (field));
	fld = fld * BITS_PER_UNIT + bitpos;
	if (cur != fld)
	  return false;
	if (DECL_SIZE (field))
	  {
	    offset_int size = wi::to_offset (DECL_SIZE (field));
	    cur += size;
	  }
      }
  if (cur != wi::to_offset (sz))
    return false;

  return true;
}

/* Nonzero iff type T is a class template implicit specialization.  */

bool
class_tmpl_impl_spec_p (const_tree t)
{
  return CLASS_TYPE_P (t) && CLASSTYPE_TEMPLATE_INSTANTIATION (t);
}

/* Returns 1 iff zero initialization of type T means actually storing
   zeros in it.  */

int
zero_init_p (const_tree t)
{
  /* This CONST_CAST is okay because strip_array_types returns its
     argument unmodified and we assign it to a const_tree.  */
  t = strip_array_types (CONST_CAST_TREE(t));

  if (t == error_mark_node)
    return 1;

  /* NULL pointers to data members are initialized with -1.  */
  if (TYPE_PTRDATAMEM_P (t))
    return 0;

  /* Classes that contain types that can't be zero-initialized, cannot
     be zero-initialized themselves.  */
  if (CLASS_TYPE_P (t) && CLASSTYPE_NON_ZERO_INIT_P (t))
    return 0;

  return 1;
}

/* Handle the C++17 [[nodiscard]] attribute, which is similar to the GNU
   warn_unused_result attribute.  */

static tree
handle_nodiscard_attribute (tree *node, tree name, tree /*args*/,
			    int /*flags*/, bool *no_add_attrs)
{
  if (TREE_CODE (*node) == FUNCTION_DECL)
    {
      if (VOID_TYPE_P (TREE_TYPE (TREE_TYPE (*node))))
	warning (OPT_Wattributes, "%qE attribute applied to %qD with void "
		 "return type", name, *node);
    }
  else if (OVERLOAD_TYPE_P (*node))
    /* OK */;
  else
    {
      warning (OPT_Wattributes, "%qE attribute can only be applied to "
	       "functions or to class or enumeration types", name);
      *no_add_attrs = true;
    }
  return NULL_TREE;
}

/* Table of valid C++ attributes.  */
const struct attribute_spec cxx_attribute_table[] =
{
  /* { name, min_len, max_len, decl_req, type_req, fn_type_req, handler,
       affects_type_identity } */
  { "init_priority",  1, 1, true,  false, false,
    handle_init_priority_attribute, false },
  { "abi_tag", 1, -1, false, false, false,
    handle_abi_tag_attribute, true },
  { NULL,	      0, 0, false, false, false, NULL, false }
};

/* Table of C++ standard attributes.  */
const struct attribute_spec std_attribute_table[] =
{
  /* { name, min_len, max_len, decl_req, type_req, fn_type_req, handler,
       affects_type_identity } */
  { "maybe_unused", 0, 0, false, false, false,
    handle_unused_attribute, false },
  { "nodiscard", 0, 0, false, false, false,
    handle_nodiscard_attribute, false },
  { NULL,	      0, 0, false, false, false, NULL, false }
};

/* Handle an "init_priority" attribute; arguments as in
   struct attribute_spec.handler.  */
static tree
handle_init_priority_attribute (tree* node,
				tree name,
				tree args,
				int /*flags*/,
				bool* no_add_attrs)
{
  tree initp_expr = TREE_VALUE (args);
  tree decl = *node;
  tree type = TREE_TYPE (decl);
  int pri;

  STRIP_NOPS (initp_expr);
  initp_expr = default_conversion (initp_expr);
  if (initp_expr)
    initp_expr = maybe_constant_value (initp_expr);

  if (!initp_expr || TREE_CODE (initp_expr) != INTEGER_CST)
    {
      error ("requested init_priority is not an integer constant");
      cxx_constant_value (initp_expr);
      *no_add_attrs = true;
      return NULL_TREE;
    }

  pri = TREE_INT_CST_LOW (initp_expr);

  type = strip_array_types (type);

  if (decl == NULL_TREE
      || !VAR_P (decl)
      || !TREE_STATIC (decl)
      || DECL_EXTERNAL (decl)
      || (TREE_CODE (type) != RECORD_TYPE
	  && TREE_CODE (type) != UNION_TYPE)
      /* Static objects in functions are initialized the
	 first time control passes through that
	 function. This is not precise enough to pin down an
	 init_priority value, so don't allow it.  */
      || current_function_decl)
    {
      error ("can only use %qE attribute on file-scope definitions "
	     "of objects of class type", name);
      *no_add_attrs = true;
      return NULL_TREE;
    }

  if (pri > MAX_INIT_PRIORITY || pri <= 0)
    {
      error ("requested init_priority is out of range");
      *no_add_attrs = true;
      return NULL_TREE;
    }

  /* Check for init_priorities that are reserved for
     language and runtime support implementations.*/
  if (pri <= MAX_RESERVED_INIT_PRIORITY)
    {
      warning
	(0, "requested init_priority is reserved for internal use");
    }

  if (SUPPORTS_INIT_PRIORITY)
    {
      SET_DECL_INIT_PRIORITY (decl, pri);
      DECL_HAS_INIT_PRIORITY_P (decl) = 1;
      return NULL_TREE;
    }
  else
    {
      error ("%qE attribute is not supported on this platform", name);
      *no_add_attrs = true;
      return NULL_TREE;
    }
}

/* DECL is being redeclared; the old declaration had the abi tags in OLD,
   and the new one has the tags in NEW_.  Give an error if there are tags
   in NEW_ that weren't in OLD.  */

bool
check_abi_tag_redeclaration (const_tree decl, const_tree old, const_tree new_)
{
  if (old && TREE_CODE (TREE_VALUE (old)) == TREE_LIST)
    old = TREE_VALUE (old);
  if (new_ && TREE_CODE (TREE_VALUE (new_)) == TREE_LIST)
    new_ = TREE_VALUE (new_);
  bool err = false;
  for (const_tree t = new_; t; t = TREE_CHAIN (t))
    {
      tree str = TREE_VALUE (t);
      for (const_tree in = old; in; in = TREE_CHAIN (in))
	{
	  tree ostr = TREE_VALUE (in);
	  if (cp_tree_equal (str, ostr))
	    goto found;
	}
      error ("redeclaration of %qD adds abi tag %qE", decl, str);
      err = true;
    found:;
    }
  if (err)
    {
      inform (DECL_SOURCE_LOCATION (decl), "previous declaration here");
      return false;
    }
  return true;
}

/* The abi_tag attribute with the name NAME was given ARGS.  If they are
   ill-formed, give an error and return false; otherwise, return true.  */

bool
check_abi_tag_args (tree args, tree name)
{
  if (!args)
    {
      error ("the %qE attribute requires arguments", name);
      return false;
    }
  for (tree arg = args; arg; arg = TREE_CHAIN (arg))
    {
      tree elt = TREE_VALUE (arg);
      if (TREE_CODE (elt) != STRING_CST
	  || (!same_type_ignoring_top_level_qualifiers_p
	      (strip_array_types (TREE_TYPE (elt)),
	       char_type_node)))
	{
	  error ("arguments to the %qE attribute must be narrow string "
		 "literals", name);
	  return false;
	}
      const char *begin = TREE_STRING_POINTER (elt);
      const char *end = begin + TREE_STRING_LENGTH (elt);
      for (const char *p = begin; p != end; ++p)
	{
	  char c = *p;
	  if (p == begin)
	    {
	      if (!ISALPHA (c) && c != '_')
		{
		  error ("arguments to the %qE attribute must contain valid "
			 "identifiers", name);
		  inform (input_location, "%<%c%> is not a valid first "
			  "character for an identifier", c);
		  return false;
		}
	    }
	  else if (p == end - 1)
	    gcc_assert (c == 0);
	  else
	    {
	      if (!ISALNUM (c) && c != '_')
		{
		  error ("arguments to the %qE attribute must contain valid "
			 "identifiers", name);
		  inform (input_location, "%<%c%> is not a valid character "
			  "in an identifier", c);
		  return false;
		}
	    }
	}
    }
  return true;
}

/* Handle an "abi_tag" attribute; arguments as in
   struct attribute_spec.handler.  */

static tree
handle_abi_tag_attribute (tree* node, tree name, tree args,
			  int flags, bool* no_add_attrs)
{
  if (!check_abi_tag_args (args, name))
    goto fail;

  if (TYPE_P (*node))
    {
      if (!OVERLOAD_TYPE_P (*node))
	{
	  error ("%qE attribute applied to non-class, non-enum type %qT",
		 name, *node);
	  goto fail;
	}
      else if (!(flags & (int)ATTR_FLAG_TYPE_IN_PLACE))
	{
	  error ("%qE attribute applied to %qT after its definition",
		 name, *node);
	  goto fail;
	}
      else if (CLASS_TYPE_P (*node)
	       && CLASSTYPE_TEMPLATE_INSTANTIATION (*node))
	{
	  warning (OPT_Wattributes, "ignoring %qE attribute applied to "
		   "template instantiation %qT", name, *node);
	  goto fail;
	}
      else if (CLASS_TYPE_P (*node)
	       && CLASSTYPE_TEMPLATE_SPECIALIZATION (*node))
	{
	  warning (OPT_Wattributes, "ignoring %qE attribute applied to "
		   "template specialization %qT", name, *node);
	  goto fail;
	}

      tree attributes = TYPE_ATTRIBUTES (*node);
      tree decl = TYPE_NAME (*node);

      /* Make sure all declarations have the same abi tags.  */
      if (DECL_SOURCE_LOCATION (decl) != input_location)
	{
	  if (!check_abi_tag_redeclaration (decl,
					    lookup_attribute ("abi_tag",
							      attributes),
					    args))
	    goto fail;
	}
    }
  else
    {
      if (!VAR_OR_FUNCTION_DECL_P (*node))
	{
	  error ("%qE attribute applied to non-function, non-variable %qD",
		 name, *node);
	  goto fail;
	}
      else if (DECL_LANGUAGE (*node) == lang_c)
	{
	  error ("%qE attribute applied to extern \"C\" declaration %qD",
		 name, *node);
	  goto fail;
	}
    }

  return NULL_TREE;

 fail:
  *no_add_attrs = true;
  return NULL_TREE;
}

/* Return a new PTRMEM_CST of the indicated TYPE.  The MEMBER is the
   thing pointed to by the constant.  */

tree
make_ptrmem_cst (tree type, tree member)
{
  tree ptrmem_cst = make_node (PTRMEM_CST);
  TREE_TYPE (ptrmem_cst) = type;
  PTRMEM_CST_MEMBER (ptrmem_cst) = member;
  return ptrmem_cst;
}

/* Build a variant of TYPE that has the indicated ATTRIBUTES.  May
   return an existing type if an appropriate type already exists.  */

tree
cp_build_type_attribute_variant (tree type, tree attributes)
{
  tree new_type;

  new_type = build_type_attribute_variant (type, attributes);
  if (TREE_CODE (new_type) == FUNCTION_TYPE
      || TREE_CODE (new_type) == METHOD_TYPE)
    {
      new_type = build_exception_variant (new_type,
					  TYPE_RAISES_EXCEPTIONS (type));
      new_type = build_ref_qualified_type (new_type,
					   type_memfn_rqual (type));
    }

  /* Making a new main variant of a class type is broken.  */
  gcc_assert (!CLASS_TYPE_P (type) || new_type == type);
    
  return new_type;
}

/* Return TRUE if TYPE1 and TYPE2 are identical for type hashing purposes.
   Called only after doing all language independent checks.  */

bool
cxx_type_hash_eq (const_tree typea, const_tree typeb)
{
  gcc_assert (TREE_CODE (typea) == FUNCTION_TYPE
	      || TREE_CODE (typea) == METHOD_TYPE);

  if (type_memfn_rqual (typea) != type_memfn_rqual (typeb))
    return false;
  return comp_except_specs (TYPE_RAISES_EXCEPTIONS (typea),
			    TYPE_RAISES_EXCEPTIONS (typeb), ce_exact);
}

/* Apply FUNC to all language-specific sub-trees of TP in a pre-order
   traversal.  Called from walk_tree.  */

tree
cp_walk_subtrees (tree *tp, int *walk_subtrees_p, walk_tree_fn func,
		  void *data, hash_set<tree> *pset)
{
  enum tree_code code = TREE_CODE (*tp);
  tree result;

#define WALK_SUBTREE(NODE)				\
  do							\
    {							\
      result = cp_walk_tree (&(NODE), func, data, pset);	\
      if (result) goto out;				\
    }							\
  while (0)

  /* Not one of the easy cases.  We must explicitly go through the
     children.  */
  result = NULL_TREE;
  switch (code)
    {
    case DEFAULT_ARG:
    case TEMPLATE_TEMPLATE_PARM:
    case BOUND_TEMPLATE_TEMPLATE_PARM:
    case UNBOUND_CLASS_TEMPLATE:
    case TEMPLATE_PARM_INDEX:
    case TEMPLATE_TYPE_PARM:
    case TYPENAME_TYPE:
    case TYPEOF_TYPE:
    case UNDERLYING_TYPE:
      /* None of these have subtrees other than those already walked
	 above.  */
      *walk_subtrees_p = 0;
      break;

    case BASELINK:
      WALK_SUBTREE (BASELINK_FUNCTIONS (*tp));
      *walk_subtrees_p = 0;
      break;

    case PTRMEM_CST:
      WALK_SUBTREE (TREE_TYPE (*tp));
      *walk_subtrees_p = 0;
      break;

    case TREE_LIST:
      WALK_SUBTREE (TREE_PURPOSE (*tp));
      break;

    case OVERLOAD:
      WALK_SUBTREE (OVL_FUNCTION (*tp));
      WALK_SUBTREE (OVL_CHAIN (*tp));
      *walk_subtrees_p = 0;
      break;

    case USING_DECL:
      WALK_SUBTREE (DECL_NAME (*tp));
      WALK_SUBTREE (USING_DECL_SCOPE (*tp));
      WALK_SUBTREE (USING_DECL_DECLS (*tp));
      *walk_subtrees_p = 0;
      break;

    case RECORD_TYPE:
      if (TYPE_PTRMEMFUNC_P (*tp))
	WALK_SUBTREE (TYPE_PTRMEMFUNC_FN_TYPE_RAW (*tp));
      break;

    case TYPE_ARGUMENT_PACK:
    case NONTYPE_ARGUMENT_PACK:
      {
        tree args = ARGUMENT_PACK_ARGS (*tp);
        int i, len = TREE_VEC_LENGTH (args);
        for (i = 0; i < len; i++)
          WALK_SUBTREE (TREE_VEC_ELT (args, i));
      }
      break;

    case TYPE_PACK_EXPANSION:
      WALK_SUBTREE (TREE_TYPE (*tp));
      WALK_SUBTREE (PACK_EXPANSION_EXTRA_ARGS (*tp));
      *walk_subtrees_p = 0;
      break;
      
    case EXPR_PACK_EXPANSION:
      WALK_SUBTREE (TREE_OPERAND (*tp, 0));
      WALK_SUBTREE (PACK_EXPANSION_EXTRA_ARGS (*tp));
      *walk_subtrees_p = 0;
      break;

    case CAST_EXPR:
    case REINTERPRET_CAST_EXPR:
    case STATIC_CAST_EXPR:
    case CONST_CAST_EXPR:
    case DYNAMIC_CAST_EXPR:
    case IMPLICIT_CONV_EXPR:
      if (TREE_TYPE (*tp))
	WALK_SUBTREE (TREE_TYPE (*tp));

      {
        int i;
        for (i = 0; i < TREE_CODE_LENGTH (TREE_CODE (*tp)); ++i)
	  WALK_SUBTREE (TREE_OPERAND (*tp, i));
      }
      *walk_subtrees_p = 0;
      break;

    case TRAIT_EXPR:
      WALK_SUBTREE (TRAIT_EXPR_TYPE1 (*tp));
      WALK_SUBTREE (TRAIT_EXPR_TYPE2 (*tp));
      *walk_subtrees_p = 0;
      break;

    case DECLTYPE_TYPE:
      WALK_SUBTREE (DECLTYPE_TYPE_EXPR (*tp));
      *walk_subtrees_p = 0;
      break;
 
    case REQUIRES_EXPR:
      // Only recurse through the nested expression. Do not
      // walk the parameter list. Doing so causes false
      // positives in the pack expansion checker since the
      // requires parameters are introduced as pack expansions.
      WALK_SUBTREE (TREE_OPERAND (*tp, 1));
      *walk_subtrees_p = 0;
      break;

    case DECL_EXPR:
      /* User variables should be mentioned in BIND_EXPR_VARS
	 and their initializers and sizes walked when walking
	 the containing BIND_EXPR.  Compiler temporaries are
	 handled here.  */
      if (VAR_P (TREE_OPERAND (*tp, 0))
	  && DECL_ARTIFICIAL (TREE_OPERAND (*tp, 0))
	  && !TREE_STATIC (TREE_OPERAND (*tp, 0)))
	{
	  tree decl = TREE_OPERAND (*tp, 0);
	  WALK_SUBTREE (DECL_INITIAL (decl));
	  WALK_SUBTREE (DECL_SIZE (decl));
	  WALK_SUBTREE (DECL_SIZE_UNIT (decl));
	}
      break;

    default:
      return NULL_TREE;
    }

  /* We didn't find what we were looking for.  */
 out:
  return result;

#undef WALK_SUBTREE
}

/* Like save_expr, but for C++.  */

tree
cp_save_expr (tree expr)
{
  /* There is no reason to create a SAVE_EXPR within a template; if
     needed, we can create the SAVE_EXPR when instantiating the
     template.  Furthermore, the middle-end cannot handle C++-specific
     tree codes.  */
  if (processing_template_decl)
    return expr;
  return save_expr (expr);
}

/* Initialize tree.c.  */

void
init_tree (void)
{
  list_hash_table = hash_table<list_hasher>::create_ggc (61);
  register_scoped_attributes (std_attribute_table, NULL);
}

/* Returns the kind of special function that DECL (a FUNCTION_DECL)
   is.  Note that sfk_none is zero, so this function can be used as a
   predicate to test whether or not DECL is a special function.  */

special_function_kind
special_function_p (const_tree decl)
{
  /* Rather than doing all this stuff with magic names, we should
     probably have a field of type `special_function_kind' in
     DECL_LANG_SPECIFIC.  */
  if (DECL_INHERITED_CTOR (decl))
    return sfk_inheriting_constructor;
  if (DECL_COPY_CONSTRUCTOR_P (decl))
    return sfk_copy_constructor;
  if (DECL_MOVE_CONSTRUCTOR_P (decl))
    return sfk_move_constructor;
  if (DECL_CONSTRUCTOR_P (decl))
    return sfk_constructor;
  if (DECL_OVERLOADED_OPERATOR_P (decl) == NOP_EXPR)
    {
      if (copy_fn_p (decl))
	return sfk_copy_assignment;
      if (move_fn_p (decl))
	return sfk_move_assignment;
    }
  if (DECL_MAYBE_IN_CHARGE_DESTRUCTOR_P (decl))
    return sfk_destructor;
  if (DECL_COMPLETE_DESTRUCTOR_P (decl))
    return sfk_complete_destructor;
  if (DECL_BASE_DESTRUCTOR_P (decl))
    return sfk_base_destructor;
  if (DECL_DELETING_DESTRUCTOR_P (decl))
    return sfk_deleting_destructor;
  if (DECL_CONV_FN_P (decl))
    return sfk_conversion;
  if (deduction_guide_p (decl))
    return sfk_deduction_guide;

  return sfk_none;
}

/* Returns nonzero if TYPE is a character type, including wchar_t.  */

int
char_type_p (tree type)
{
  return (same_type_p (type, char_type_node)
	  || same_type_p (type, unsigned_char_type_node)
	  || same_type_p (type, signed_char_type_node)
	  || same_type_p (type, char16_type_node)
	  || same_type_p (type, char32_type_node)
	  || same_type_p (type, wchar_type_node));
}

/* Returns the kind of linkage associated with the indicated DECL.  Th
   value returned is as specified by the language standard; it is
   independent of implementation details regarding template
   instantiation, etc.  For example, it is possible that a declaration
   to which this function assigns external linkage would not show up
   as a global symbol when you run `nm' on the resulting object file.  */

linkage_kind
decl_linkage (tree decl)
{
  /* This function doesn't attempt to calculate the linkage from first
     principles as given in [basic.link].  Instead, it makes use of
     the fact that we have already set TREE_PUBLIC appropriately, and
     then handles a few special cases.  Ideally, we would calculate
     linkage first, and then transform that into a concrete
     implementation.  */

  /* Things that don't have names have no linkage.  */
  if (!DECL_NAME (decl))
    return lk_none;

  /* Fields have no linkage.  */
  if (TREE_CODE (decl) == FIELD_DECL)
    return lk_none;

  /* Things that are TREE_PUBLIC have external linkage.  */
  if (TREE_PUBLIC (decl))
    return lk_external;

  /* maybe_thunk_body clears TREE_PUBLIC on the maybe-in-charge 'tor variants,
     check one of the "clones" for the real linkage.  */
  if ((DECL_MAYBE_IN_CHARGE_DESTRUCTOR_P (decl)
       || DECL_MAYBE_IN_CHARGE_CONSTRUCTOR_P (decl))
      && DECL_CHAIN (decl)
      && DECL_CLONED_FUNCTION (DECL_CHAIN (decl)))
    return decl_linkage (DECL_CHAIN (decl));

  if (TREE_CODE (decl) == NAMESPACE_DECL)
    return lk_external;

  /* Linkage of a CONST_DECL depends on the linkage of the enumeration
     type.  */
  if (TREE_CODE (decl) == CONST_DECL)
    return decl_linkage (TYPE_NAME (DECL_CONTEXT (decl)));

  /* Things in local scope do not have linkage, if they don't have
     TREE_PUBLIC set.  */
  if (decl_function_context (decl))
    return lk_none;

  /* Members of the anonymous namespace also have TREE_PUBLIC unset, but
     are considered to have external linkage for language purposes, as do
     template instantiations on targets without weak symbols.  DECLs really
     meant to have internal linkage have DECL_THIS_STATIC set.  */
  if (TREE_CODE (decl) == TYPE_DECL)
    return lk_external;
  if (VAR_OR_FUNCTION_DECL_P (decl))
    {
      if (!DECL_THIS_STATIC (decl))
	return lk_external;

      /* Static data members and static member functions from classes
	 in anonymous namespace also don't have TREE_PUBLIC set.  */
      if (DECL_CLASS_CONTEXT (decl))
	return lk_external;
    }

  /* Everything else has internal linkage.  */
  return lk_internal;
}

/* Returns the storage duration of the object or reference associated with
   the indicated DECL, which should be a VAR_DECL or PARM_DECL.  */

duration_kind
decl_storage_duration (tree decl)
{
  if (TREE_CODE (decl) == PARM_DECL)
    return dk_auto;
  if (TREE_CODE (decl) == FUNCTION_DECL)
    return dk_static;
  gcc_assert (VAR_P (decl));
  if (!TREE_STATIC (decl)
      && !DECL_EXTERNAL (decl))
    return dk_auto;
  if (CP_DECL_THREAD_LOCAL_P (decl))
    return dk_thread;
  return dk_static;
}

/* EXP is an expression that we want to pre-evaluate.  Returns (in
   *INITP) an expression that will perform the pre-evaluation.  The
   value returned by this function is a side-effect free expression
   equivalent to the pre-evaluated expression.  Callers must ensure
   that *INITP is evaluated before EXP.  */

tree
stabilize_expr (tree exp, tree* initp)
{
  tree init_expr;

  if (!TREE_SIDE_EFFECTS (exp))
    init_expr = NULL_TREE;
  else if (VOID_TYPE_P (TREE_TYPE (exp)))
    {
      init_expr = exp;
      exp = void_node;
    }
  /* There are no expressions with REFERENCE_TYPE, but there can be call
     arguments with such a type; just treat it as a pointer.  */
  else if (TREE_CODE (TREE_TYPE (exp)) == REFERENCE_TYPE
	   || SCALAR_TYPE_P (TREE_TYPE (exp))
	   || !glvalue_p (exp))
    {
      init_expr = get_target_expr (exp);
      exp = TARGET_EXPR_SLOT (init_expr);
      if (CLASS_TYPE_P (TREE_TYPE (exp)))
	exp = move (exp);
      else
	exp = rvalue (exp);
    }
  else
    {
      bool xval = !lvalue_p (exp);
      exp = cp_build_addr_expr (exp, tf_warning_or_error);
      init_expr = get_target_expr (exp);
      exp = TARGET_EXPR_SLOT (init_expr);
      exp = cp_build_indirect_ref (exp, RO_NULL, tf_warning_or_error);
      if (xval)
	exp = move (exp);
    }
  *initp = init_expr;

  gcc_assert (!TREE_SIDE_EFFECTS (exp));
  return exp;
}

/* Add NEW_EXPR, an expression whose value we don't care about, after the
   similar expression ORIG.  */

tree
add_stmt_to_compound (tree orig, tree new_expr)
{
  if (!new_expr || !TREE_SIDE_EFFECTS (new_expr))
    return orig;
  if (!orig || !TREE_SIDE_EFFECTS (orig))
    return new_expr;
  return build2 (COMPOUND_EXPR, void_type_node, orig, new_expr);
}

/* Like stabilize_expr, but for a call whose arguments we want to
   pre-evaluate.  CALL is modified in place to use the pre-evaluated
   arguments, while, upon return, *INITP contains an expression to
   compute the arguments.  */

void
stabilize_call (tree call, tree *initp)
{
  tree inits = NULL_TREE;
  int i;
  int nargs = call_expr_nargs (call);

  if (call == error_mark_node || processing_template_decl)
    {
      *initp = NULL_TREE;
      return;
    }

  gcc_assert (TREE_CODE (call) == CALL_EXPR);

  for (i = 0; i < nargs; i++)
    {
      tree init;
      CALL_EXPR_ARG (call, i) =
	stabilize_expr (CALL_EXPR_ARG (call, i), &init);
      inits = add_stmt_to_compound (inits, init);
    }

  *initp = inits;
}

/* Like stabilize_expr, but for an AGGR_INIT_EXPR whose arguments we want
   to pre-evaluate.  CALL is modified in place to use the pre-evaluated
   arguments, while, upon return, *INITP contains an expression to
   compute the arguments.  */

static void
stabilize_aggr_init (tree call, tree *initp)
{
  tree inits = NULL_TREE;
  int i;
  int nargs = aggr_init_expr_nargs (call);

  if (call == error_mark_node)
    return;

  gcc_assert (TREE_CODE (call) == AGGR_INIT_EXPR);

  for (i = 0; i < nargs; i++)
    {
      tree init;
      AGGR_INIT_EXPR_ARG (call, i) =
	stabilize_expr (AGGR_INIT_EXPR_ARG (call, i), &init);
      inits = add_stmt_to_compound (inits, init);
    }

  *initp = inits;
}

/* Like stabilize_expr, but for an initialization.  

   If the initialization is for an object of class type, this function
   takes care not to introduce additional temporaries.

   Returns TRUE iff the expression was successfully pre-evaluated,
   i.e., if INIT is now side-effect free, except for, possibly, a
   single call to a constructor.  */

bool
stabilize_init (tree init, tree *initp)
{
  tree t = init;

  *initp = NULL_TREE;

  if (t == error_mark_node || processing_template_decl)
    return true;

  if (TREE_CODE (t) == INIT_EXPR)
    t = TREE_OPERAND (t, 1);
  if (TREE_CODE (t) == TARGET_EXPR)
    t = TARGET_EXPR_INITIAL (t);

  /* If the RHS can be stabilized without breaking copy elision, stabilize
     it.  We specifically don't stabilize class prvalues here because that
     would mean an extra copy, but they might be stabilized below.  */
  if (TREE_CODE (init) == INIT_EXPR
      && TREE_CODE (t) != CONSTRUCTOR
      && TREE_CODE (t) != AGGR_INIT_EXPR
      && (SCALAR_TYPE_P (TREE_TYPE (t))
	  || glvalue_p (t)))
    {
      TREE_OPERAND (init, 1) = stabilize_expr (t, initp);
      return true;
    }

  if (TREE_CODE (t) == COMPOUND_EXPR
      && TREE_CODE (init) == INIT_EXPR)
    {
      tree last = expr_last (t);
      /* Handle stabilizing the EMPTY_CLASS_EXPR pattern.  */
      if (!TREE_SIDE_EFFECTS (last))
	{
	  *initp = t;
	  TREE_OPERAND (init, 1) = last;
	  return true;
	}
    }

  if (TREE_CODE (t) == CONSTRUCTOR)
    {
      /* Aggregate initialization: stabilize each of the field
	 initializers.  */
      unsigned i;
      constructor_elt *ce;
      bool good = true;
      vec<constructor_elt, va_gc> *v = CONSTRUCTOR_ELTS (t);
      for (i = 0; vec_safe_iterate (v, i, &ce); ++i)
	{
	  tree type = TREE_TYPE (ce->value);
	  tree subinit;
	  if (TREE_CODE (type) == REFERENCE_TYPE
	      || SCALAR_TYPE_P (type))
	    ce->value = stabilize_expr (ce->value, &subinit);
	  else if (!stabilize_init (ce->value, &subinit))
	    good = false;
	  *initp = add_stmt_to_compound (*initp, subinit);
	}
      return good;
    }

  if (TREE_CODE (t) == CALL_EXPR)
    {
      stabilize_call (t, initp);
      return true;
    }

  if (TREE_CODE (t) == AGGR_INIT_EXPR)
    {
      stabilize_aggr_init (t, initp);
      return true;
    }

  /* The initialization is being performed via a bitwise copy -- and
     the item copied may have side effects.  */
  return !TREE_SIDE_EFFECTS (init);
}

/* Returns true if a cast to TYPE may appear in an integral constant
   expression.  */

bool
cast_valid_in_integral_constant_expression_p (tree type)
{
  return (INTEGRAL_OR_ENUMERATION_TYPE_P (type)
	  || cxx_dialect >= cxx11
	  || dependent_type_p (type)
	  || type == error_mark_node);
}

/* Return true if we need to fix linkage information of DECL.  */

static bool
cp_fix_function_decl_p (tree decl)
{
  /* Skip if DECL is not externally visible.  */
  if (!TREE_PUBLIC (decl))
    return false;

  /* We need to fix DECL if it a appears to be exported but with no
     function body.  Thunks do not have CFGs and we may need to
     handle them specially later.   */
  if (!gimple_has_body_p (decl)
      && !DECL_THUNK_P (decl)
      && !DECL_EXTERNAL (decl))
    {
      struct cgraph_node *node = cgraph_node::get (decl);

      /* Don't fix same_body aliases.  Although they don't have their own
	 CFG, they share it with what they alias to.  */
      if (!node || !node->alias
	  || !vec_safe_length (node->ref_list.references))
	return true;
    }

  return false;
}

/* Clean the C++ specific parts of the tree T. */

void
cp_free_lang_data (tree t)
{
  if (TREE_CODE (t) == METHOD_TYPE
      || TREE_CODE (t) == FUNCTION_TYPE)
    {
      /* Default args are not interesting anymore.  */
      tree argtypes = TYPE_ARG_TYPES (t);
      while (argtypes)
        {
	  TREE_PURPOSE (argtypes) = 0;
	  argtypes = TREE_CHAIN (argtypes);
	}
    }
  else if (TREE_CODE (t) == FUNCTION_DECL
	   && cp_fix_function_decl_p (t))
    {
      /* If T is used in this translation unit at all,  the definition
	 must exist somewhere else since we have decided to not emit it
	 in this TU.  So make it an external reference.  */
      DECL_EXTERNAL (t) = 1;
      TREE_STATIC (t) = 0;
    }
  if (TREE_CODE (t) == NAMESPACE_DECL)
    /* We do not need the leftover chaining of namespaces
       from the binding level.  */
    DECL_CHAIN (t) = NULL_TREE;
}

/* Stub for c-common.  Please keep in sync with c-decl.c.
   FIXME: If address space support is target specific, then this
   should be a C target hook.  But currently this is not possible,
   because this function is called via REGISTER_TARGET_PRAGMAS.  */
void
c_register_addr_space (const char * /*word*/, addr_space_t /*as*/)
{
}

/* Return the number of operands in T that we care about for things like
   mangling.  */

int
cp_tree_operand_length (const_tree t)
{
  enum tree_code code = TREE_CODE (t);

  if (TREE_CODE_CLASS (code) == tcc_vl_exp)
    return VL_EXP_OPERAND_LENGTH (t);

  return cp_tree_code_length (code);
}

/* Like cp_tree_operand_length, but takes a tree_code CODE.  */

int
cp_tree_code_length (enum tree_code code)
{
  gcc_assert (TREE_CODE_CLASS (code) != tcc_vl_exp);

  switch (code)
    {
    case PREINCREMENT_EXPR:
    case PREDECREMENT_EXPR:
    case POSTINCREMENT_EXPR:
    case POSTDECREMENT_EXPR:
      return 1;

    case ARRAY_REF:
      return 2;

    case EXPR_PACK_EXPANSION:
      return 1;

    default:
      return TREE_CODE_LENGTH (code);
    }
}

/* Implement -Wzero_as_null_pointer_constant.  Return true if the
   conditions for the warning hold, false otherwise.  */
bool
maybe_warn_zero_as_null_pointer_constant (tree expr, location_t loc)
{
  if (c_inhibit_evaluation_warnings == 0
      && !NULLPTR_TYPE_P (TREE_TYPE (expr)))
    {
      warning_at (loc, OPT_Wzero_as_null_pointer_constant,
		  "zero as null pointer constant");
      return true;
    }
  return false;
}

#if defined ENABLE_TREE_CHECKING && (GCC_VERSION >= 2007)
/* Complain that some language-specific thing hanging off a tree
   node has been accessed improperly.  */

void
lang_check_failed (const char* file, int line, const char* function)
{
  internal_error ("lang_* check: failed in %s, at %s:%d",
		  function, trim_filename (file), line);
}
#endif /* ENABLE_TREE_CHECKING */

#include "gt-cp-tree.h"<|MERGE_RESOLUTION|>--- conflicted
+++ resolved
@@ -2098,7 +2098,6 @@
   return t;
 }
 
-<<<<<<< HEAD
 tree
 make_module_vec (unsigned clusters MEM_STAT_DECL)
 {
@@ -2111,8 +2110,6 @@
   return vec;
 }
 
-=======
->>>>>>> e09ae857
 /* Cache of free ovl nodes.  Uses OVL_FUNCTION for chaining.  */
 static GTY((deletable)) tree ovl_cache;
 
@@ -2143,7 +2140,6 @@
   return result;
 }
 
-<<<<<<< HEAD
 static tree
 ovl_copy (tree ovl)
 {
@@ -2313,8 +2309,6 @@
     LOOKUP_SEEN_P (ovl) = val;
 }
 
-=======
->>>>>>> e09ae857
 /* Add a potential overload into a lookup set.  */
 
 tree
@@ -2331,7 +2325,6 @@
   return lookup;
 }
 
-<<<<<<< HEAD
 /* Add a potential overload into a lookup set.  */
 
 tree
@@ -2440,8 +2433,6 @@
   return ovl;
 }
 
-=======
->>>>>>> e09ae857
 /* Returns nonzero if X is an expression for a (possibly overloaded)
    function.  If "f" is a function or function template, "f", "c->f",
    "c.f", "C::f", and "f<int>" will all be considered possibly
@@ -3729,13 +3720,8 @@
     case OVERLOAD:
       {
 	/* Two overloads. Must be exactly the same set of decls.  */
-<<<<<<< HEAD
-	ovl_iterator first (t1);
-	ovl_iterator second (t2);
-=======
 	lkp_iterator first (t1);
 	lkp_iterator second (t2);
->>>>>>> e09ae857
 
 	for (; first && second; ++first, ++second)
 	  if (*first != *second)

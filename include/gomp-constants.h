/* Communication between GCC and libgomp.

   Copyright (C) 2014-2020 Free Software Foundation, Inc.

   Contributed by Mentor Embedded.

   This file is part of the GNU Offloading and Multi Processing Library
   (libgomp).

   Libgomp is free software; you can redistribute it and/or modify it
   under the terms of the GNU General Public License as published by
   the Free Software Foundation; either version 3, or (at your option)
   any later version.

   Libgomp is distributed in the hope that it will be useful, but WITHOUT ANY
   WARRANTY; without even the implied warranty of MERCHANTABILITY or FITNESS
   FOR A PARTICULAR PURPOSE.  See the GNU General Public License for
   more details.

   Under Section 7 of GPL version 3, you are granted additional
   permissions described in the GCC Runtime Library Exception, version
   3.1, as published by the Free Software Foundation.

   You should have received a copy of the GNU General Public License and
   a copy of the GCC Runtime Library Exception along with this program;
   see the files COPYING3 and COPYING.RUNTIME respectively.  If not, see
   <http://www.gnu.org/licenses/>.  */

#ifndef GOMP_CONSTANTS_H
#define GOMP_CONSTANTS_H 1

/* Memory mapping types.  */

/* One byte.  */
#define GOMP_MAP_LAST			(1 << 8)

#define GOMP_MAP_FLAG_TO		(1 << 0)
#define GOMP_MAP_FLAG_FROM		(1 << 1)
/* Special map kinds, enumerated starting here.  */
#define GOMP_MAP_FLAG_SPECIAL_0		(1 << 2)
#define GOMP_MAP_FLAG_SPECIAL_1		(1 << 3)
#define GOMP_MAP_FLAG_SPECIAL_2		(1 << 4)
#define GOMP_MAP_FLAG_SPECIAL_3		(1 << 5)
#define GOMP_MAP_FLAG_SPECIAL_4		(1 << 6)
#define GOMP_MAP_FLAG_SPECIAL		(GOMP_MAP_FLAG_SPECIAL_1 \
					 | GOMP_MAP_FLAG_SPECIAL_0)
#define GOMP_MAP_DEEP_COPY		(GOMP_MAP_FLAG_SPECIAL_4 \
					 | GOMP_MAP_FLAG_SPECIAL_2)
/* Flag to force a specific behavior (or else, trigger a run-time error).  */
#define GOMP_MAP_FLAG_FORCE		(1 << 7)

enum gomp_map_kind
  {
    /* If not already present, allocate.  */
    GOMP_MAP_ALLOC =			0,
    /* ..., and copy to device.  */
    GOMP_MAP_TO =			(GOMP_MAP_ALLOC | GOMP_MAP_FLAG_TO),
    /* ..., and copy from device.  */
    GOMP_MAP_FROM =			(GOMP_MAP_ALLOC | GOMP_MAP_FLAG_FROM),
    /* ..., and copy to and from device.  */
    GOMP_MAP_TOFROM =			(GOMP_MAP_TO | GOMP_MAP_FROM),
    /* The following kind is an internal only map kind, used for pointer based
       array sections.  OMP_CLAUSE_SIZE for these is not the pointer size,
       which is implicitly POINTER_SIZE_UNITS, but the bias.  */
    GOMP_MAP_POINTER =			(GOMP_MAP_FLAG_SPECIAL_0 | 0),
    /* Also internal, behaves like GOMP_MAP_TO, but additionally any
       GOMP_MAP_POINTER records consecutive after it which have addresses
       falling into that range will not be ignored if GOMP_MAP_TO_PSET wasn't
       mapped already.
       For OpenACC attach operations (e.g. copyin of struct members),
       GOMP_MAP_TO_PSET is followed by a single GOMP_MAP_ATTACH mapping
       instead.  */
    GOMP_MAP_TO_PSET =			(GOMP_MAP_FLAG_SPECIAL_0 | 1),
    /* Must already be present.  */
    GOMP_MAP_FORCE_PRESENT =		(GOMP_MAP_FLAG_SPECIAL_0 | 2),
    /* Deallocate a mapping, without copying from device.  */
    GOMP_MAP_DELETE =			(GOMP_MAP_FLAG_SPECIAL_0 | 3),
    /* Is a device pointer.  OMP_CLAUSE_SIZE for these is unused; is implicitly
       POINTER_SIZE_UNITS.  */
    GOMP_MAP_FORCE_DEVICEPTR =		(GOMP_MAP_FLAG_SPECIAL_1 | 0),
    /* OpenACC device_resident.  */
    GOMP_MAP_DEVICE_RESIDENT =		(GOMP_MAP_FLAG_SPECIAL_1 | 1),
    /* OpenACC link.  */
    GOMP_MAP_LINK =			(GOMP_MAP_FLAG_SPECIAL_1 | 2),
    /* Use device data if present, fall back to host address otherwise.  */
    GOMP_MAP_IF_PRESENT =		(GOMP_MAP_FLAG_SPECIAL_1 | 3),
    /* Do not map, copy bits for firstprivate instead.  */
    GOMP_MAP_FIRSTPRIVATE =		(GOMP_MAP_FLAG_SPECIAL | 0),
    /* Similarly, but store the value in the pointer rather than
       pointed by the pointer.  */
    GOMP_MAP_FIRSTPRIVATE_INT =		(GOMP_MAP_FLAG_SPECIAL | 1),
    /* Pointer translate host address into device address and copy that
       back to host.  */
    GOMP_MAP_USE_DEVICE_PTR =		(GOMP_MAP_FLAG_SPECIAL | 2),
    /* Allocate a zero length array section.  Prefer next non-zero length
       mapping over previous non-zero length mapping over zero length mapping
       at the address.  If not already mapped, do nothing (and pointer translate
       to NULL).  */
    GOMP_MAP_ZERO_LEN_ARRAY_SECTION = 	(GOMP_MAP_FLAG_SPECIAL | 3),
    /* Allocate.  */
    GOMP_MAP_FORCE_ALLOC =		(GOMP_MAP_FLAG_FORCE | GOMP_MAP_ALLOC),
    /* ..., and copy to device.  */
    GOMP_MAP_FORCE_TO =			(GOMP_MAP_FLAG_FORCE | GOMP_MAP_TO),
    /* ..., and copy from device.  */
    GOMP_MAP_FORCE_FROM =		(GOMP_MAP_FLAG_FORCE | GOMP_MAP_FROM),
    /* ..., and copy to and from device.  */
    GOMP_MAP_FORCE_TOFROM =		(GOMP_MAP_FLAG_FORCE | GOMP_MAP_TOFROM),
    /* Like GOMP_MAP_USE_DEVICE_PTR above, translate a host to a device
       address.  If translation fails because the target is not mapped,
       continue using the host address. */
    GOMP_MAP_USE_DEVICE_PTR_IF_PRESENT = (GOMP_MAP_FLAG_SPECIAL_2 | 0),
    /* If not already present, allocate.  And unconditionally copy to
       device.  */
    GOMP_MAP_ALWAYS_TO =		(GOMP_MAP_FLAG_SPECIAL_2 | GOMP_MAP_TO),
    /* If not already present, allocate.  And unconditionally copy from
       device.  */
    GOMP_MAP_ALWAYS_FROM =		(GOMP_MAP_FLAG_SPECIAL_2
					 | GOMP_MAP_FROM),
    /* If not already present, allocate.  And unconditionally copy to and from
       device.  */
    GOMP_MAP_ALWAYS_TOFROM =		(GOMP_MAP_FLAG_SPECIAL_2
					 | GOMP_MAP_TOFROM),
    /* Map a sparse struct; the address is the base of the structure, alignment
       it's required alignment, and size is the number of adjacent entries
       that belong to the struct.  The adjacent entries should be sorted by
       increasing address, so it is easy to determine lowest needed address
       (address of the first adjacent entry) and highest needed address
       (address of the last adjacent entry plus its size).  */
    GOMP_MAP_STRUCT =			(GOMP_MAP_FLAG_SPECIAL_2
					 | GOMP_MAP_FLAG_SPECIAL | 0),
    /* On a location of a pointer/reference that is assumed to be already mapped
       earlier, store the translated address of the preceeding mapping.
       No refcount is bumped by this, and the store is done unconditionally.  */
    GOMP_MAP_ALWAYS_POINTER =		(GOMP_MAP_FLAG_SPECIAL_2
					 | GOMP_MAP_FLAG_SPECIAL | 1),
    /* Forced deallocation of zero length array section.  */
    GOMP_MAP_DELETE_ZERO_LEN_ARRAY_SECTION
      =					(GOMP_MAP_FLAG_SPECIAL_2
					 | GOMP_MAP_FLAG_SPECIAL | 3),
    /* Decrement usage count and deallocate if zero.  */
    GOMP_MAP_RELEASE =			(GOMP_MAP_FLAG_SPECIAL_2
					 | GOMP_MAP_DELETE),
<<<<<<< HEAD
    /* Mapping kinds for allocatable arrays.  */
    GOMP_MAP_DECLARE_ALLOCATE =		(GOMP_MAP_FLAG_SPECIAL_4
					 | GOMP_MAP_FORCE_TO),
    GOMP_MAP_DECLARE_DEALLOCATE =	(GOMP_MAP_FLAG_SPECIAL_4
					 | GOMP_MAP_FORCE_FROM),
    /* In OpenACC, attach a pointer to a mapped struct field.  */
=======
    /* The attach/detach mappings below use the OMP_CLAUSE_SIZE field as a
       bias.  This will typically be zero, except when mapping an array slice
       with a non-zero base.  In that case the bias will indicate the
       (positive) difference between the start of the actual mapped data and
       the "virtual" origin of the array.
       In OpenACC, attach a pointer to a mapped struct field.  */
>>>>>>> bafecb52
    GOMP_MAP_ATTACH =			(GOMP_MAP_DEEP_COPY | 0),
    /* In OpenACC, detach a pointer to a mapped struct field.  */
    GOMP_MAP_DETACH =			(GOMP_MAP_DEEP_COPY | 1),
    /* In OpenACC, detach a pointer to a mapped struct field.  */
    GOMP_MAP_FORCE_DETACH =		(GOMP_MAP_DEEP_COPY
					 | GOMP_MAP_FLAG_FORCE | 1),
    /* Mapping kinds for non-contiguous arrays.  */
    GOMP_MAP_NONCONTIG_ARRAY =		(GOMP_MAP_FLAG_SPECIAL_3),
    GOMP_MAP_NONCONTIG_ARRAY_TO =	(GOMP_MAP_NONCONTIG_ARRAY
					 | GOMP_MAP_TO),
    GOMP_MAP_NONCONTIG_ARRAY_FROM =	(GOMP_MAP_NONCONTIG_ARRAY
					 | GOMP_MAP_FROM),
    GOMP_MAP_NONCONTIG_ARRAY_TOFROM =	(GOMP_MAP_NONCONTIG_ARRAY
					 | GOMP_MAP_TOFROM),
    GOMP_MAP_NONCONTIG_ARRAY_FORCE_TO =		(GOMP_MAP_NONCONTIG_ARRAY_TO
						 | GOMP_MAP_FLAG_FORCE),
    GOMP_MAP_NONCONTIG_ARRAY_FORCE_FROM =	(GOMP_MAP_NONCONTIG_ARRAY_FROM
						 | GOMP_MAP_FLAG_FORCE),
    GOMP_MAP_NONCONTIG_ARRAY_FORCE_TOFROM =	(GOMP_MAP_NONCONTIG_ARRAY_TOFROM
						 | GOMP_MAP_FLAG_FORCE),
    GOMP_MAP_NONCONTIG_ARRAY_ALLOC =		(GOMP_MAP_NONCONTIG_ARRAY
						 | GOMP_MAP_ALLOC),
    GOMP_MAP_NONCONTIG_ARRAY_FORCE_ALLOC =	(GOMP_MAP_NONCONTIG_ARRAY
						 | GOMP_MAP_FORCE_ALLOC),
    GOMP_MAP_NONCONTIG_ARRAY_FORCE_PRESENT =	(GOMP_MAP_NONCONTIG_ARRAY
						 | GOMP_MAP_FORCE_PRESENT),

    /* Internal to GCC, not used in libgomp.  */
    /* Do not map, but pointer assign a pointer instead.  */
    GOMP_MAP_FIRSTPRIVATE_POINTER =	(GOMP_MAP_LAST | 1),
    /* Do not map, but pointer assign a reference instead.  */
    GOMP_MAP_FIRSTPRIVATE_REFERENCE =	(GOMP_MAP_LAST | 2),
    /* An attach or detach operation.  Rewritten to the appropriate type during
       gimplification, depending on directive (i.e. "enter data" or
       parallel/kernels region vs. "exit data").  */
    GOMP_MAP_ATTACH_DETACH =		(GOMP_MAP_LAST | 3)
  };

#define GOMP_MAP_COPY_TO_P(X) \
  (!((X) & GOMP_MAP_FLAG_SPECIAL) \
   && ((X) & GOMP_MAP_FLAG_TO))

#define GOMP_MAP_COPY_FROM_P(X) \
  (!((X) & GOMP_MAP_FLAG_SPECIAL) \
   && ((X) & GOMP_MAP_FLAG_FROM))

#define GOMP_MAP_POINTER_P(X) \
  ((X) == GOMP_MAP_POINTER)

#define GOMP_MAP_ALWAYS_TO_P(X) \
  (((X) == GOMP_MAP_ALWAYS_TO) || ((X) == GOMP_MAP_ALWAYS_TOFROM))

#define GOMP_MAP_ALWAYS_FROM_P(X) \
  (((X) == GOMP_MAP_ALWAYS_FROM) || ((X) == GOMP_MAP_ALWAYS_TOFROM))

#define GOMP_MAP_ALWAYS_P(X) \
  (GOMP_MAP_ALWAYS_TO_P (X) || ((X) == GOMP_MAP_ALWAYS_FROM))

#define GOMP_MAP_NONCONTIG_ARRAY_P(X) \
  ((X) & GOMP_MAP_NONCONTIG_ARRAY)

/* Asynchronous behavior.  Keep in sync with
   libgomp/{openacc.h,openacc.f90,openacc_lib.h}:acc_async_t.  */

#define GOMP_ASYNC_NOVAL		-1
#define GOMP_ASYNC_SYNC			-2


/* Device codes.  Keep in sync with
   libgomp/{openacc.h,openacc.f90,openacc_lib.h}:acc_device_t as well as
   libgomp/libgomp-plugin.h.  */
#define GOMP_DEVICE_NONE		0
#define GOMP_DEVICE_DEFAULT		1
#define GOMP_DEVICE_HOST		2
/* #define GOMP_DEVICE_HOST_NONSHM	3 removed.  */
#define GOMP_DEVICE_NOT_HOST		4
#define GOMP_DEVICE_NVIDIA_PTX		5
#define GOMP_DEVICE_INTEL_MIC		6
#define GOMP_DEVICE_HSA			7
#define GOMP_DEVICE_GCN			8

#define GOMP_DEVICE_ICV			-1
#define GOMP_DEVICE_HOST_FALLBACK	-2

/* GOMP_task/GOMP_taskloop* flags argument.  */
#define GOMP_TASK_FLAG_UNTIED		(1 << 0)
#define GOMP_TASK_FLAG_FINAL		(1 << 1)
#define GOMP_TASK_FLAG_MERGEABLE	(1 << 2)
#define GOMP_TASK_FLAG_DEPEND		(1 << 3)
#define GOMP_TASK_FLAG_PRIORITY		(1 << 4)
#define GOMP_TASK_FLAG_UP		(1 << 8)
#define GOMP_TASK_FLAG_GRAINSIZE	(1 << 9)
#define GOMP_TASK_FLAG_IF		(1 << 10)
#define GOMP_TASK_FLAG_NOGROUP		(1 << 11)
#define GOMP_TASK_FLAG_REDUCTION	(1 << 12)

/* GOMP_target{_ext,update_ext,enter_exit_data} flags argument.  */
#define GOMP_TARGET_FLAG_NOWAIT		(1 << 0)
#define GOMP_TARGET_FLAG_EXIT_DATA	(1 << 1)
/* Internal to libgomp.  */
#define GOMP_TARGET_FLAG_UPDATE		(1U << 31)


/* OpenACC construct flags.  */

/* Force host fallback execution.  */
#define GOACC_FLAG_HOST_FALLBACK	(1 << 0)

/* For legacy reasons, in the ABI, the GOACC_FLAGs are encoded as an inverted
   bitmask.  */
#define GOACC_FLAGS_MARSHAL_OP		BIT_NOT_EXPR
#define GOACC_FLAGS_UNMARSHAL(X)	(~(X))


/* Versions of libgomp and device-specific plugins.  GOMP_VERSION
   should be incremented whenever an ABI-incompatible change is introduced
   to the plugin interface defined in libgomp/libgomp.h.  */
#define GOMP_VERSION	1
#define GOMP_VERSION_NVIDIA_PTX 1
#define GOMP_VERSION_INTEL_MIC 0
#define GOMP_VERSION_HSA 0
#define GOMP_VERSION_GCN 1

#define GOMP_VERSION_PACK(LIB, DEV) (((LIB) << 16) | (DEV))
#define GOMP_VERSION_LIB(PACK) (((PACK) >> 16) & 0xffff)
#define GOMP_VERSION_DEV(PACK) ((PACK) & 0xffff)

#define GOMP_DIM_GANG	0
#define GOMP_DIM_WORKER	1
#define GOMP_DIM_VECTOR	2
#define GOMP_DIM_MAX	3
#define GOMP_DIM_MASK(X) (1u << (X))

/* Varadic launch arguments.  End of list is marked by a zero.  */
#define GOMP_LAUNCH_DIM		1  /* Launch dimensions, op = mask */
#define GOMP_LAUNCH_ASYNC	2  /* Async, op = cst val if not MAX  */
#define GOMP_LAUNCH_WAIT	3  /* Waits, op = num waits.  */
#define GOMP_LAUNCH_ARGS_EXPLODED 4 /* Exploded args, op ignored.  */
#define GOMP_LAUNCH_CODE_SHIFT	28
#define GOMP_LAUNCH_DEVICE_SHIFT 16
#define GOMP_LAUNCH_OP_SHIFT 0
#define GOMP_LAUNCH_PACK(CODE,DEVICE,OP)	\
  (((CODE) << GOMP_LAUNCH_CODE_SHIFT)		\
   | ((DEVICE) << GOMP_LAUNCH_DEVICE_SHIFT)	\
   | ((OP) << GOMP_LAUNCH_OP_SHIFT))
#define GOMP_LAUNCH_CODE(X) (((X) >> GOMP_LAUNCH_CODE_SHIFT) & 0xf)
#define GOMP_LAUNCH_DEVICE(X) (((X) >> GOMP_LAUNCH_DEVICE_SHIFT) & 0xfff)
#define GOMP_LAUNCH_OP(X) (((X) >> GOMP_LAUNCH_OP_SHIFT) & 0xffff)
#define GOMP_LAUNCH_OP_MAX 0xffff

/* Bitmask to apply in order to find out the intended device of a target
   argument.  */
#define GOMP_TARGET_ARG_DEVICE_MASK		((1 << 7) - 1)
/* The target argument is significant for all devices.  */
#define GOMP_TARGET_ARG_DEVICE_ALL		0

/* Flag set when the subsequent element in the device-specific argument
   values.  */
#define GOMP_TARGET_ARG_SUBSEQUENT_PARAM	(1 << 7)

/* Bitmask to apply to a target argument to find out the value identifier.  */
#define GOMP_TARGET_ARG_ID_MASK			(((1 << 8) - 1) << 8)
/* Target argument index of NUM_TEAMS.  */
#define GOMP_TARGET_ARG_NUM_TEAMS		(1 << 8)
/* Target argument index of THREAD_LIMIT.  */
#define GOMP_TARGET_ARG_THREAD_LIMIT		(2 << 8)

/* If the value is directly embeded in target argument, it should be a 16-bit
   at most and shifted by this many bits.  */
#define GOMP_TARGET_ARG_VALUE_SHIFT		16

/* Dependence types in omp_depend_t objects.  */
#define GOMP_DEPEND_IN			1
#define GOMP_DEPEND_OUT			2
#define GOMP_DEPEND_INOUT		3
#define GOMP_DEPEND_MUTEXINOUTSET	4

/* HSA specific data structures.  */

/* Identifiers of device-specific target arguments.  */
#define GOMP_TARGET_ARG_HSA_KERNEL_ATTRIBUTES	(1 << 8)

#endif<|MERGE_RESOLUTION|>--- conflicted
+++ resolved
@@ -140,21 +140,17 @@
     /* Decrement usage count and deallocate if zero.  */
     GOMP_MAP_RELEASE =			(GOMP_MAP_FLAG_SPECIAL_2
 					 | GOMP_MAP_DELETE),
-<<<<<<< HEAD
     /* Mapping kinds for allocatable arrays.  */
     GOMP_MAP_DECLARE_ALLOCATE =		(GOMP_MAP_FLAG_SPECIAL_4
 					 | GOMP_MAP_FORCE_TO),
     GOMP_MAP_DECLARE_DEALLOCATE =	(GOMP_MAP_FLAG_SPECIAL_4
 					 | GOMP_MAP_FORCE_FROM),
-    /* In OpenACC, attach a pointer to a mapped struct field.  */
-=======
     /* The attach/detach mappings below use the OMP_CLAUSE_SIZE field as a
        bias.  This will typically be zero, except when mapping an array slice
        with a non-zero base.  In that case the bias will indicate the
        (positive) difference between the start of the actual mapped data and
        the "virtual" origin of the array.
        In OpenACC, attach a pointer to a mapped struct field.  */
->>>>>>> bafecb52
     GOMP_MAP_ATTACH =			(GOMP_MAP_DEEP_COPY | 0),
     /* In OpenACC, detach a pointer to a mapped struct field.  */
     GOMP_MAP_DETACH =			(GOMP_MAP_DEEP_COPY | 1),

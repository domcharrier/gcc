--- conflicted
+++ resolved
@@ -2072,11 +2072,7 @@
 /* Was the option -E passed.  */
 static int have_E = 0;
 
-<<<<<<< HEAD
-/* Was the option -S passes.  */
-=======
 /* Was the option -S passed.  */
->>>>>>> 07cbaed8
 static int have_S = 0;
 
 /* Pointer to output file name passed in with -o. */
@@ -3155,10 +3151,10 @@
 
 #define EMPTY_CMD(x) (!((x).prog))  /* Is the provided CMD empty?  */
 
-<<<<<<< HEAD
-/* Check if arg is a call to a compiler. Return false if not, true if yes.  */
-
-static bool is_compiler (const char *arg)
+/* Check if arg is a call to a compiler.  Return false if not, true if yes.  */
+
+static bool
+is_compiler (const char *arg)
 {
   static const char *const compilers[] = {"cc1", "cc1plus", "f771"};
   const char* ptr = arg;
@@ -3182,9 +3178,10 @@
   return false;
 }
 
-/* Check if arg is a call to as. Return false if not, true if yes.  */
-
-static bool is_assembler (const char *arg)
+/* Check if arg is a call to as.  Return false if not, true if yes.  */
+
+static bool
+is_assembler (const char *arg)
 {
   static const char *const assemblers[] = {"as", "gas"};
   const char* ptr = arg;
@@ -3210,7 +3207,8 @@
 
 /* Get argv[] array length.  */
 
-static int get_number_of_args (const char *argv[])
+static int
+get_number_of_args (const char *argv[])
 {
   int argc;
 
@@ -3249,7 +3247,7 @@
       if (buf[len - 1] == '\n') /* Check if we indeed read the entire line.  */
 	{
 	  buf[len - 1] = '\0';
-	  /* Yes. Insert into the lines vector.  */
+	  /* Yes.  Insert into the lines vector.  */
 	  lines->safe_push (buf);
 	  len = 0;
 
@@ -3259,23 +3257,21 @@
 	}
       else
 	{
-	  /* No. Increase the buffer size and read again.  */
+	  /* No.  Increase the buffer size and read again.  */
 	  buf = XRESIZEVEC (char, buf, buf_size * 2);
 	}
     }
 
   if (lines->length () == 0)
-    {
-      fprintf (stderr, "File name: %s\n", name);
-      internal_error ("Empty file");
-    }
+    internal_error ("Empty file: %s", name);
 
   fclose (file);
   return true;
 }
 
-static void identify_asm_file (int argc, const char *argv[],
-			       int *infile_pos, int *outfile_pos)
+static void
+identify_asm_file (int argc, const char *argv[],
+		   int *infile_pos, int *outfile_pos)
 {
   int i;
 
@@ -3294,7 +3290,7 @@
       while (*arg)
 	if (*arg++ == '.')
 	  ext = arg;
-      
+
       if (!infile_found)
 	for (j = 0; j < ARRAY_SIZE (asm_extension); ++j)
 	    if (!strcmp (ext, asm_extension[j]))
@@ -3349,7 +3345,8 @@
 
 /* Get path to the configured ld.  */
 
-static const char *get_path_to_ld (void)
+static const char *
+get_path_to_ld (void)
 {
   const char *ret = find_a_file (&exec_prefixes, LINKER_NAME, X_OK, false);
   if (!ret)
@@ -3360,7 +3357,8 @@
 
 /* Check if a hidden -E was passed as argument to something.  */
 
-static bool has_hidden_E (int argc, const char *argv[])
+static bool
+has_hidden_E (int argc, const char *argv[])
 {
   int i;
   for (i = 0; i < argc; ++i)
@@ -3370,6 +3368,9 @@
   return false;
 }
 
+/* Assembler in the container file are inserted as soon as they are ready.
+   Sort them so that builds are reproducible.  */
+
 static void
 sort_asm_files (vec <char *> *_lines)
 {
@@ -3390,13 +3391,14 @@
     }
 }
 
-/* Append -fsplit-output=<tempfile> to all calls to compilers. Return true
+/* Append -fsplit-output=<tempfile> to all calls to compilers.  Return true
    if a additional call to LD is required to merge the resulting files.  */
 
-static void append_split_outputs (extra_arg_storer *storer,
-					    struct command *additional_ld,
-					    struct command **_commands,
-					    int *_n_commands)
+static void
+append_split_outputs (extra_arg_storer *storer,
+		      struct command *additional_ld,
+		      struct command **_commands,
+		      int *_n_commands)
 {
   int i;
 
@@ -3540,7 +3542,7 @@
   const char **argv;
 
   for (argv = command->argv; *argv != NULL; argv++)
-    fprintf (stdout, "%s ", *argv);
+    fprintf (stdout, " %s", *argv);
   fputc ('\n', stdout);
 }
 
@@ -3569,7 +3571,7 @@
    error.  */
 
 static int
-print_verbose (int n_commands, struct command commands[])
+handle_verbose (int n_commands, struct command commands[])
 {
   int i;
 
@@ -3660,877 +3662,6 @@
   /* Run the each command through valgrind.  To simplify prepending the
      path to valgrind and the option "-q" (for quiet operation unless
      something triggers), we allocate a separate argv array.  */
-=======
-/* Check if arg is a call to a compiler.  Return false if not, true if yes.  */
-
-static bool
-is_compiler (const char *arg)
-{
-  static const char *const compilers[] = {"cc1", "cc1plus", "f771"};
-  const char* ptr = arg;
-
-  size_t i;
-
-  /* Jump to last '/' of string.  */
-  while (*arg)
-    if (*arg++ == '/')
-      ptr = arg;
-
-  /* Look if current character seems valid.  */
-  gcc_assert (!(*ptr == '\0' ||  *ptr == '/'));
-
-  for (i = 0; i < ARRAY_SIZE (compilers); i++)
-    {
-      if (!strcmp (ptr, compilers[i]))
-	return true;
-    }
-
-  return false;
-}
-
-/* Check if arg is a call to as.  Return false if not, true if yes.  */
-
-static bool
-is_assembler (const char *arg)
-{
-  static const char *const assemblers[] = {"as", "gas"};
-  const char* ptr = arg;
-
-  size_t i;
-
-  /* Jump to last '/' of string.  */
-  while (*arg)
-    if (*arg++ == '/')
-      ptr = arg;
-
-  /* Look if current character seems valid.  */
-  gcc_assert (!(*ptr == '\0' ||  *ptr == '/'));
-
-  for (i = 0; i < ARRAY_SIZE (assemblers); i++)
-    {
-      if (!strcmp (ptr, assemblers[i]))
-	return true;
-    }
-
-  return false;
-}
-
-/* Get argv[] array length.  */
-
-static int
-get_number_of_args (const char *argv[])
-{
-  int argc;
-
-  for (argc = 0; argv[argc] != NULL; argc++)
-    ;
->>>>>>> 07cbaed8
-
-  return argc;
-}
-
-static const char *fsplit_arg (extra_arg_storer *);
-
-<<<<<<< HEAD
-      argv = obstack_alloc (to_be_released, (argc + 3) * sizeof (const char *));
-=======
-/* Accumulate each line in lines vec.  Return true if file exists, false if
-   not.  */
->>>>>>> 07cbaed8
-
-static bool
-get_file_by_lines (extra_arg_storer *storer, vec<char *> *lines, const char *name)
-{
-  int buf_size = 64, len = 0;
-  char *buf = XNEWVEC (char, buf_size);
-
-<<<<<<< HEAD
-      commands[i].argv = argv;
-      commands[i].prog = argv[0];
-    }
-}
-#endif
-
-/* Launch a list of commands asynchronously.  */
-
-static void
-async_launch_commands (struct pex_obj *pex,
-		       int n_commands, struct command commands[])
-{
-  int i;
-=======
-
-  FILE *file = fopen (name, "r");
-
-  if (!file)
-    return false;
->>>>>>> 07cbaed8
-
-  while (1)
-    {
-      if (!fgets (buf + len, buf_size, file))
-	{
-	  free (buf); /* Release buffer we created unecessarily.  */
-	  break;
-	}
-
-      len = strlen (buf);
-      if (buf[len - 1] == '\n') /* Check if we indeed read the entire line.  */
-	{
-	  buf[len - 1] = '\0';
-	  /* Yes.  Insert into the lines vector.  */
-	  lines->safe_push (buf);
-	  len = 0;
-
-	  /* Store the created string for future release.  */
-	  storer->store (buf);
-	  buf = XNEWVEC (char, buf_size);
-	}
-      else
-	{
-	  /* No.  Increase the buffer size and read again.  */
-	  buf = XRESIZEVEC (char, buf, buf_size * 2);
-	}
-    }
-
-<<<<<<< HEAD
-  execution_count++;
-}
-
-
-/* Wait for all the subprocesses to finish.  Return 0 on success, -1 on
-   failure.  */
-
-static int
-await_commands_to_finish (struct pex_obj *pex,
-			  int n_commands, struct command commands[])
-{
-
-  int *statuses;
-  struct pex_time *times = NULL;
-  int ret_code = 0, i;
-
-  statuses = (int *) alloca (n_commands * sizeof (int));
-  if (!pex_get_status (pex, n_commands, statuses))
-    fatal_error (input_location, "failed to get exit status: %m");
-
-  if (report_times || report_times_to_file)
-    {
-      times = (struct pex_time *) alloca (n_commands * sizeof (*times));
-      if (!pex_get_times (pex, n_commands, times))
-	fatal_error (input_location, "failed to get process times: %m");
-    }
-
-  for (i = 0; i < n_commands; ++i)
-    {
-      int status = statuses[i];
-
-      if (WIFSIGNALED (status))
-	switch (WTERMSIG (status))
-	  {
-	  case SIGINT:
-	  case SIGTERM:
-	    /* SIGQUIT and SIGKILL are not available on MinGW.  */
-#ifdef SIGQUIT
-	  case SIGQUIT:
-#endif
-#ifdef SIGKILL
-	  case SIGKILL:
-#endif
-	    /* The user (or environment) did something to the
-	       inferior.  Making this an ICE confuses the user into
-	       thinking there's a compiler bug.  Much more likely is
-	       the user or OOM killer nuked it.  */
-	    fatal_error (input_location,
-			 "%s signal terminated program %s",
-			 strsignal (WTERMSIG (status)),
-			 commands[i].prog);
-	    break;
-
-#ifdef SIGPIPE
-	  case SIGPIPE:
-	    /* SIGPIPE is a special case.  It happens in -pipe mode
-	       when the compiler dies before the preprocessor is
-	       done, or the assembler dies before the compiler is
-	       done.  There's generally been an error already, and
-	       this is just fallout.  So don't generate another
-	       error unless we would otherwise have succeeded.  */
-	    if (signal_count || greatest_status >= MIN_FATAL_STATUS)
-	      {
-		signal_count++;
-		ret_code = -1;
-		break;
-	      }
-#endif
-	    /* FALLTHROUGH.  */
-
-	  default:
-	    /* The inferior failed to catch the signal.  */
-	    internal_error_no_backtrace ("%s signal terminated program %s",
-					 strsignal (WTERMSIG (status)),
-					 commands[i].prog);
-=======
-  if (lines->length () == 0)
-    internal_error ("Empty file: %s", name);
-
-  fclose (file);
-  return true;
-}
-
-static void
-identify_asm_file (int argc, const char *argv[],
-		   int *infile_pos, int *outfile_pos)
-{
-  int i;
-
-  static const char *asm_extension[] = {"s", "S"};
-
-  bool infile_found = false;
-  bool outfile_found = false;
-
-  for (i = 0; i < argc; i++)
-    {
-      const char *arg = argv[i];
-      const char *ext = argv[i];
-      unsigned j;
-
-      /* Jump to last '.' of string.  */
-      while (*arg)
-	if (*arg++ == '.')
-	  ext = arg;
-
-      if (!infile_found)
-	for (j = 0; j < ARRAY_SIZE (asm_extension); ++j)
-	    if (!strcmp (ext, asm_extension[j]))
-	      {
-		infile_found = true;
-		*infile_pos = i;
-		break;
-	      }
-
-      if (!outfile_found)
-	if (!strcmp (ext, "-o"))
-	  {
-	    outfile_found = true;
-	    *outfile_pos = i+1;
->>>>>>> 07cbaed8
-	  }
-      else if (WIFEXITED (status)
-	       && WEXITSTATUS (status) >= MIN_FATAL_STATUS)
-	{
-	  /* For ICEs in cc1, cc1obj, cc1plus see if it is
-	     reproducible or not.  */
-	  const char *p;
-	  if (flag_report_bug
-	      && WEXITSTATUS (status) == ICE_EXIT_CODE
-	      && i == 0
-	      && (p = strrchr (commands[0].argv[0], DIR_SEPARATOR))
-	      && ! strncmp (p + 1, "cc1", 3))
-	    try_generate_repro (commands[0].argv);
-	  if (WEXITSTATUS (status) > greatest_status)
-	    greatest_status = WEXITSTATUS (status);
-	  ret_code = -1;
-	}
-
-<<<<<<< HEAD
-      if (report_times || report_times_to_file)
-	{
-	  struct pex_time *pt = &times[i];
-	  double ut, st;
-
-	  ut = ((double) pt->user_seconds
-		+ (double) pt->user_microseconds / 1.0e6);
-	  st = ((double) pt->system_seconds
-		+ (double) pt->system_microseconds / 1.0e6);
-
-	  if (ut + st != 0)
-	    {
-	      if (report_times)
-		fnotice (stderr, "# %s %.2f %.2f\n",
-			 commands[i].prog, ut, st);
-
-	      if (report_times_to_file)
-		{
-		  int c = 0;
-		  const char *const *j;
-
-		  fprintf (report_times_to_file, "%g %g", ut, st);
-
-		  for (j = &commands[i].prog; *j; j = &commands[i].argv[++c])
-		    {
-		      const char *p;
-		      for (p = *j; *p; ++p)
-			if (*p == '"' || *p == '\\' || *p == '$'
-			    || ISSPACE (*p))
-			  break;
-
-		      if (*p)
-			{
-			  fprintf (report_times_to_file, " \"");
-			  for (p = *j; *p; ++p)
-			    {
-			      if (*p == '"' || *p == '\\' || *p == '$')
-				fputc ('\\', report_times_to_file);
-			      fputc (*p, report_times_to_file);
-			    }
-			  fputc ('"', report_times_to_file);
-			}
-		      else
-			fprintf (report_times_to_file, " %s", *j);
-		    }
-
-		  fputc ('\n', report_times_to_file);
-		}
-	    }
-	}
-    }
-
-  return ret_code;
-}
-
-/* Split a single command with pipes into several commands.  */
-
-static void
-split_commands (vec<const_char_p> *argbuf_p,
-		int n_commands, struct command commands[])
-{
-  int i;
-  const char *arg;
-  vec<const_char_p> &argbuf = *argbuf_p;
-
-  for (n_commands = 1, i = 0; argbuf.iterate (i, &arg); i++)
-    if (arg && strcmp (arg, "|") == 0)
-      {				/* each command.  */
-	const char *string;
-#if defined (__MSDOS__) || defined (OS2) || defined (VMS)
-	fatal_error (input_location, "%<-pipe%> not supported");
-#endif
-	argbuf[i] = 0; /* Termination of command args.  */
-	commands[n_commands].prog = argbuf[i + 1];
-	commands[n_commands].argv
-	  = &(argbuf.address ())[i + 1];
-	string = find_a_file (&exec_prefixes, commands[n_commands].prog,
-			      X_OK, false);
-	if (string)
-	  commands[n_commands].argv[0] = string;
-	n_commands++;
-      }
-}
-
-struct command
-*parse_argbuf (vec <const_char_p> *argbuf_p, int *n)
-{
-  int i, n_commands;
-  vec<const_char_p> &argbuf = *argbuf_p;
-  const char *arg;
-  struct command *commands;
-
-  /* Count # of piped commands.  */
-  for (n_commands = 1, i = 0; argbuf.iterate (i, &arg); i++)
-    if (strcmp (arg, "|") == 0)
-      n_commands++;
-
-  /* Get storage for each command.  */
-  commands = XNEWVEC (struct command, n_commands);
-
-  /* Split argbuf into its separate piped processes,
-     and record info about each one.
-     Also search for the programs that are to be run.  */
-
-  argbuf.safe_push (0);
-
-  commands[0].prog = argbuf[0]; /* first command.  */
-  commands[0].argv = argbuf.address ();
-
-  split_commands (argbuf_p, n_commands, commands);
-
-  *n = n_commands;
-  return commands;
-}
-
-/* Execute the command specified by the arguments on the current line of spec.
-   When using pipes, this includes several piped-together commands
-   with `|' between them.
-
-   Return 0 if successful, -1 if failed.  */
-
-static int
-execute (void)
-{
-  struct pex_obj *pex;
-  struct command *commands;	 /* each command buffer with program to call
-				    and arguments.  */
-  int n_commands;		 /* # of command.  */
-  int ret = 0;
-
-  struct command additional_ld = {NULL, NULL};
-  extra_arg_storer storer;
-
-  struct command *commands_batch;
-  int n;
-
-  gcc_assert (!processing_spec_function);
-
-  if (wrapper_string)
-    {
-      char *string = find_a_file (&exec_prefixes, argbuf[0], X_OK, false);
-      if (string)
-	argbuf[0] = string;
-      insert_wrapper (wrapper_string);
-    }
-
-  /* Parse the argbuf into several commands.  */
-  commands = parse_argbuf (&argbuf, &n_commands);
-
-  if (!have_S && !have_E && flag_parallel_jobs)
-    append_split_outputs (&storer, &additional_ld, &commands, &n_commands);
-
-  if (!wrapper_string)
-    {
-      char *string = find_a_file (&exec_prefixes, commands[0].prog,
-				  X_OK, false);
-      if (string)
-	commands[0].argv[0] = string;
-    }
-
-  /* If -v, print what we are about to do, and maybe query.  */
-
-  if (verbose_flag)
-    {
-      int ret_verbose = print_verbose (n_commands, commands);
-      if (ret_verbose > 0)
-	{
-	  ret = 0;
-	  goto cleanup;
-	}
-    }
-
-#ifdef ENABLE_VALGRIND_CHECKING
-  /* Stack of strings to be released on function return.  */
-  struct obstack to_be_released;
-  obstack_init (&to_be_released);
-  append_valgrind (&to_be_released, n_commands, commands);
-#endif
-
-  /* FIXME: Interact with GNU Jobserver if necessary.  */
-
-  commands_batch = commands;
-  n = MIN (4, n_commands);
-
-  for (int i = 0; n > 0; i += 4, n = MIN (4, n_commands - i))
-    {
-      /* Run each piped subprocess.  */
-
-      pex = pex_init (PEX_USE_PIPES | ((report_times || report_times_to_file)
-				       ? PEX_RECORD_TIMES : 0),
-		      progname, temp_filename);
-      if (pex == NULL)
-	fatal_error (input_location, "%<pex_init%> failed: %m");
-
-      /* Lauch the commands.  */
-      async_launch_commands (pex, n, commands_batch);
-
-      /* Await them to be done.  */
-      ret |= await_commands_to_finish (pex, n, commands_batch);
-
-      commands_batch = commands_batch + n;
-
-      /* Cleanup.  */
-      pex_free (pex);
-    }
-
-
-  if (ret != 0)
-    goto cleanup;
-
-  /* Run extra ld call.  */
-  if (!EMPTY_CMD (additional_ld))
-    {
-      /* If we are here, we must be sure that we had at least two object
-	 files to link.  */
-      //gcc_assert (n_commands != 1);
-
-      pex = pex_init (PEX_USE_PIPES | ((report_times || report_times_to_file)
-				       ? PEX_RECORD_TIMES : 0),
-		      progname, temp_filename);
-
-      if (verbose_flag)
-	print_command (&additional_ld);
-
-      async_launch_commands (pex, 1, &additional_ld);
-      ret = await_commands_to_finish (pex, 1, &additional_ld);
-      pex_free (pex);
-    }
-
-
-#ifdef ENABLE_VALGRIND_CHECKING
-  obstack_free (&to_be_released, NULL);
-#endif
-
-cleanup:
-  if (commands[0].argv[0] != commands[0].prog)
-    free (CONST_CAST (char *, commands[0].argv[0]));
-
-  free (commands);
-=======
-      if (infile_found && outfile_found)
-	return;
-    }
-
-  gcc_assert (infile_found && outfile_found);
-
-}
-
-/* Language is one of three things:
-
-   1) The name of a real programming language.
-   2) NULL, indicating that no one has figured out
-   what it is yet.
-   3) '*', indicating that the file should be passed
-   to the linker.  */
-struct infile
-{
-  const char *name;
-  const char *language;
-  const char *temp_additional_asm;
-  struct compiler *incompiler;
-  bool compiled;
-  bool preprocessed;
-};
-
-/* Also a vector of input files specified.  */
-
-static struct infile *infiles;
-static struct infile *current_infile = NULL;
-
-int n_infiles;
-
-static int n_infiles_alloc;
-
-static vec<const char *> temp_object_files;
-
-/* Get path to the configured ld.  */
-
-static const char *
-get_path_to_ld (void)
-{
-  const char *ret = find_a_file (&exec_prefixes, LINKER_NAME, X_OK, false);
-  if (!ret)
-    ret = "ld";
->>>>>>> 07cbaed8
-
-  return ret;
-}
-
-<<<<<<< HEAD
-=======
-/* Check if a hidden -E was passed as argument to something.  */
-
-static bool
-has_hidden_E (int argc, const char *argv[])
-{
-  int i;
-  for (i = 0; i < argc; ++i)
-    if (!strcmp (argv[i], "-E"))
-      return true;
-
-  return false;
-}
-
-/* Assembler in the container file are inserted as soon as they are ready.
-   Sort them so that builds are reproducible.  */
-
-static void
-sort_asm_files (vec <char *> *_lines)
-{
-  vec <char *> &lines = *_lines;
-  int i, n = lines.length ();
-  char **temp_buf = XALLOCAVEC (char *, n);
-
-  for (i = 0; i < n; i++)
-    temp_buf[i] = lines[i];
-
-  for (i = 0; i < n; i++)
-    {
-      char *no_str = strtok (temp_buf[i], " ");
-      char *name = strtok (NULL, "");
-
-      int pos = atoi (no_str);
-      lines[pos] = name;
-    }
-}
-
-/* Append -fsplit-output=<tempfile> to all calls to compilers.  Return true
-   if a additional call to LD is required to merge the resulting files.  */
-
-static void
-append_split_outputs (extra_arg_storer *storer,
-		      struct command *additional_ld,
-		      struct command **_commands,
-		      int *_n_commands)
-{
-  int i;
-
-  struct command *commands = *_commands;
-  int n_commands = *_n_commands;
-
-  const char **argv;
-  int argc;
-
-  if (is_compiler (commands[0].prog))
-    {
-      argc = get_number_of_args (commands[0].argv);
-      argv = storer->create_new (argc + 4);
-
-      memcpy (argv, commands[0].argv, argc * sizeof (const char *));
-
-      if (!has_hidden_E (argc, commands[0].argv))
-	{
-	  const char *extra_argument = fsplit_arg (storer);
-	  argv[argc++] = extra_argument;
-	}
-
-      if (have_c)
-	{
-	  argv[argc++] = "-fPIE";
-	  argv[argc++] = "-fPIC";
-	}
-
-      argv[argc]   = NULL;
-
-      commands[0].argv = argv;
-    }
-
-  else if (is_assembler (commands[0].prog))
-    {
-      vec<char *> additional_asm_files;
-
-      struct command orig;
-      const char **orig_argv;
-      int orig_argc;
-      const char *orig_obj_file;
-
-      int infile_pos = -1;
-      int outfile_pos = -1;
-
-      static const char *path_to_ld = NULL;
-
-      if (!current_infile->temp_additional_asm)
-	{
-	  /* Return because we did not create a additional-asm file for this
-	     input.  */
-
-	  return;
-	}
-
-      additional_asm_files.create (2);
-
-      if (!get_file_by_lines (storer, &additional_asm_files,
-			      current_infile->temp_additional_asm))
-	{
-	  additional_asm_files.release ();
-	  return; /* File not found.  This means that cc1* decided not to
-		      parallelize.  */
-	}
-
-      sort_asm_files (&additional_asm_files);
-
-      if (n_commands != 1)
-	fatal_error (input_location,
-		     "Auto parallelism is unsupported when piping commands");
-
-      if (!path_to_ld)
-	path_to_ld = get_path_to_ld ();
-
-      /* Get original command.  */
-      orig = commands[0];
-      orig_argv = commands[0].argv;
-      orig_argc = get_number_of_args (orig.argv);
-
-
-      /* Update commands array to include the extra `as' calls.  */
-      *_n_commands = additional_asm_files.length ();
-      n_commands = *_n_commands;
-
-      gcc_assert (n_commands > 0);
-
-      identify_asm_file (orig_argc, orig_argv, &infile_pos, &outfile_pos);
-
-      *_commands = XRESIZEVEC (struct command, *_commands, n_commands);
-      commands = *_commands;
-
-      for (i = 0; i < n_commands; i++)
-	{
-	  const char **argv = storer->create_new (orig_argc + 1);
-	  const char *temp_obj = make_temp_file ("additional-obj.o");
-	  record_temp_file (temp_obj, true, true);
-	  record_temp_file (additional_asm_files[i], true, true);
-
-	  memcpy (argv, orig_argv, (orig_argc + 1) * sizeof (const char *));
-
-	  orig_obj_file = argv[outfile_pos];
-
-	  argv[infile_pos]  = additional_asm_files[i];
-	  argv[outfile_pos] = temp_obj;
-
-	  commands[i].prog = orig.prog;
-	  commands[i].argv = argv;
-
-	  temp_object_files.safe_push (temp_obj);
-	}
-
-	if (have_c)
-	  {
-	    unsigned int num_temp_objs = temp_object_files.length ();
-	    const char **argv = storer->create_new (num_temp_objs + 5);
-	    unsigned int j;
-
-	    argv[0] = path_to_ld;
-	    argv[1] = "-o";
-	    argv[2] = orig_obj_file;
-	    argv[3] = "-r";
-
-	    for (j = 0; j < num_temp_objs; j++)
-	      argv[j + 4] = temp_object_files[j];
-	    argv[j + 4] = NULL;
-
-	    additional_ld->prog = path_to_ld;
-	    additional_ld->argv = argv;
-
-	    if (!have_o)
-	      temp_object_files.truncate (0);
-	  }
-
-	additional_asm_files.release ();
-    }
-}
-
-DEBUG_FUNCTION void
-print_command (struct command *command)
-{
-  const char **argv;
-
-  for (argv = command->argv; *argv != NULL; argv++)
-    fprintf (stdout, " %s", *argv);
-  fputc ('\n', stdout);
-}
-
-DEBUG_FUNCTION void
-print_commands (int n, struct command *commands)
-{
-  int i;
-
-  for (i = 0; i < n; i++)
-    print_command (&commands[i]);
-}
-
-DEBUG_FUNCTION void
-print_argbuf ()
-{
-  int i;
-  const char *arg;
-
-  for (i = 0; argbuf.iterate (i, &arg); i++)
-    fprintf (stdout, "%s ", arg);
-  fputc ('\n', stdout);
-}
-
-
-/* Print what commands will run.  Return 0 if success, anything else on
-   error.  */
-
-static int
-handle_verbose (int n_commands, struct command commands[])
-{
-  int i;
-
-  /* For help listings, put a blank line between sub-processes.  */
-  if (print_help_list)
-    fputc ('\n', stderr);
-
-  /* Print each piped command as a separate line.  */
-  for (i = 0; i < n_commands; i++)
-    {
-      const char *const *j;
-
-      if (verbose_only_flag)
-	{
-	  for (j = commands[i].argv; *j; j++)
-	    {
-	      const char *p;
-	      for (p = *j; *p; ++p)
-		if (!ISALNUM ((unsigned char) *p)
-		    && *p != '_' && *p != '/' && *p != '-' && *p != '.')
-		  break;
-	      if (*p || !*j)
-		{
-		  fprintf (stderr, " \"");
-		  for (p = *j; *p; ++p)
-		    {
-		      if (*p == '"' || *p == '\\' || *p == '$')
-			fputc ('\\', stderr);
-		      fputc (*p, stderr);
-		    }
-		  fputc ('"', stderr);
-		}
-	      /* If it's empty, print "".  */
-	      else if (!**j)
-		fprintf (stderr, " \"\"");
-	      else
-		fprintf (stderr, " %s", *j);
-	    }
-	}
-      else
-	for (j = commands[i].argv; *j; j++)
-	  /* If it's empty, print "".  */
-	  if (!**j)
-	    fprintf (stderr, " \"\"");
-	  else
-	    fprintf (stderr, " %s", *j);
-
-      /* Print a pipe symbol after all but the last command.  */
-      if (i + 1 != n_commands)
-	fprintf (stderr, " |");
-      fprintf (stderr, "\n");
-    }
-  fflush (stderr);
-  if (verbose_only_flag != 0)
-    {
-      /* verbose_only_flag should act as if the spec was
-	 executed, so increment execution_count before
-	 returning.  This prevents spurious warnings about
-	 unused linker input files, etc.  */
-      execution_count++;
-      return 1;
-    }
-#ifdef DEBUG
-  fnotice (stderr, "\nGo ahead? (y or n) ");
-  fflush (stderr);
-  i = getchar ();
-  if (i != '\n')
-    while (getchar () != '\n')
-      ;
-
-  if (i != 'y' && i != 'Y')
-    return 1;
-#endif /* DEBUG */
-
-  return 0;
-}
-
-#ifdef ENABLE_VALGRIND_CHECKING
-
-/* Append valgrind to each program.  */
-
-static void
-append_valgrind (struct obstack *to_be_released,
-		 int n_commands, struct command commands[])
-{
-  int i;
-
-  /* Run the each command through valgrind.  To simplify prepending the
-     path to valgrind and the option "-q" (for quiet operation unless
-     something triggers), we allocate a separate argv array.  */
 
   for (i = 0; i < n_commands; i++)
     {
@@ -4923,7 +4054,6 @@
   return ret;
 }
 
->>>>>>> 07cbaed8
  
 /* Find all the switches given to us
@@ -4993,12 +4123,8 @@
 
 static char *debug_check_temp_file[2];
 
-<<<<<<< HEAD
-static const char *fsplit_arg (extra_arg_storer *storer)
-=======
 static const char *
 fsplit_arg (extra_arg_storer *storer)
->>>>>>> 07cbaed8
 {
   const char *tempname = make_temp_file ("additional-asm");
   const char arg[] = "-fsplit-outputs=";
@@ -5009,10 +4135,7 @@
   gcc_assert (current_infile);
 
   current_infile->temp_additional_asm = tempname;
-<<<<<<< HEAD
-=======
-
->>>>>>> 07cbaed8
+
   /* Remove file, once we may not even need it and create it later.  */
   /* FIXME: This is a little hackish.  */
   remove (tempname);
@@ -5210,11 +4333,7 @@
     {
       n_infiles_alloc = 16;
       infiles = XNEWVEC (struct infile, n_infiles_alloc);
-<<<<<<< HEAD
-      memset (infiles, 0x00, sizeof(*infiles) * n_infiles_alloc);
-=======
       memset (infiles, 0x00, sizeof (*infiles) * n_infiles_alloc);
->>>>>>> 07cbaed8
 
     }
   else if (n_infiles_alloc == n_infiles)
@@ -10361,8 +9480,6 @@
 	if (explicit_link_files[i] || outfiles[i] != NULL)
 	  num_linker_inputs++;
     }
-<<<<<<< HEAD
-=======
 
   /* Arrange for temporary file names created during linking to take
      on names related with the linker output rather than with the
@@ -10397,7 +9514,6 @@
   free (outbase);
   input_basename = outbase = NULL;
   outbase_length = suffixed_basename_length = basename_length = 0;
->>>>>>> 07cbaed8
 
   /* Run ld to link all the compiler output files.  */
 
@@ -10468,21 +9584,12 @@
     }
 
   /* If options said don't run linker,
-<<<<<<< HEAD
-     complain about input files to be given to the linker.  
-     When fsplit-arg is active, the linker will run and this if
-     will not be triggered. */
-
-  if (!outfiles_switched && !linker_was_run && !seen_error () &&
-      temp_object_files.length () == 0)
-=======
      complain about input files to be given to the linker.
      When fsplit-arg is active, the linker will run and this if
      will not be triggered.  */
 
   if (!outfiles_switched && !linker_was_run && !seen_error ()
       && temp_object_files.length () == 0)
->>>>>>> 07cbaed8
     for (i = 0; (int) i < n_infiles; i++)
       if (explicit_link_files[i]
 	  && !(infiles[i].language && infiles[i].language[0] == '*'))

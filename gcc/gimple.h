--- conflicted
+++ resolved
@@ -870,22 +870,6 @@
 }
 
 /* Miscellaneous helpers.  */
-<<<<<<< HEAD
-extern void gimple_add_tmp_var (tree);
-extern bool flag_instrument_functions_exclude_p (tree);
-extern gimple gimple_current_bind_expr (void);
-extern vec<gimple> gimple_bind_expr_stack (void);
-extern tree voidify_wrapper_expr (tree, tree);
-extern tree build_and_jump (tree *);
-extern tree force_labels_r (tree *, int *, void *);
-extern enum gimplify_status gimplify_va_arg_expr (tree *, gimple_seq *,
-						  gimple_seq *);
-struct gimplify_omp_ctx;
-extern void omp_firstprivatize_variable (struct gimplify_omp_ctx *, tree);
-extern tree gimple_boolify (tree);
-extern gimple_predicate rhs_predicate_for (tree);
-=======
->>>>>>> 3a81b570
 extern tree canonicalize_cond_expr_cond (tree);
 extern void dump_decl_set (FILE *, bitmap);
 extern bool nonfreeing_call_p (gimple);

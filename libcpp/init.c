/* CPP Library.
   Copyright (C) 1986-2020 Free Software Foundation, Inc.
   Contributed by Per Bothner, 1994-95.
   Based on CCCP program by Paul Rubin, June 1986
   Adapted to ANSI C, Richard Stallman, Jan 1987

This program is free software; you can redistribute it and/or modify it
under the terms of the GNU General Public License as published by the
Free Software Foundation; either version 3, or (at your option) any
later version.

This program is distributed in the hope that it will be useful,
but WITHOUT ANY WARRANTY; without even the implied warranty of
MERCHANTABILITY or FITNESS FOR A PARTICULAR PURPOSE.  See the
GNU General Public License for more details.

You should have received a copy of the GNU General Public License
along with this program; see the file COPYING3.  If not see
<http://www.gnu.org/licenses/>.  */

#include "config.h"
#include "system.h"
#include "cpplib.h"
#include "internal.h"
#include "mkdeps.h"
#include "localedir.h"
#include "filenames.h"

#ifndef ENABLE_CANONICAL_SYSTEM_HEADERS
#ifdef HAVE_DOS_BASED_FILE_SYSTEM
#define ENABLE_CANONICAL_SYSTEM_HEADERS 1
#else
#define ENABLE_CANONICAL_SYSTEM_HEADERS 0
#endif
#endif

static void init_library (void);
static void mark_named_operators (cpp_reader *, int);
static bool read_original_filename (cpp_reader *);
static void read_original_directory (cpp_reader *);
static void post_options (cpp_reader *);

/* If we have designated initializers (GCC >2.7) these tables can be
   initialized, constant data.  Otherwise, they have to be filled in at
   runtime.  */
#if HAVE_DESIGNATED_INITIALIZERS

#define init_trigraph_map()  /* Nothing.  */
#define TRIGRAPH_MAP \
__extension__ const uchar _cpp_trigraph_map[UCHAR_MAX + 1] = {

#define END };
#define s(p, v) [p] = v,

#else

#define TRIGRAPH_MAP uchar _cpp_trigraph_map[UCHAR_MAX + 1] = { 0 }; \
 static void init_trigraph_map (void) { \
 unsigned char *x = _cpp_trigraph_map;

#define END }
#define s(p, v) x[p] = v;

#endif

TRIGRAPH_MAP
  s('=', '#')	s(')', ']')	s('!', '|')
  s('(', '[')	s('\'', '^')	s('>', '}')
  s('/', '\\')	s('<', '{')	s('-', '~')
END

#undef s
#undef END
#undef TRIGRAPH_MAP

/* A set of booleans indicating what CPP features each source language
   requires.  */
struct lang_flags
{
  char c99;
  char cplusplus;
  char extended_numbers;
  char extended_identifiers;
  char c11_identifiers;
  char std;
  char digraphs;
  char uliterals;
  char rliterals;
  char user_literals;
  char binary_constants;
  char digit_separators;
  char trigraphs;
  char utf8_char_literals;
  char va_opt;
  char scope;
  char dfp_constants;
};

static const struct lang_flags lang_defaults[] =
{ /*              c99 c++ xnum xid c11 std digr ulit rlit udlit bincst digsep trig u8chlit vaopt scope dfp */
  /* GNUC89   */  { 0,  0,  1,  0,  0,  0,  1,   0,   0,   0,    0,     0,     0,   0,      1,   1,     0 },
  /* GNUC99   */  { 1,  0,  1,  1,  0,  0,  1,   1,   1,   0,    0,     0,     0,   0,      1,   1,     0 },
  /* GNUC11   */  { 1,  0,  1,  1,  1,  0,  1,   1,   1,   0,    0,     0,     0,   0,      1,   1,     0 },
  /* GNUC17   */  { 1,  0,  1,  1,  1,  0,  1,   1,   1,   0,    0,     0,     0,   0,      1,   1,     0 },
  /* GNUC2X   */  { 1,  0,  1,  1,  1,  0,  1,   1,   1,   0,    0,     0,     0,   1,      1,   1,     1 },
  /* STDC89   */  { 0,  0,  0,  0,  0,  1,  0,   0,   0,   0,    0,     0,     1,   0,      0,   0,     0 },
  /* STDC94   */  { 0,  0,  0,  0,  0,  1,  1,   0,   0,   0,    0,     0,     1,   0,      0,   0,     0 },
  /* STDC99   */  { 1,  0,  1,  1,  0,  1,  1,   0,   0,   0,    0,     0,     1,   0,      0,   0,     0 },
  /* STDC11   */  { 1,  0,  1,  1,  1,  1,  1,   1,   0,   0,    0,     0,     1,   0,      0,   0,     0 },
  /* STDC17   */  { 1,  0,  1,  1,  1,  1,  1,   1,   0,   0,    0,     0,     1,   0,      0,   0,     0 },
  /* STDC2X   */  { 1,  0,  1,  1,  1,  1,  1,   1,   0,   0,    0,     0,     1,   1,      0,   1,     1 },
  /* GNUCXX   */  { 0,  1,  1,  1,  0,  0,  1,   0,   0,   0,    0,     0,     0,   0,      1,   1,     0 },
  /* CXX98    */  { 0,  1,  0,  1,  0,  1,  1,   0,   0,   0,    0,     0,     1,   0,      0,   1,     0 },
  /* GNUCXX11 */  { 1,  1,  1,  1,  1,  0,  1,   1,   1,   1,    0,     0,     0,   0,      1,   1,     0 },
  /* CXX11    */  { 1,  1,  0,  1,  1,  1,  1,   1,   1,   1,    0,     0,     1,   0,      0,   1,     0 },
  /* GNUCXX14 */  { 1,  1,  1,  1,  1,  0,  1,   1,   1,   1,    1,     1,     0,   0,      1,   1,     0 },
  /* CXX14    */  { 1,  1,  0,  1,  1,  1,  1,   1,   1,   1,    1,     1,     1,   0,      0,   1,     0 },
  /* GNUCXX17 */  { 1,  1,  1,  1,  1,  0,  1,   1,   1,   1,    1,     1,     0,   1,      1,   1,     0 },
  /* CXX17    */  { 1,  1,  1,  1,  1,  1,  1,   1,   1,   1,    1,     1,     0,   1,      0,   1,     0 },
  /* GNUCXX20 */  { 1,  1,  1,  1,  1,  0,  1,   1,   1,   1,    1,     1,     0,   1,      1,   1,     0 },
  /* CXX20    */  { 1,  1,  1,  1,  1,  1,  1,   1,   1,   1,    1,     1,     0,   1,      1,   1,     0 },
  /* ASM      */  { 0,  0,  1,  0,  0,  0,  0,   0,   0,   0,    0,     0,     0,   0,      0,   0,     0 }
};

/* Sets internal flags correctly for a given language.  */
void
cpp_set_lang (cpp_reader *pfile, enum c_lang lang)
{
  const struct lang_flags *l = &lang_defaults[(int) lang];

  CPP_OPTION (pfile, lang) = lang;

  CPP_OPTION (pfile, c99)			 = l->c99;
  CPP_OPTION (pfile, cplusplus)			 = l->cplusplus;
  CPP_OPTION (pfile, extended_numbers)		 = l->extended_numbers;
  CPP_OPTION (pfile, extended_identifiers)	 = l->extended_identifiers;
  CPP_OPTION (pfile, c11_identifiers)		 = l->c11_identifiers;
  CPP_OPTION (pfile, std)			 = l->std;
  CPP_OPTION (pfile, digraphs)			 = l->digraphs;
  CPP_OPTION (pfile, uliterals)			 = l->uliterals;
  CPP_OPTION (pfile, rliterals)			 = l->rliterals;
  CPP_OPTION (pfile, user_literals)		 = l->user_literals;
  CPP_OPTION (pfile, binary_constants)		 = l->binary_constants;
  CPP_OPTION (pfile, digit_separators)		 = l->digit_separators;
  CPP_OPTION (pfile, trigraphs)			 = l->trigraphs;
  CPP_OPTION (pfile, utf8_char_literals)	 = l->utf8_char_literals;
  CPP_OPTION (pfile, va_opt)			 = l->va_opt;
  CPP_OPTION (pfile, scope)			 = l->scope;
  CPP_OPTION (pfile, dfp_constants)		 = l->dfp_constants;
}

/* Initialize library global state.  */
static void
init_library (void)
{
  static int initialized = 0;

  if (! initialized)
    {
      initialized = 1;

      _cpp_init_lexer ();

      /* Set up the trigraph map.  This doesn't need to do anything if
	 we were compiled with a compiler that supports C99 designated
	 initializers.  */
      init_trigraph_map ();

#ifdef ENABLE_NLS
       (void) bindtextdomain (PACKAGE, LOCALEDIR);
#endif
    }
}

/* Initialize a cpp_reader structure.  */
cpp_reader *
cpp_create_reader (enum c_lang lang, cpp_hash_table *table,
		   class line_maps *line_table)
{
  cpp_reader *pfile;

  /* Initialize this instance of the library if it hasn't been already.  */
  init_library ();

  pfile = XCNEW (cpp_reader);
  memset (&pfile->base_context, 0, sizeof (pfile->base_context));

  cpp_set_lang (pfile, lang);
  CPP_OPTION (pfile, warn_multichar) = 1;
  CPP_OPTION (pfile, discard_comments) = 1;
  CPP_OPTION (pfile, discard_comments_in_macro_exp) = 1;
  CPP_OPTION (pfile, max_include_depth) = 200;
  CPP_OPTION (pfile, operator_names) = 1;
  CPP_OPTION (pfile, warn_trigraphs) = 2;
  CPP_OPTION (pfile, warn_endif_labels) = 1;
  CPP_OPTION (pfile, cpp_warn_c90_c99_compat) = -1;
  CPP_OPTION (pfile, cpp_warn_c11_c2x_compat) = -1;
  CPP_OPTION (pfile, cpp_warn_cxx11_compat) = 0;
  CPP_OPTION (pfile, cpp_warn_deprecated) = 1;
  CPP_OPTION (pfile, cpp_warn_long_long) = 0;
  CPP_OPTION (pfile, dollars_in_ident) = 1;
  CPP_OPTION (pfile, warn_dollars) = 1;
  CPP_OPTION (pfile, warn_variadic_macros) = 1;
  CPP_OPTION (pfile, warn_builtin_macro_redefined) = 1;
  CPP_OPTION (pfile, cpp_warn_implicit_fallthrough) = 0;
  /* By default, track locations of tokens resulting from macro
     expansion.  The '2' means, track the locations with the highest
     accuracy.  Read the comments for struct
     cpp_options::track_macro_expansion to learn about the other
     values.  */
  CPP_OPTION (pfile, track_macro_expansion) = 2;
  CPP_OPTION (pfile, warn_normalize) = normalized_C;
  CPP_OPTION (pfile, warn_literal_suffix) = 1;
  CPP_OPTION (pfile, canonical_system_headers)
      = ENABLE_CANONICAL_SYSTEM_HEADERS;
  CPP_OPTION (pfile, ext_numeric_literals) = 1;
  CPP_OPTION (pfile, warn_date_time) = 0;

  /* Default CPP arithmetic to something sensible for the host for the
     benefit of dumb users like fix-header.  */
  CPP_OPTION (pfile, precision) = CHAR_BIT * sizeof (long);
  CPP_OPTION (pfile, char_precision) = CHAR_BIT;
  CPP_OPTION (pfile, wchar_precision) = CHAR_BIT * sizeof (int);
  CPP_OPTION (pfile, int_precision) = CHAR_BIT * sizeof (int);
  CPP_OPTION (pfile, unsigned_char) = 0;
  CPP_OPTION (pfile, unsigned_wchar) = 1;
  CPP_OPTION (pfile, bytes_big_endian) = 1;  /* does not matter */

  /* Default to no charset conversion.  */
  CPP_OPTION (pfile, narrow_charset) = _cpp_default_encoding ();
  CPP_OPTION (pfile, wide_charset) = 0;

  /* Default the input character set to UTF-8.  */
  CPP_OPTION (pfile, input_charset) = _cpp_default_encoding ();

  /* A fake empty "directory" used as the starting point for files
     looked up without a search path.  Name cannot be '/' because we
     don't want to prepend anything at all to filenames using it.  All
     other entries are correct zero-initialized.  */
  pfile->no_search_path.name = (char *) "";

  /* Initialize the line map.  */
  pfile->line_table = line_table;

  /* Initialize lexer state.  */
  pfile->state.save_comments = ! CPP_OPTION (pfile, discard_comments);

  /* Set up static tokens.  */
  pfile->avoid_paste.type = CPP_PADDING;
  pfile->avoid_paste.val.source = NULL;
  pfile->avoid_paste.src_loc = 0;
  pfile->endarg.type = CPP_EOF;
  pfile->endarg.flags = 0;
  pfile->endarg.src_loc = 0;

  /* Create a token buffer for the lexer.  */
  _cpp_init_tokenrun (&pfile->base_run, 250);
  pfile->cur_run = &pfile->base_run;
  pfile->cur_token = pfile->base_run.base;

  /* Initialize the base context.  */
  pfile->context = &pfile->base_context;
  pfile->base_context.c.macro = 0;
  pfile->base_context.prev = pfile->base_context.next = 0;

  /* Aligned and unaligned storage.  */
  pfile->a_buff = _cpp_get_buff (pfile, 0);
  pfile->u_buff = _cpp_get_buff (pfile, 0);

  /* Initialize table for push_macro/pop_macro.  */
  pfile->pushed_macros = 0;

  /* Do not force token locations by default.  */
  pfile->forced_token_location = 0;

  /* Note the timestamp is unset.  */
  pfile->time_stamp = time_t (-1);
<<<<<<< HEAD
  pfile->time_stamp_kind = CPP_time_kind::UNSET;
=======
  pfile->time_stamp_kind = 0;
>>>>>>> 4b5f564a

  /* The expression parser stack.  */
  _cpp_expand_op_stack (pfile);

  /* Initialize the buffer obstack.  */
  obstack_specify_allocation (&pfile->buffer_ob, 0, 0, xmalloc, free);

  _cpp_init_files (pfile);

  _cpp_init_hashtable (pfile, table);

  return pfile;
}

/* Set the line_table entry in PFILE.  This is called after reading a
   PCH file, as the old line_table will be incorrect.  */
void
cpp_set_line_map (cpp_reader *pfile, class line_maps *line_table)
{
  pfile->line_table = line_table;
}

/* Free resources used by PFILE.  Accessing PFILE after this function
   returns leads to undefined behavior.  Returns the error count.  */
void
cpp_destroy (cpp_reader *pfile)
{
  cpp_context *context, *contextn;
  struct def_pragma_macro *pmacro;
  tokenrun *run, *runn;
  int i;

  free (pfile->op_stack);

  while (CPP_BUFFER (pfile) != NULL)
    _cpp_pop_buffer (pfile);

  free (pfile->out.base);

  if (pfile->macro_buffer)
    {
      free (pfile->macro_buffer);
      pfile->macro_buffer = NULL;
      pfile->macro_buffer_len = 0;
    }

  if (pfile->deps)
    deps_free (pfile->deps);
  obstack_free (&pfile->buffer_ob, 0);

  _cpp_destroy_hashtable (pfile);
  _cpp_cleanup_files (pfile);
  _cpp_destroy_iconv (pfile);

  _cpp_free_buff (pfile->a_buff);
  _cpp_free_buff (pfile->u_buff);
  _cpp_free_buff (pfile->free_buffs);

  for (run = &pfile->base_run; run; run = runn)
    {
      runn = run->next;
      free (run->base);
      if (run != &pfile->base_run)
	free (run);
    }

  for (context = pfile->base_context.next; context; context = contextn)
    {
      contextn = context->next;
      free (context);
    }

  if (pfile->comments.entries)
    {
      for (i = 0; i < pfile->comments.count; i++)
	free (pfile->comments.entries[i].comment);

      free (pfile->comments.entries);
    }
  if (pfile->pushed_macros)
    {
      do
	{
	  pmacro = pfile->pushed_macros;
	  pfile->pushed_macros = pmacro->next;
	  free (pmacro->name);
	  free (pmacro);
	}
      while (pfile->pushed_macros);
    }

  free (pfile);
}

/* This structure defines one built-in identifier.  A node will be
   entered in the hash table under the name NAME, with value VALUE.

   There are two tables of these.  builtin_array holds all the
   "builtin" macros: these are handled by builtin_macro() in
   macro.c.  Builtin is somewhat of a misnomer -- the property of
   interest is that these macros require special code to compute their
   expansions.  The value is a "cpp_builtin_type" enumerator.

   operator_array holds the C++ named operators.  These are keywords
   which act as aliases for punctuators.  In C++, they cannot be
   altered through #define, and #if recognizes them as operators.  In
   C, these are not entered into the hash table at all (but see
   <iso646.h>).  The value is a token-type enumerator.  */
struct builtin_macro
{
  const uchar *const name;
  const unsigned short len;
  const unsigned short value;
  const bool always_warn_if_redefined;
};

#define B(n, t, f)    { DSC(n), t, f }
static const struct builtin_macro builtin_array[] =
{
  B("__TIMESTAMP__",	 BT_TIMESTAMP,     false),
  B("__TIME__",		 BT_TIME,          false),
  B("__DATE__",		 BT_DATE,          false),
  B("__FILE__",		 BT_FILE,          false),
  B("__BASE_FILE__",	 BT_BASE_FILE,     false),
  B("__LINE__",		 BT_SPECLINE,      true),
  B("__INCLUDE_LEVEL__", BT_INCLUDE_LEVEL, true),
  B("__COUNTER__",	 BT_COUNTER,       true),
  /* Make sure to update the list of built-in
     function-like macros in traditional.c:
     fun_like_macro() when adding more following */
  B("__has_attribute",	 BT_HAS_ATTRIBUTE, true),
  B("__has_cpp_attribute", BT_HAS_ATTRIBUTE, true),
  B("__has_builtin",	 BT_HAS_BUILTIN,   true),
  B("__has_include",	 BT_HAS_INCLUDE,   true),
  B("__has_include_next",BT_HAS_INCLUDE_NEXT,   true),
  /* Keep builtins not used for -traditional-cpp at the end, and
     update init_builtins() if any more are added.  */
  B("_Pragma",		 BT_PRAGMA,        true),
  B("__STDC__",		 BT_STDC,          true),
};
#undef B

struct builtin_operator
{
  const uchar *const name;
  const unsigned short len;
  const unsigned short value;
};

#define B(n, t)    { DSC(n), t }
static const struct builtin_operator operator_array[] =
{
  B("and",	CPP_AND_AND),
  B("and_eq",	CPP_AND_EQ),
  B("bitand",	CPP_AND),
  B("bitor",	CPP_OR),
  B("compl",	CPP_COMPL),
  B("not",	CPP_NOT),
  B("not_eq",	CPP_NOT_EQ),
  B("or",	CPP_OR_OR),
  B("or_eq",	CPP_OR_EQ),
  B("xor",	CPP_XOR),
  B("xor_eq",	CPP_XOR_EQ)
};
#undef B

/* Mark the C++ named operators in the hash table.  */
static void
mark_named_operators (cpp_reader *pfile, int flags)
{
  const struct builtin_operator *b;

  for (b = operator_array;
       b < (operator_array + ARRAY_SIZE (operator_array));
       b++)
    {
      cpp_hashnode *hp = cpp_lookup (pfile, b->name, b->len);
      hp->flags |= flags;
      hp->is_directive = 0;
      hp->directive_index = b->value;
    }
}

/* Helper function of cpp_type2name. Return the string associated with
   named operator TYPE.  */
const char *
cpp_named_operator2name (enum cpp_ttype type)
{
  const struct builtin_operator *b;

  for (b = operator_array;
       b < (operator_array + ARRAY_SIZE (operator_array));
       b++)
    {
      if (type == b->value)
	return (const char *) b->name;
    }

  return NULL;
}

void
cpp_init_special_builtins (cpp_reader *pfile)
{
  const struct builtin_macro *b;
  size_t n = ARRAY_SIZE (builtin_array);

  if (CPP_OPTION (pfile, traditional))
    n -= 2;
  else if (! CPP_OPTION (pfile, stdc_0_in_system_headers)
	   || CPP_OPTION (pfile, std))
    n--;

  for (b = builtin_array; b < builtin_array + n; b++)
    {
      if ((b->value == BT_HAS_ATTRIBUTE
	   || b->value == BT_HAS_BUILTIN)
	  && (CPP_OPTION (pfile, lang) == CLK_ASM
	      || pfile->cb.has_attribute == NULL))
	continue;
      cpp_hashnode *hp = cpp_lookup (pfile, b->name, b->len);
      hp->type = NT_BUILTIN_MACRO;
      if (b->always_warn_if_redefined)
	hp->flags |= NODE_WARN;
      hp->value.builtin = (enum cpp_builtin_type) b->value;
    }
}

/* Restore macro C to builtin macro definition.  */

void
_cpp_restore_special_builtin (cpp_reader *pfile, struct def_pragma_macro *c)
{
  size_t len = strlen (c->name);

  for (const struct builtin_macro *b = builtin_array;
       b < builtin_array + ARRAY_SIZE (builtin_array); b++)
    if (b->len == len && memcmp (c->name, b->name, len + 1) == 0)
      {
	cpp_hashnode *hp = cpp_lookup (pfile, b->name, b->len);
	hp->type = NT_BUILTIN_MACRO;
	if (b->always_warn_if_redefined)
	  hp->flags |= NODE_WARN;
	hp->value.builtin = (enum cpp_builtin_type) b->value;
      }
}

/* Read the builtins table above and enter them, and language-specific
   macros, into the hash table.  HOSTED is true if this is a hosted
   environment.  */
void
cpp_init_builtins (cpp_reader *pfile, int hosted)
{
  cpp_init_special_builtins (pfile);

  if (!CPP_OPTION (pfile, traditional)
      && (! CPP_OPTION (pfile, stdc_0_in_system_headers)
	  || CPP_OPTION (pfile, std)))
    _cpp_define_builtin (pfile, "__STDC__ 1");

  if (CPP_OPTION (pfile, cplusplus))
    {
      if (CPP_OPTION (pfile, lang) == CLK_CXX20
	  || CPP_OPTION (pfile, lang) == CLK_GNUCXX20)
	_cpp_define_builtin (pfile, "__cplusplus 201709L");
      else if (CPP_OPTION (pfile, lang) == CLK_CXX17
	  || CPP_OPTION (pfile, lang) == CLK_GNUCXX17)
	_cpp_define_builtin (pfile, "__cplusplus 201703L");
      else if (CPP_OPTION (pfile, lang) == CLK_CXX14
	  || CPP_OPTION (pfile, lang) == CLK_GNUCXX14)
	_cpp_define_builtin (pfile, "__cplusplus 201402L");
      else if (CPP_OPTION (pfile, lang) == CLK_CXX11
	       || CPP_OPTION (pfile, lang) == CLK_GNUCXX11)
	_cpp_define_builtin (pfile, "__cplusplus 201103L");
      else
	_cpp_define_builtin (pfile, "__cplusplus 199711L");
    }
  else if (CPP_OPTION (pfile, lang) == CLK_ASM)
    _cpp_define_builtin (pfile, "__ASSEMBLER__ 1");
  else if (CPP_OPTION (pfile, lang) == CLK_STDC94)
    _cpp_define_builtin (pfile, "__STDC_VERSION__ 199409L");
  else if (CPP_OPTION (pfile, lang) == CLK_STDC2X
	   || CPP_OPTION (pfile, lang) == CLK_GNUC2X)
    _cpp_define_builtin (pfile, "__STDC_VERSION__ 202000L");
  else if (CPP_OPTION (pfile, lang) == CLK_STDC17
	   || CPP_OPTION (pfile, lang) == CLK_GNUC17)
    _cpp_define_builtin (pfile, "__STDC_VERSION__ 201710L");
  else if (CPP_OPTION (pfile, lang) == CLK_STDC11
	   || CPP_OPTION (pfile, lang) == CLK_GNUC11)
    _cpp_define_builtin (pfile, "__STDC_VERSION__ 201112L");
  else if (CPP_OPTION (pfile, c99))
    _cpp_define_builtin (pfile, "__STDC_VERSION__ 199901L");

  if (CPP_OPTION (pfile, uliterals)
      && !(CPP_OPTION (pfile, cplusplus)
	   && (CPP_OPTION (pfile, lang) == CLK_GNUCXX
	    || CPP_OPTION (pfile, lang) == CLK_CXX98)))
    {
      _cpp_define_builtin (pfile, "__STDC_UTF_16__ 1");
      _cpp_define_builtin (pfile, "__STDC_UTF_32__ 1");
    }

  if (hosted)
    _cpp_define_builtin (pfile, "__STDC_HOSTED__ 1");
  else
    _cpp_define_builtin (pfile, "__STDC_HOSTED__ 0");

  if (CPP_OPTION (pfile, objc))
    _cpp_define_builtin (pfile, "__OBJC__ 1");
}

/* Sanity-checks are dependent on command-line options, so it is
   called as a subroutine of cpp_read_main_file.  */
#if CHECKING_P
static void sanity_checks (cpp_reader *);
static void sanity_checks (cpp_reader *pfile)
{
  cppchar_t test = 0;
  size_t max_precision = 2 * CHAR_BIT * sizeof (cpp_num_part);

  /* Sanity checks for assumptions about CPP arithmetic and target
     type precisions made by cpplib.  */
  test--;
  if (test < 1)
    cpp_error (pfile, CPP_DL_ICE, "cppchar_t must be an unsigned type");

  if (CPP_OPTION (pfile, precision) > max_precision)
    cpp_error (pfile, CPP_DL_ICE,
	       "preprocessor arithmetic has maximum precision of %lu bits;"
	       " target requires %lu bits",
	       (unsigned long) max_precision,
	       (unsigned long) CPP_OPTION (pfile, precision));

  if (CPP_OPTION (pfile, precision) < CPP_OPTION (pfile, int_precision))
    cpp_error (pfile, CPP_DL_ICE,
	       "CPP arithmetic must be at least as precise as a target int");

  if (CPP_OPTION (pfile, char_precision) < 8)
    cpp_error (pfile, CPP_DL_ICE, "target char is less than 8 bits wide");

  if (CPP_OPTION (pfile, wchar_precision) < CPP_OPTION (pfile, char_precision))
    cpp_error (pfile, CPP_DL_ICE,
	       "target wchar_t is narrower than target char");

  if (CPP_OPTION (pfile, int_precision) < CPP_OPTION (pfile, char_precision))
    cpp_error (pfile, CPP_DL_ICE,
	       "target int is narrower than target char");

  /* This is assumed in eval_token() and could be fixed if necessary.  */
  if (sizeof (cppchar_t) > sizeof (cpp_num_part))
    cpp_error (pfile, CPP_DL_ICE,
	       "CPP half-integer narrower than CPP character");

  if (CPP_OPTION (pfile, wchar_precision) > BITS_PER_CPPCHAR_T)
    cpp_error (pfile, CPP_DL_ICE,
	       "CPP on this host cannot handle wide character constants over"
	       " %lu bits, but the target requires %lu bits",
	       (unsigned long) BITS_PER_CPPCHAR_T,
	       (unsigned long) CPP_OPTION (pfile, wchar_precision));
}
#else
# define sanity_checks(PFILE)
#endif

/* This is called after options have been parsed, and partially
   processed.  */
void
cpp_post_options (cpp_reader *pfile)
{
  int flags;

  sanity_checks (pfile);

  post_options (pfile);

  /* Mark named operators before handling command line macros.  */
  flags = 0;
  if (CPP_OPTION (pfile, cplusplus) && CPP_OPTION (pfile, operator_names))
    flags |= NODE_OPERATOR;
  if (CPP_OPTION (pfile, warn_cxx_operator_names))
    flags |= NODE_DIAGNOSTIC | NODE_WARN_OPERATOR;
  if (flags != 0)
    mark_named_operators (pfile, flags);
}

/* Setup for processing input from the file named FNAME, or stdin if
   it is the empty string.  Return the original filename on success
   (e.g. foo.i->foo.c), or NULL on failure.  INJECTING is true if
   there may be injected headers before line 1 of the main file.  */
const char *
cpp_read_main_file (cpp_reader *pfile, const char *fname, bool injecting)
{
  if (mkdeps *deps = cpp_get_deps (pfile))
    /* Set the default target (if there is none already).  */
    deps_add_default_target (deps, fname);

  pfile->main_file
    = _cpp_find_file (pfile, fname,
		      CPP_OPTION (pfile, preprocessed) ? &pfile->no_search_path
		      : CPP_OPTION (pfile, main_search) == CMS_user
		      ? pfile->quote_include
		      : CPP_OPTION (pfile, main_search) == CMS_system
		      ? pfile->bracket_include : &pfile->no_search_path,
		      /*angle=*/0, _cpp_FFK_NORMAL, 0);

  if (_cpp_find_failed (pfile->main_file))
    return NULL;

  _cpp_stack_file (pfile, pfile->main_file,
		   injecting || CPP_OPTION (pfile, preprocessed)
		   ? IT_PRE_MAIN : IT_MAIN, 0);

  /* For foo.i, read the original filename foo.c now, for the benefit
     of the front ends.  */
  if (CPP_OPTION (pfile, preprocessed))
    if (!read_original_filename (pfile))
      {
	/* We're on line 1 after all.  */
	auto *last = linemap_check_ordinary
	  (LINEMAPS_LAST_MAP (pfile->line_table, false));
	last->to_line = 1;
	/* Inform of as-if a file change.  */
	_cpp_do_file_change (pfile, LC_RENAME_VERBATIM, LINEMAP_FILE (last),
			     LINEMAP_LINE (last), LINEMAP_SYSP (last));
      }

  auto *map = LINEMAPS_LAST_ORDINARY_MAP (pfile->line_table);
  pfile->main_loc = MAP_START_LOCATION (map);

  return ORDINARY_MAP_FILE_NAME (map);
}

location_t
cpp_main_loc (const cpp_reader *pfile)
{
  return pfile->main_loc;
}

/* For preprocessed files, if the very first characters are
   '#<SPACE>[01]<SPACE>', then handle a line directive so we know the
   original file name.  This will generate file_change callbacks,
   which the front ends must handle appropriately given their state of
   initialization.  We peek directly into the character buffer, so
   that we're not confused by otherwise-skipped white space &
   comments.  We can be very picky, because this should have been
   machine-generated text (by us, no less).  This way we do not
   interfere with the module directive state machine.  */

static bool
read_original_filename (cpp_reader *pfile)
{
  auto *buf = pfile->buffer->next_line;

  if (pfile->buffer->rlimit - buf > 4
      && buf[0] == '#'
      && buf[1] == ' '
      // Also permit '1', as that's what used to be here
      && (buf[2] == '0' || buf[2] == '1')
      && buf[3] == ' ')
    {
      const cpp_token *token = _cpp_lex_direct (pfile);
      gcc_checking_assert (token->type == CPP_HASH);
      if (_cpp_handle_directive (pfile, token->flags & PREV_WHITE))
	{
	  read_original_directory (pfile);
	  return true;
	}
    }

  return false;
}

/* For preprocessed files, if the tokens following the first filename
   line is of the form # <line> "/path/name//", handle the
   directive so we know the original current directory.

   As with the first line peeking, we can do this without lexing by
   being picky.  */
static void
read_original_directory (cpp_reader *pfile)
{
  auto *buf = pfile->buffer->next_line;

  if (pfile->buffer->rlimit - buf > 4
      && buf[0] == '#'
      && buf[1] == ' '
      // Also permit '1', as that's what used to be here
      && (buf[2] == '0' || buf[2] == '1')
      && buf[3] == ' ')
    {
      const cpp_token *hash = _cpp_lex_direct (pfile);
      gcc_checking_assert (hash->type == CPP_HASH);
      pfile->state.in_directive = 1;
      const cpp_token *number = _cpp_lex_direct (pfile);
      gcc_checking_assert (number->type == CPP_NUMBER);
      const cpp_token *string = _cpp_lex_direct (pfile);
      pfile->state.in_directive = 0;

      const unsigned char *text = nullptr;
      size_t len = 0;
      if (string->type == CPP_STRING)
	{
	  /* The string value includes the quotes.  */
	  text = string->val.str.text;
	  len = string->val.str.len;
	}
      if (len < 5
	  || !IS_DIR_SEPARATOR (text[len - 2])
	  || !IS_DIR_SEPARATOR (text[len - 3]))
	{
	  /* That didn't work out, back out.   */
	  _cpp_backup_tokens (pfile, 3);
	  return;
	}

      if (pfile->cb.dir_change)
	{
	  /* Smash the string directly, it's dead at this point  */
	  char *smashy = (char *)text;
	  smashy[len - 3] = 0;
	  
	  pfile->cb.dir_change (pfile, smashy + 1);
	}

      /* We should be at EOL.  */
    }
}

/* This is called at the end of preprocessing.  It pops the last
   buffer and writes dependency output.

   Maybe it should also reset state, such that you could call
   cpp_start_read with a new filename to restart processing.  */
void
cpp_finish (cpp_reader *pfile, FILE *deps_stream)
{
  /* Warn about unused macros before popping the final buffer.  */
  if (CPP_OPTION (pfile, warn_unused_macros))
    cpp_forall_identifiers (pfile, _cpp_warn_if_unused_macro, NULL);

  /* lex.c leaves the final buffer on the stack.  This it so that
     it returns an unending stream of CPP_EOFs to the client.  If we
     popped the buffer, we'd dereference a NULL buffer pointer and
     segfault.  It's nice to allow the client to do worry-free excess
     cpp_get_token calls.  */
  while (pfile->buffer)
    _cpp_pop_buffer (pfile);

  if (deps_stream)
    deps_write (pfile, deps_stream, 72);

  /* Report on headers that could use multiple include guards.  */
  if (CPP_OPTION (pfile, print_include_names))
    _cpp_report_missing_guards (pfile);
}

static void
post_options (cpp_reader *pfile)
{
  /* -Wtraditional is not useful in C++ mode.  */
  if (CPP_OPTION (pfile, cplusplus))
    CPP_OPTION (pfile, cpp_warn_traditional) = 0;

  /* Permanently disable macro expansion if we are rescanning
     preprocessed text.  Read preprocesed source in ISO mode.  */
  if (CPP_OPTION (pfile, preprocessed))
    {
      if (!CPP_OPTION (pfile, directives_only))
	pfile->state.prevent_expansion = 1;
      CPP_OPTION (pfile, traditional) = 0;
    }

  if (CPP_OPTION (pfile, warn_trigraphs) == 2)
    CPP_OPTION (pfile, warn_trigraphs) = !CPP_OPTION (pfile, trigraphs);

  if (CPP_OPTION (pfile, traditional))
    {
      CPP_OPTION (pfile, trigraphs) = 0;
      CPP_OPTION (pfile, warn_trigraphs) = 0;
    }

  if (CPP_OPTION (pfile, module_directives))
    {
      /* These unspellable tokens have a leading space.  */
      const char *const inits[spec_nodes::M_HWM]
	= {"export ", "module ", "import ", "__import"};

      for (int ix = 0; ix != spec_nodes::M_HWM; ix++)
	{
	  cpp_hashnode *node = cpp_lookup (pfile, UC (inits[ix]),
					   strlen (inits[ix]));

	  /* Token we pass to the compiler.  */
	  pfile->spec_nodes.n_modules[ix][1] = node;

	  if (ix != spec_nodes::M__IMPORT)
	    /* Token we recognize when lexing, drop the trailing ' '.  */
	    node = cpp_lookup (pfile, NODE_NAME (node), NODE_LEN (node) - 1);

	  node->flags |= NODE_MODULE;
	  pfile->spec_nodes.n_modules[ix][0] = node;
	}
    }
}<|MERGE_RESOLUTION|>--- conflicted
+++ resolved
@@ -275,11 +275,7 @@
 
   /* Note the timestamp is unset.  */
   pfile->time_stamp = time_t (-1);
-<<<<<<< HEAD
-  pfile->time_stamp_kind = CPP_time_kind::UNSET;
-=======
   pfile->time_stamp_kind = 0;
->>>>>>> 4b5f564a
 
   /* The expression parser stack.  */
   _cpp_expand_op_stack (pfile);

/* Core data structures for the 'tree' type.
   Copyright (C) 1989-2019 Free Software Foundation, Inc.

This file is part of GCC.

GCC is free software; you can redistribute it and/or modify it under
the terms of the GNU General Public License as published by the Free
Software Foundation; either version 3, or (at your option) any later
version.

GCC is distributed in the hope that it will be useful, but WITHOUT ANY
WARRANTY; without even the implied warranty of MERCHANTABILITY or
FITNESS FOR A PARTICULAR PURPOSE.  See the GNU General Public License
for more details.

You should have received a copy of the GNU General Public License
along with GCC; see the file COPYING3.  If not see
<http://www.gnu.org/licenses/>.  */

#ifndef GCC_TREE_CORE_H
#define GCC_TREE_CORE_H

#include "symtab.h"

/* This file contains all the data structures that define the 'tree' type.
   There are no accessor macros nor functions in this file. Only the
   basic data structures, extern declarations and type definitions.  */

/*---------------------------------------------------------------------------
   Forward type declarations.  Mostly to avoid including unnecessary headers
---------------------------------------------------------------------------*/
struct function;
struct real_value;
struct fixed_value;
struct ptr_info_def;
struct range_info_def;
struct die_struct;


/*---------------------------------------------------------------------------
                              #defined constants
---------------------------------------------------------------------------*/
/* Nonzero if this is a call to a function whose return value depends
   solely on its arguments, has no side effects, and does not read
   global memory.  This corresponds to TREE_READONLY for function
   decls.  */
#define ECF_CONST		  (1 << 0)

/* Nonzero if this is a call to "pure" function (like const function,
   but may read memory.  This corresponds to DECL_PURE_P for function
   decls.  */
#define ECF_PURE		  (1 << 1)

/* Nonzero if this is ECF_CONST or ECF_PURE but cannot be proven to no
   infinite loop.  This corresponds to DECL_LOOPING_CONST_OR_PURE_P
   for function decls.*/
#define ECF_LOOPING_CONST_OR_PURE (1 << 2)

/* Nonzero if this call will never return.  */
#define ECF_NORETURN		  (1 << 3)

/* Nonzero if this is a call to malloc or a related function.  */
#define ECF_MALLOC		  (1 << 4)

/* Nonzero if it is plausible that this is a call to alloca.  */
#define ECF_MAY_BE_ALLOCA	  (1 << 5)

/* Nonzero if this is a call to a function that won't throw an exception.  */
#define ECF_NOTHROW		  (1 << 6)

/* Nonzero if this is a call to setjmp or a related function.  */
#define ECF_RETURNS_TWICE	  (1 << 7)

/* Nonzero if this call replaces the current stack frame.  */
#define ECF_SIBCALL		  (1 << 8)

/* Function does not read or write memory (but may have side effects, so
   it does not necessarily fit ECF_CONST).  */
#define ECF_NOVOPS		  (1 << 9)

/* The function does not lead to calls within current function unit.  */
#define ECF_LEAF		  (1 << 10)

/* Nonzero if this call returns its first argument.  */
#define ECF_RET1		  (1 << 11)

/* Nonzero if this call does not affect transactions.  */
#define ECF_TM_PURE		  (1 << 12)

/* Nonzero if this call is into the transaction runtime library.  */
#define ECF_TM_BUILTIN		  (1 << 13)

/* Nonzero if this is an indirect call by descriptor.  */
#define ECF_BY_DESCRIPTOR	  (1 << 14)

/* Nonzero if this is a cold function.  */
#define ECF_COLD		  (1 << 15)

/* Call argument flags.  */
/* Nonzero if the argument is not dereferenced recursively, thus only
   directly reachable memory is read or written.  */
#define EAF_DIRECT		(1 << 0)

/* Nonzero if memory reached by the argument is not clobbered.  */
#define EAF_NOCLOBBER		(1 << 1)

/* Nonzero if the argument does not escape.  */
#define EAF_NOESCAPE		(1 << 2)

/* Nonzero if the argument is not used by the function.  */
#define EAF_UNUSED		(1 << 3)

/* Call return flags.  */
/* Mask for the argument number that is returned.  Lower two bits of
   the return flags, encodes argument slots zero to three.  */
#define ERF_RETURN_ARG_MASK	(3)

/* Nonzero if the return value is equal to the argument number
   flags & ERF_RETURN_ARG_MASK.  */
#define ERF_RETURNS_ARG		(1 << 2)

/* Nonzero if the return value does not alias with anything.  Functions
   with the malloc attribute have this set on their return value.  */
#define ERF_NOALIAS		(1 << 3)


/*---------------------------------------------------------------------------
                                  Enumerations
---------------------------------------------------------------------------*/
/* Codes of tree nodes.  */
#define DEFTREECODE(SYM, STRING, TYPE, NARGS)   SYM,
#define END_OF_BASE_TREE_CODES LAST_AND_UNUSED_TREE_CODE,

enum tree_code {
#include "all-tree.def"
MAX_TREE_CODES
};

#undef DEFTREECODE
#undef END_OF_BASE_TREE_CODES

/* Number of language-independent tree codes.  */
#define NUM_TREE_CODES \
  ((int) LAST_AND_UNUSED_TREE_CODE)

#define CODE_CONTAINS_STRUCT(CODE, STRUCT) \
  (tree_contains_struct[(CODE)][(STRUCT)])


/* Classify which part of the compiler has defined a given builtin function.
   Note that we assume below that this is no more than two bits.  */
enum built_in_class {
  NOT_BUILT_IN = 0,
  BUILT_IN_FRONTEND,
  BUILT_IN_MD,
  BUILT_IN_NORMAL
};

/* Last marker used for LTO stremaing of built_in_class.  We cannot add it
   to the enum since we need the enumb to fit in 2 bits.  */
#define BUILT_IN_LAST (BUILT_IN_NORMAL + 1)

/* Codes that identify the various built in functions
   so that expand_call can identify them quickly.  */
#define DEF_BUILTIN(ENUM, N, C, T, LT, B, F, NA, AT, IM, COND) ENUM,
enum built_in_function {
#include "builtins.def"
  /* Complex division routines in libgcc.  These are done via builtins
     because emit_library_call_value can't handle complex values.  */
  BUILT_IN_COMPLEX_MUL_MIN,
  BUILT_IN_COMPLEX_MUL_MAX
    = BUILT_IN_COMPLEX_MUL_MIN
      + MAX_MODE_COMPLEX_FLOAT
      - MIN_MODE_COMPLEX_FLOAT,

  BUILT_IN_COMPLEX_DIV_MIN,
  BUILT_IN_COMPLEX_DIV_MAX
    = BUILT_IN_COMPLEX_DIV_MIN
      + MAX_MODE_COMPLEX_FLOAT
      - MIN_MODE_COMPLEX_FLOAT,

  /* Upper bound on non-language-specific builtins.  */
  END_BUILTINS
};

/* Internal functions.  */
enum internal_fn {
#define DEF_INTERNAL_FN(CODE, FLAGS, FNSPEC) IFN_##CODE,
#include "internal-fn.def"
  IFN_LAST
};

/* An enum that combines target-independent built-in functions with
   internal functions, so that they can be treated in a similar way.
   The numbers for built-in functions are the same as for the
   built_in_function enum.  The numbers for internal functions
   start at END_BUITLINS.  */
enum combined_fn {
#define DEF_BUILTIN(ENUM, N, C, T, LT, B, F, NA, AT, IM, COND) \
  CFN_##ENUM = int (ENUM),
#include "builtins.def"


#define DEF_INTERNAL_FN(CODE, FLAGS, FNSPEC) \
  CFN_##CODE = int (END_BUILTINS) + int (IFN_##CODE),
#include "internal-fn.def"

  CFN_LAST
};

/* Tree code classes.  Each tree_code has an associated code class
   represented by a TREE_CODE_CLASS.  */
enum tree_code_class {
  tcc_exceptional, /* An exceptional code (fits no category).  */
  tcc_constant,    /* A constant.  */
  /* Order of tcc_type and tcc_declaration is important.  */
  tcc_type,        /* A type object code.  */
  tcc_declaration, /* A declaration (also serving as variable refs).  */
  tcc_reference,   /* A reference to storage.  */
  tcc_comparison,  /* A comparison expression.  */
  tcc_unary,       /* A unary arithmetic expression.  */
  tcc_binary,      /* A binary arithmetic expression.  */
  tcc_statement,   /* A statement expression, which have side effects
		      but usually no interesting value.  */
  tcc_vl_exp,      /* A function call or other expression with a
		      variable-length operand vector.  */
  tcc_expression   /* Any other expression.  */
};

/* OMP_CLAUSE codes.  Do not reorder, as this is used to index into
   the tables omp_clause_num_ops and omp_clause_code_name.  */
enum omp_clause_code {
  /* Clause zero is special-cased inside the parser
     (c_parser_omp_variable_list).  */
  OMP_CLAUSE_ERROR = 0,

  /* OpenACC/OpenMP clause: private (variable_list).  */
  OMP_CLAUSE_PRIVATE,

  /* OpenMP clause: shared (variable_list).  */
  OMP_CLAUSE_SHARED,

  /* OpenACC/OpenMP clause: firstprivate (variable_list).  */
  OMP_CLAUSE_FIRSTPRIVATE,

  /* OpenMP clause: lastprivate (variable_list).  */
  OMP_CLAUSE_LASTPRIVATE,

  /* OpenACC/OpenMP clause: reduction (operator:variable_list).
     OMP_CLAUSE_REDUCTION_CODE: The tree_code of the operator.
     Operand 1: OMP_CLAUSE_REDUCTION_INIT: Stmt-list to initialize the var.
     Operand 2: OMP_CLAUSE_REDUCTION_MERGE: Stmt-list to merge private var
                into the shared one.
     Operand 3: OMP_CLAUSE_REDUCTION_PLACEHOLDER: A dummy VAR_DECL
                placeholder used in OMP_CLAUSE_REDUCTION_{INIT,MERGE}.
     Operand 4: OMP_CLAUSE_REDUCTION_DECL_PLACEHOLDER: Another dummy
		VAR_DECL placeholder, used like the above for C/C++ array
		reductions.  */
  OMP_CLAUSE_REDUCTION,

  /* OpenMP clause: task_reduction (operator:variable_list).  */
  OMP_CLAUSE_TASK_REDUCTION,

  /* OpenMP clause: in_reduction (operator:variable_list).  */
  OMP_CLAUSE_IN_REDUCTION,

  /* OpenMP clause: copyin (variable_list).  */
  OMP_CLAUSE_COPYIN,

  /* OpenMP clause: copyprivate (variable_list).  */
  OMP_CLAUSE_COPYPRIVATE,

  /* OpenMP clause: linear (variable-list[:linear-step]).  */
  OMP_CLAUSE_LINEAR,

  /* OpenMP clause: aligned (variable-list[:alignment]).  */
  OMP_CLAUSE_ALIGNED,

  /* OpenMP clause: depend ({in,out,inout}:variable-list).  */
  OMP_CLAUSE_DEPEND,

  /* OpenMP clause: nontemporal (variable-list).  */
  OMP_CLAUSE_NONTEMPORAL,

  /* OpenMP clause: uniform (argument-list).  */
  OMP_CLAUSE_UNIFORM,

  /* OpenMP clause: to (extended-list).
     Only when it appears in declare target.  */
  OMP_CLAUSE_TO_DECLARE,

  /* OpenMP clause: link (variable-list).  */
  OMP_CLAUSE_LINK,

  /* OpenMP clause: from (variable-list).  */
  OMP_CLAUSE_FROM,

  /* OpenMP clause: to (variable-list).  */
  OMP_CLAUSE_TO,

  /* OpenACC clauses: {copy, copyin, copyout, create, delete, deviceptr,
     device, host (self), present, present_or_copy (pcopy), present_or_copyin
     (pcopyin), present_or_copyout (pcopyout), present_or_create (pcreate)}
     (variable-list).

     OpenMP clause: map ({alloc:,to:,from:,tofrom:,}variable-list).  */
  OMP_CLAUSE_MAP,

  /* OpenACC clause: use_device (variable-list).
     OpenMP clause: use_device_ptr (ptr-list).  */
  OMP_CLAUSE_USE_DEVICE_PTR,

  /* OpenMP clause: use_device_addr (variable-list).  */
  OMP_CLAUSE_USE_DEVICE_ADDR,

  /* OpenMP clause: is_device_ptr (variable-list).  */
  OMP_CLAUSE_IS_DEVICE_PTR,

  /* OpenMP clause: inclusive (variable-list).  */
  OMP_CLAUSE_INCLUSIVE,

  /* OpenMP clause: exclusive (variable-list).  */
  OMP_CLAUSE_EXCLUSIVE,

  /* Internal structure to hold OpenACC cache directive's variable-list.
     #pragma acc cache (variable-list).  */
  OMP_CLAUSE__CACHE_,

  /* OpenACC clause: gang [(gang-argument-list)].
     Where
      gang-argument-list: [gang-argument-list, ] gang-argument
      gang-argument: [num:] integer-expression
                   | static: size-expression
      size-expression: * | integer-expression.  */
  OMP_CLAUSE_GANG,

  /* OpenACC clause: async [(integer-expression)].  */
  OMP_CLAUSE_ASYNC,

  /* OpenACC clause: wait [(integer-expression-list)].  */
  OMP_CLAUSE_WAIT,

  /* OpenACC clause: auto.  */
  OMP_CLAUSE_AUTO,

  /* OpenACC clause: seq.  */
  OMP_CLAUSE_SEQ,

  /* Internal clause: temporary for combined loops expansion.  */
  OMP_CLAUSE__LOOPTEMP_,

  /* Internal clause: temporary for task reductions.  */
  OMP_CLAUSE__REDUCTEMP_,

  /* Internal clause: temporary for lastprivate(conditional:).  */
  OMP_CLAUSE__CONDTEMP_,

  /* Internal clause: temporary for inscan reductions.  */
  OMP_CLAUSE__SCANTEMP_,

  /* OpenACC/OpenMP clause: if (scalar-expression).  */
  OMP_CLAUSE_IF,

  /* OpenMP clause: num_threads (integer-expression).  */
  OMP_CLAUSE_NUM_THREADS,

  /* OpenMP clause: schedule.  */
  OMP_CLAUSE_SCHEDULE,

  /* OpenMP clause: nowait.  */
  OMP_CLAUSE_NOWAIT,

  /* OpenMP clause: ordered [(constant-integer-expression)].  */
  OMP_CLAUSE_ORDERED,

  /* OpenACC/OpenMP clause: default.  */
  OMP_CLAUSE_DEFAULT,

  /* OpenACC/OpenMP clause: collapse (constant-integer-expression).  */
  OMP_CLAUSE_COLLAPSE,

  /* OpenMP clause: untied.  */
  OMP_CLAUSE_UNTIED,

  /* OpenMP clause: final (scalar-expression).  */
  OMP_CLAUSE_FINAL,

  /* OpenMP clause: mergeable.  */
  OMP_CLAUSE_MERGEABLE,

  /* OpenMP clause: device (integer-expression).  */
  OMP_CLAUSE_DEVICE,

  /* OpenMP clause: dist_schedule (static[:chunk-size]).  */
  OMP_CLAUSE_DIST_SCHEDULE,

  /* OpenMP clause: inbranch.  */
  OMP_CLAUSE_INBRANCH,

  /* OpenMP clause: notinbranch.  */
  OMP_CLAUSE_NOTINBRANCH,

  /* OpenMP clause: num_teams(integer-expression).  */
  OMP_CLAUSE_NUM_TEAMS,

  /* OpenMP clause: thread_limit(integer-expression).  */
  OMP_CLAUSE_THREAD_LIMIT,

  /* OpenMP clause: proc_bind ({master,close,spread}).  */
  OMP_CLAUSE_PROC_BIND,

  /* OpenMP clause: safelen (constant-integer-expression).  */
  OMP_CLAUSE_SAFELEN,

  /* OpenMP clause: simdlen (constant-integer-expression).  */
  OMP_CLAUSE_SIMDLEN,

  /* OpenMP clause: device_type ({host,nohost,any}).  */
  OMP_CLAUSE_DEVICE_TYPE,

  /* OpenMP clause: for.  */
  OMP_CLAUSE_FOR,

  /* OpenMP clause: parallel.  */
  OMP_CLAUSE_PARALLEL,

  /* OpenMP clause: sections.  */
  OMP_CLAUSE_SECTIONS,

  /* OpenMP clause: taskgroup.  */
  OMP_CLAUSE_TASKGROUP,

  /* OpenMP clause: priority (integer-expression).  */
  OMP_CLAUSE_PRIORITY,

  /* OpenMP clause: grainsize (integer-expression).  */
  OMP_CLAUSE_GRAINSIZE,

  /* OpenMP clause: num_tasks (integer-expression).  */
  OMP_CLAUSE_NUM_TASKS,

  /* OpenMP clause: nogroup.  */
  OMP_CLAUSE_NOGROUP,

  /* OpenMP clause: threads.  */
  OMP_CLAUSE_THREADS,

  /* OpenMP clause: simd.  */
  OMP_CLAUSE_SIMD,

  /* OpenMP clause: hint (integer-expression).  */
  OMP_CLAUSE_HINT,

  /* OpenMP clause: defaultmap (tofrom: scalar).  */
  OMP_CLAUSE_DEFAULTMAP,

  /* OpenMP clause: order (concurrent).  */
  OMP_CLAUSE_ORDER,

  /* OpenMP clause: bind (binding).  */
  OMP_CLAUSE_BIND,

  /* Internally used only clause, holding SIMD uid.  */
  OMP_CLAUSE__SIMDUID_,

  /* Internally used only clause, flag whether this is SIMT simd
     loop or not.  */
  OMP_CLAUSE__SIMT_,

  /* OpenACC clause: independent.  */
  OMP_CLAUSE_INDEPENDENT,

  /* OpenACC clause: worker [( [num:] integer-expression)].  */
  OMP_CLAUSE_WORKER,

  /* OpenACC clause: vector [( [length:] integer-expression)].  */
  OMP_CLAUSE_VECTOR,

  /* OpenACC clause: num_gangs (integer-expression).  */
  OMP_CLAUSE_NUM_GANGS,

  /* OpenACC clause: num_workers (integer-expression).  */
  OMP_CLAUSE_NUM_WORKERS,

  /* OpenACC clause: vector_length (integer-expression).  */
  OMP_CLAUSE_VECTOR_LENGTH,

  /* OpenACC clause: tile ( size-expr-list ).  */
  OMP_CLAUSE_TILE,

  /* OpenMP internal-only clause to specify grid dimensions of a gridified
     kernel.  */
  OMP_CLAUSE__GRIDDIM_,

  /* OpenACC clause: if_present.  */
  OMP_CLAUSE_IF_PRESENT,

  /* OpenACC clause: finalize.  */
  OMP_CLAUSE_FINALIZE
};

#undef DEFTREESTRUCT
#define DEFTREESTRUCT(ENUM, NAME) ENUM,
enum tree_node_structure_enum {
#include "treestruct.def"
  LAST_TS_ENUM
};
#undef DEFTREESTRUCT

enum omp_clause_schedule_kind {
  OMP_CLAUSE_SCHEDULE_STATIC,
  OMP_CLAUSE_SCHEDULE_DYNAMIC,
  OMP_CLAUSE_SCHEDULE_GUIDED,
  OMP_CLAUSE_SCHEDULE_AUTO,
  OMP_CLAUSE_SCHEDULE_RUNTIME,
  OMP_CLAUSE_SCHEDULE_MASK = (1 << 3) - 1,
  OMP_CLAUSE_SCHEDULE_MONOTONIC = (1 << 3),
  OMP_CLAUSE_SCHEDULE_NONMONOTONIC = (1 << 4),
  OMP_CLAUSE_SCHEDULE_LAST = 2 * OMP_CLAUSE_SCHEDULE_NONMONOTONIC - 1
};

enum omp_clause_default_kind {
  OMP_CLAUSE_DEFAULT_UNSPECIFIED,
  OMP_CLAUSE_DEFAULT_SHARED,
  OMP_CLAUSE_DEFAULT_NONE,
  OMP_CLAUSE_DEFAULT_PRIVATE,
  OMP_CLAUSE_DEFAULT_FIRSTPRIVATE,
  OMP_CLAUSE_DEFAULT_PRESENT,
  OMP_CLAUSE_DEFAULT_LAST
};

enum omp_clause_defaultmap_kind {
  OMP_CLAUSE_DEFAULTMAP_CATEGORY_UNSPECIFIED,
  OMP_CLAUSE_DEFAULTMAP_CATEGORY_SCALAR,
  OMP_CLAUSE_DEFAULTMAP_CATEGORY_AGGREGATE,
  OMP_CLAUSE_DEFAULTMAP_CATEGORY_ALLOCATABLE,
  OMP_CLAUSE_DEFAULTMAP_CATEGORY_POINTER,
  OMP_CLAUSE_DEFAULTMAP_CATEGORY_MASK = 7,
  OMP_CLAUSE_DEFAULTMAP_ALLOC = 1 * (OMP_CLAUSE_DEFAULTMAP_CATEGORY_MASK + 1),
  OMP_CLAUSE_DEFAULTMAP_TO = 2 * (OMP_CLAUSE_DEFAULTMAP_CATEGORY_MASK + 1),
  OMP_CLAUSE_DEFAULTMAP_FROM = 3 * (OMP_CLAUSE_DEFAULTMAP_CATEGORY_MASK + 1),
  OMP_CLAUSE_DEFAULTMAP_TOFROM = 4 * (OMP_CLAUSE_DEFAULTMAP_CATEGORY_MASK + 1),
  OMP_CLAUSE_DEFAULTMAP_FIRSTPRIVATE
    = 5 * (OMP_CLAUSE_DEFAULTMAP_CATEGORY_MASK + 1),
  OMP_CLAUSE_DEFAULTMAP_NONE = 6 * (OMP_CLAUSE_DEFAULTMAP_CATEGORY_MASK + 1),
  OMP_CLAUSE_DEFAULTMAP_DEFAULT
    = 7 * (OMP_CLAUSE_DEFAULTMAP_CATEGORY_MASK + 1),
  OMP_CLAUSE_DEFAULTMAP_MASK = 7 * (OMP_CLAUSE_DEFAULTMAP_CATEGORY_MASK + 1)
};

enum omp_clause_bind_kind {
  OMP_CLAUSE_BIND_TEAMS,
  OMP_CLAUSE_BIND_PARALLEL,
  OMP_CLAUSE_BIND_THREAD
};

/* memory-order-clause on OpenMP atomic/flush constructs or
   argument of atomic_default_mem_order clause.  */
enum omp_memory_order {
  OMP_MEMORY_ORDER_UNSPECIFIED,
  OMP_MEMORY_ORDER_RELAXED,
  OMP_MEMORY_ORDER_ACQUIRE,
  OMP_MEMORY_ORDER_RELEASE,
  OMP_MEMORY_ORDER_ACQ_REL,
  OMP_MEMORY_ORDER_SEQ_CST
};

/* There is a TYPE_QUAL value for each type qualifier.  They can be
   combined by bitwise-or to form the complete set of qualifiers for a
   type.  */
enum cv_qualifier {
  TYPE_UNQUALIFIED   = 0x0,
  TYPE_QUAL_CONST    = 0x1,
  TYPE_QUAL_VOLATILE = 0x2,
  TYPE_QUAL_RESTRICT = 0x4,
  TYPE_QUAL_ATOMIC   = 0x8
};

/* Standard named or nameless data types of the C compiler.  */
enum tree_index {
  TI_ERROR_MARK,
  TI_INTQI_TYPE,
  TI_INTHI_TYPE,
  TI_INTSI_TYPE,
  TI_INTDI_TYPE,
  TI_INTTI_TYPE,

  TI_UINTQI_TYPE,
  TI_UINTHI_TYPE,
  TI_UINTSI_TYPE,
  TI_UINTDI_TYPE,
  TI_UINTTI_TYPE,

  TI_ATOMICQI_TYPE,
  TI_ATOMICHI_TYPE,
  TI_ATOMICSI_TYPE,
  TI_ATOMICDI_TYPE,
  TI_ATOMICTI_TYPE,

  TI_UINT16_TYPE,
  TI_UINT32_TYPE,
  TI_UINT64_TYPE,

  TI_VOID,

  TI_INTEGER_ZERO,
  TI_INTEGER_ONE,
  TI_INTEGER_THREE,
  TI_INTEGER_MINUS_ONE,
  TI_NULL_POINTER,

  TI_SIZE_ZERO,
  TI_SIZE_ONE,

  TI_BITSIZE_ZERO,
  TI_BITSIZE_ONE,
  TI_BITSIZE_UNIT,

  TI_PUBLIC,
  TI_PROTECTED,
  TI_PRIVATE,

  TI_BOOLEAN_FALSE,
  TI_BOOLEAN_TRUE,

  TI_FLOAT_TYPE,
  TI_DOUBLE_TYPE,
  TI_LONG_DOUBLE_TYPE,

  /* The _FloatN and _FloatNx types must be consecutive, and in the
     same sequence as the corresponding complex types, which must also
     be consecutive; _FloatN must come before _FloatNx; the order must
     also be the same as in the floatn_nx_types array and the RID_*
     values in c-common.h.  This is so that iterations over these
     types work as intended.  */
  TI_FLOAT16_TYPE,
  TI_FLOATN_TYPE_FIRST = TI_FLOAT16_TYPE,
  TI_FLOATN_NX_TYPE_FIRST = TI_FLOAT16_TYPE,
  TI_FLOAT32_TYPE,
  TI_FLOAT64_TYPE,
  TI_FLOAT128_TYPE,
  TI_FLOATN_TYPE_LAST = TI_FLOAT128_TYPE,
#define NUM_FLOATN_TYPES (TI_FLOATN_TYPE_LAST - TI_FLOATN_TYPE_FIRST + 1)
  TI_FLOAT32X_TYPE,
  TI_FLOATNX_TYPE_FIRST = TI_FLOAT32X_TYPE,
  TI_FLOAT64X_TYPE,
  TI_FLOAT128X_TYPE,
  TI_FLOATNX_TYPE_LAST = TI_FLOAT128X_TYPE,
  TI_FLOATN_NX_TYPE_LAST = TI_FLOAT128X_TYPE,
#define NUM_FLOATNX_TYPES (TI_FLOATNX_TYPE_LAST - TI_FLOATNX_TYPE_FIRST + 1)
#define NUM_FLOATN_NX_TYPES (TI_FLOATN_NX_TYPE_LAST		\
			     - TI_FLOATN_NX_TYPE_FIRST		\
			     + 1)

  /* Put the complex types after their component types, so that in (sequential)
     tree streaming we can assert that their component types have already been
     handled (see tree-streamer.c:record_common_node).  */
  TI_COMPLEX_INTEGER_TYPE,
  TI_COMPLEX_FLOAT_TYPE,
  TI_COMPLEX_DOUBLE_TYPE,
  TI_COMPLEX_LONG_DOUBLE_TYPE,

  TI_COMPLEX_FLOAT16_TYPE,
  TI_COMPLEX_FLOATN_NX_TYPE_FIRST = TI_COMPLEX_FLOAT16_TYPE,
  TI_COMPLEX_FLOAT32_TYPE,
  TI_COMPLEX_FLOAT64_TYPE,
  TI_COMPLEX_FLOAT128_TYPE,
  TI_COMPLEX_FLOAT32X_TYPE,
  TI_COMPLEX_FLOAT64X_TYPE,
  TI_COMPLEX_FLOAT128X_TYPE,

  TI_FLOAT_PTR_TYPE,
  TI_DOUBLE_PTR_TYPE,
  TI_LONG_DOUBLE_PTR_TYPE,
  TI_INTEGER_PTR_TYPE,

  TI_VOID_TYPE,
  TI_PTR_TYPE,
  TI_CONST_PTR_TYPE,
  TI_SIZE_TYPE,
  TI_PID_TYPE,
  TI_PTRDIFF_TYPE,
  TI_VA_LIST_TYPE,
  TI_VA_LIST_GPR_COUNTER_FIELD,
  TI_VA_LIST_FPR_COUNTER_FIELD,
  TI_BOOLEAN_TYPE,
  TI_FILEPTR_TYPE,
  TI_CONST_TM_PTR_TYPE,
  TI_FENV_T_PTR_TYPE,
  TI_CONST_FENV_T_PTR_TYPE,
  TI_FEXCEPT_T_PTR_TYPE,
  TI_CONST_FEXCEPT_T_PTR_TYPE,
  TI_POINTER_SIZED_TYPE,

  TI_DFLOAT32_TYPE,
  TI_DFLOAT64_TYPE,
  TI_DFLOAT128_TYPE,
  TI_DFLOAT32_PTR_TYPE,
  TI_DFLOAT64_PTR_TYPE,
  TI_DFLOAT128_PTR_TYPE,

  TI_VOID_LIST_NODE,

  TI_MAIN_IDENTIFIER,

  TI_SAT_SFRACT_TYPE,
  TI_SAT_FRACT_TYPE,
  TI_SAT_LFRACT_TYPE,
  TI_SAT_LLFRACT_TYPE,
  TI_SAT_USFRACT_TYPE,
  TI_SAT_UFRACT_TYPE,
  TI_SAT_ULFRACT_TYPE,
  TI_SAT_ULLFRACT_TYPE,
  TI_SFRACT_TYPE,
  TI_FRACT_TYPE,
  TI_LFRACT_TYPE,
  TI_LLFRACT_TYPE,
  TI_USFRACT_TYPE,
  TI_UFRACT_TYPE,
  TI_ULFRACT_TYPE,
  TI_ULLFRACT_TYPE,
  TI_SAT_SACCUM_TYPE,
  TI_SAT_ACCUM_TYPE,
  TI_SAT_LACCUM_TYPE,
  TI_SAT_LLACCUM_TYPE,
  TI_SAT_USACCUM_TYPE,
  TI_SAT_UACCUM_TYPE,
  TI_SAT_ULACCUM_TYPE,
  TI_SAT_ULLACCUM_TYPE,
  TI_SACCUM_TYPE,
  TI_ACCUM_TYPE,
  TI_LACCUM_TYPE,
  TI_LLACCUM_TYPE,
  TI_USACCUM_TYPE,
  TI_UACCUM_TYPE,
  TI_ULACCUM_TYPE,
  TI_ULLACCUM_TYPE,
  TI_QQ_TYPE,
  TI_HQ_TYPE,
  TI_SQ_TYPE,
  TI_DQ_TYPE,
  TI_TQ_TYPE,
  TI_UQQ_TYPE,
  TI_UHQ_TYPE,
  TI_USQ_TYPE,
  TI_UDQ_TYPE,
  TI_UTQ_TYPE,
  TI_SAT_QQ_TYPE,
  TI_SAT_HQ_TYPE,
  TI_SAT_SQ_TYPE,
  TI_SAT_DQ_TYPE,
  TI_SAT_TQ_TYPE,
  TI_SAT_UQQ_TYPE,
  TI_SAT_UHQ_TYPE,
  TI_SAT_USQ_TYPE,
  TI_SAT_UDQ_TYPE,
  TI_SAT_UTQ_TYPE,
  TI_HA_TYPE,
  TI_SA_TYPE,
  TI_DA_TYPE,
  TI_TA_TYPE,
  TI_UHA_TYPE,
  TI_USA_TYPE,
  TI_UDA_TYPE,
  TI_UTA_TYPE,
  TI_SAT_HA_TYPE,
  TI_SAT_SA_TYPE,
  TI_SAT_DA_TYPE,
  TI_SAT_TA_TYPE,
  TI_SAT_UHA_TYPE,
  TI_SAT_USA_TYPE,
  TI_SAT_UDA_TYPE,
  TI_SAT_UTA_TYPE,

  TI_MODULE_HWM,
  /* Nodes below here change during compilation, and should therefore
     not be in the C++ module's global tree table.  */

  TI_OPTIMIZATION_DEFAULT,
  TI_OPTIMIZATION_CURRENT,
  TI_TARGET_OPTION_DEFAULT,
  TI_TARGET_OPTION_CURRENT,
  TI_CURRENT_TARGET_PRAGMA,
  TI_CURRENT_OPTIMIZE_PRAGMA,

  TI_CHREC_DONT_KNOW,
  TI_CHREC_KNOWN,

  TI_MAX
};

/* An enumeration of the standard C integer types.  These must be
   ordered so that shorter types appear before longer ones, and so
   that signed types appear before unsigned ones, for the correct
   functioning of interpret_integer() in c-lex.c.  */
enum integer_type_kind {
  itk_char,
  itk_signed_char,
  itk_unsigned_char,
  itk_short,
  itk_unsigned_short,
  itk_int,
  itk_unsigned_int,
  itk_long,
  itk_unsigned_long,
  itk_long_long,
  itk_unsigned_long_long,

  itk_intN_0,
  itk_unsigned_intN_0,
  itk_intN_1,
  itk_unsigned_intN_1,
  itk_intN_2,
  itk_unsigned_intN_2,
  itk_intN_3,
  itk_unsigned_intN_3,

  itk_none
};

/* A pointer-to-function member type looks like:

     struct {
       __P __pfn;
       ptrdiff_t __delta;
     };

   If __pfn is NULL, it is a NULL pointer-to-member-function.

   (Because the vtable is always the first thing in the object, we
   don't need its offset.)  If the function is virtual, then PFN is
   one plus twice the index into the vtable; otherwise, it is just a
   pointer to the function.

   Unfortunately, using the lowest bit of PFN doesn't work in
   architectures that don't impose alignment requirements on function
   addresses, or that use the lowest bit to tell one ISA from another,
   for example.  For such architectures, we use the lowest bit of
   DELTA instead of the lowest bit of the PFN, and DELTA will be
   multiplied by 2.  */
enum ptrmemfunc_vbit_where_t {
  ptrmemfunc_vbit_in_pfn,
  ptrmemfunc_vbit_in_delta
};

/* Flags that may be passed in the third argument of decl_attributes, and
   to handler functions for attributes.  */
enum attribute_flags {
  /* The type passed in is the type of a DECL, and any attributes that
     should be passed in again to be applied to the DECL rather than the
     type should be returned.  */
  ATTR_FLAG_DECL_NEXT = 1,
  /* The type passed in is a function return type, and any attributes that
     should be passed in again to be applied to the function type rather
     than the return type should be returned.  */
  ATTR_FLAG_FUNCTION_NEXT = 2,
  /* The type passed in is an array element type, and any attributes that
     should be passed in again to be applied to the array type rather
     than the element type should be returned.  */
  ATTR_FLAG_ARRAY_NEXT = 4,
  /* The type passed in is a structure, union or enumeration type being
     created, and should be modified in place.  */
  ATTR_FLAG_TYPE_IN_PLACE = 8,
  /* The attributes are being applied by default to a library function whose
     name indicates known behavior, and should be silently ignored if they
     are not in fact compatible with the function type.  */
  ATTR_FLAG_BUILT_IN = 16,
  /* A given attribute has been parsed as a C++-11 attribute.  */
  ATTR_FLAG_CXX11 = 32
};

/* Types used to represent sizes.  */
enum size_type_kind {
  stk_sizetype,		/* Normal representation of sizes in bytes.  */
  stk_ssizetype,	/* Signed representation of sizes in bytes.  */
  stk_bitsizetype,	/* Normal representation of sizes in bits.  */
  stk_sbitsizetype,	/* Signed representation of sizes in bits.  */
  stk_type_kind_last
};

enum operand_equal_flag {
  OEP_ONLY_CONST = 1,
  OEP_PURE_SAME = 2,
  OEP_MATCH_SIDE_EFFECTS = 4,
  OEP_ADDRESS_OF = 8,
  /* Internal within operand_equal_p:  */
  OEP_NO_HASH_CHECK = 16,
  /* Internal within inchash::add_expr:  */
  OEP_HASH_CHECK = 32,
  /* Makes operand_equal_p handle more expressions:  */
  OEP_LEXICOGRAPHIC = 64
};

/* Enum and arrays used for tree allocation stats.
   Keep in sync with tree.c:tree_node_kind_names.  */
enum tree_node_kind {
  d_kind,
  t_kind,
  b_kind,
  s_kind,
  r_kind,
  e_kind,
  c_kind,
  id_kind,
  vec_kind,
  binfo_kind,
  ssa_name_kind,
  constr_kind,
  x_kind,
  lang_decl,
  lang_type,
  omp_clause_kind,
  all_kinds
};

enum annot_expr_kind {
  annot_expr_ivdep_kind,
  annot_expr_unroll_kind,
  annot_expr_no_vector_kind,
  annot_expr_vector_kind,
  annot_expr_parallel_kind,
  annot_expr_kind_last
};

/*---------------------------------------------------------------------------
                                Type definitions
---------------------------------------------------------------------------*/
/* When processing aliases at the symbol table level, we need the
   declaration of target. For this reason we need to queue aliases and
   process them after all declarations has been produced.  */
struct GTY(()) alias_pair {
  tree decl;
  tree target;
};

/* An initialization priority.  */
typedef unsigned short priority_type;

/* The type of a callback function for walking over tree structure.  */
typedef tree (*walk_tree_fn) (tree *, int *, void *);

/* The type of a callback function that represents a custom walk_tree.  */
typedef tree (*walk_tree_lh) (tree *, int *, tree (*) (tree *, int *, void *),
			      void *, hash_set<tree> *);


/*---------------------------------------------------------------------------
                              Main data structures
---------------------------------------------------------------------------*/
/* A tree node can represent a data type, a variable, an expression
   or a statement.  Each node has a TREE_CODE which says what kind of
   thing it represents.  Some common codes are:
   INTEGER_TYPE -- represents a type of integers.
   ARRAY_TYPE -- represents a type of pointer.
   VAR_DECL -- represents a declared variable.
   INTEGER_CST -- represents a constant integer value.
   PLUS_EXPR -- represents a sum (an expression).

   As for the contents of a tree node: there are some fields
   that all nodes share.  Each TREE_CODE has various special-purpose
   fields as well.  The fields of a node are never accessed directly,
   always through accessor macros.  */

/* Every kind of tree node starts with this structure,
   so all nodes have these fields.

   See the accessor macros, defined below, for documentation of the
   fields, and the table below which connects the fields and the
   accessor macros.  */

struct GTY(()) tree_base {
  ENUM_BITFIELD(tree_code) code : 16;

  unsigned side_effects_flag : 1;
  unsigned constant_flag : 1;
  unsigned addressable_flag : 1;
  unsigned volatile_flag : 1;
  unsigned readonly_flag : 1;
  unsigned asm_written_flag: 1;
  unsigned nowarning_flag : 1;
  unsigned visited : 1;

  unsigned used_flag : 1;
  unsigned nothrow_flag : 1;
  unsigned static_flag : 1;
  unsigned public_flag : 1;
  unsigned private_flag : 1;
  unsigned protected_flag : 1;
  unsigned deprecated_flag : 1;
  unsigned default_def_flag : 1;

  union {
    /* The bits in the following structure should only be used with
       accessor macros that constrain inputs with tree checking.  */
    struct {
      unsigned lang_flag_0 : 1;
      unsigned lang_flag_1 : 1;
      unsigned lang_flag_2 : 1;
      unsigned lang_flag_3 : 1;
      unsigned lang_flag_4 : 1;
      unsigned lang_flag_5 : 1;
      unsigned lang_flag_6 : 1;
      unsigned saturating_flag : 1;

      unsigned unsigned_flag : 1;
      unsigned packed_flag : 1;
      unsigned user_align : 1;
      unsigned nameless_flag : 1;
      unsigned atomic_flag : 1;
      unsigned spare0 : 3;

      unsigned spare1 : 8;

      /* This field is only used with TREE_TYPE nodes; the only reason it is
	 present in tree_base instead of tree_type is to save space.  The size
	 of the field must be large enough to hold addr_space_t values.  */
      unsigned address_space : 8;
    } bits;

    /* The following fields are present in tree_base to save space.  The
       nodes using them do not require any of the flags above and so can
       make better use of the 4-byte sized word.  */

    /* The number of HOST_WIDE_INTs in an INTEGER_CST.  */
    struct {
      /* The number of HOST_WIDE_INTs if the INTEGER_CST is accessed in
	 its native precision.  */
      unsigned char unextended;

      /* The number of HOST_WIDE_INTs if the INTEGER_CST is extended to
	 wider precisions based on its TYPE_SIGN.  */
      unsigned char extended;

      /* The number of HOST_WIDE_INTs if the INTEGER_CST is accessed in
	 offset_int precision, with smaller integers being extended
	 according to their TYPE_SIGN.  This is equal to one of the two
	 fields above but is cached for speed.  */
      unsigned char offset;
    } int_length;

    /* VEC length.  This field is only used with TREE_VEC.  */
    int length;

    /* This field is only used with VECTOR_CST.  */
    struct {
      /* The value of VECTOR_CST_LOG2_NPATTERNS.  */
      unsigned int log2_npatterns : 8;

      /* The value of VECTOR_CST_NELTS_PER_PATTERN.  */
      unsigned int nelts_per_pattern : 8;

      /* For future expansion.  */
      unsigned int unused : 16;
    } vector_cst;

    /* SSA version number.  This field is only used with SSA_NAME.  */
    unsigned int version;

    /* CHREC_VARIABLE.  This field is only used with POLYNOMIAL_CHREC.  */
    unsigned int chrec_var;

    /* Internal function code.  */
    enum internal_fn ifn;

    /* OMP_ATOMIC* memory order.  */
    enum omp_memory_order omp_atomic_memory_order;

    /* The following two fields are used for MEM_REF and TARGET_MEM_REF
       expression trees and specify known data non-dependences.  For
       two memory references in a function they are known to not
       alias if dependence_info.clique are equal and dependence_info.base
       are distinct.  Clique number zero means there is no information,
       clique number one is populated from function global information
       and thus needs no remapping on transforms like loop unrolling.  */
    struct {
      unsigned short clique;
      unsigned short base;
    } dependence_info;
  } GTY((skip(""))) u;
};

/* The following table lists the uses of each of the above flags and
   for which types of nodes they are defined.

   addressable_flag:

       TREE_ADDRESSABLE in
           VAR_DECL, PARM_DECL, RESULT_DECL, FUNCTION_DECL, LABEL_DECL
           SSA_NAME
           all types
           CONSTRUCTOR, IDENTIFIER_NODE
           STMT_EXPR

       CALL_EXPR_TAILCALL in
           CALL_EXPR

       CASE_LOW_SEEN in
           CASE_LABEL_EXPR

       PREDICT_EXPR_OUTCOME in
	   PREDICT_EXPR

   static_flag:

       TREE_STATIC in
           VAR_DECL, FUNCTION_DECL
           CONSTRUCTOR

       TREE_NO_TRAMPOLINE in
           ADDR_EXPR

       BINFO_VIRTUAL_P in
           TREE_BINFO

       TREE_SYMBOL_REFERENCED in
           IDENTIFIER_NODE

       CLEANUP_EH_ONLY in
           TARGET_EXPR, WITH_CLEANUP_EXPR

       TRY_CATCH_IS_CLEANUP in
           TRY_CATCH_EXPR

       ASM_INPUT_P in
           ASM_EXPR

       TYPE_REF_CAN_ALIAS_ALL in
           POINTER_TYPE, REFERENCE_TYPE

       CASE_HIGH_SEEN in
           CASE_LABEL_EXPR

       ENUM_IS_SCOPED in
	   ENUMERAL_TYPE

       TRANSACTION_EXPR_OUTER in
	   TRANSACTION_EXPR

       SSA_NAME_ANTI_RANGE_P in
	   SSA_NAME

       MUST_TAIL_CALL in
	   CALL_EXPR

   public_flag:

       TREE_OVERFLOW in
           INTEGER_CST, REAL_CST, COMPLEX_CST, VECTOR_CST

       TREE_PUBLIC in
           VAR_DECL, FUNCTION_DECL
           IDENTIFIER_NODE

       CONSTRUCTOR_NO_CLEARING in
           CONSTRUCTOR

       ASM_VOLATILE_P in
           ASM_EXPR

       CALL_EXPR_VA_ARG_PACK in
           CALL_EXPR

       TYPE_CACHED_VALUES_P in
           all types

       SAVE_EXPR_RESOLVED_P in
           SAVE_EXPR

       OMP_CLAUSE_LASTPRIVATE_FIRSTPRIVATE in
           OMP_CLAUSE_LASTPRIVATE

       OMP_CLAUSE_PRIVATE_DEBUG in
           OMP_CLAUSE_PRIVATE

       OMP_CLAUSE_LINEAR_NO_COPYIN in
	   OMP_CLAUSE_LINEAR

       OMP_CLAUSE_MAP_ZERO_BIAS_ARRAY_SECTION in
	   OMP_CLAUSE_MAP

       OMP_CLAUSE_REDUCTION_OMP_ORIG_REF in
	   OMP_CLAUSE_{,TASK_,IN_}REDUCTION

       TRANSACTION_EXPR_RELAXED in
	   TRANSACTION_EXPR

       FALLTHROUGH_LABEL_P in
	   LABEL_DECL

       SSA_NAME_IS_VIRTUAL_OPERAND in
	   SSA_NAME

       EXPR_LOCATION_WRAPPER_P in
	   NON_LVALUE_EXPR, VIEW_CONVERT_EXPR

   private_flag:

       TREE_PRIVATE in
           all decls

       CALL_EXPR_RETURN_SLOT_OPT in
           CALL_EXPR

       OMP_SECTION_LAST in
           OMP_SECTION

       OMP_PARALLEL_COMBINED in
           OMP_PARALLEL

       OMP_CLAUSE_PRIVATE_OUTER_REF in
	   OMP_CLAUSE_PRIVATE

       OMP_CLAUSE_LINEAR_NO_COPYOUT in
	   OMP_CLAUSE_LINEAR

       TYPE_REF_IS_RVALUE in
	   REFERENCE_TYPE

       ENUM_IS_OPAQUE in
	   ENUMERAL_TYPE

   protected_flag:

       TREE_PROTECTED in
           BLOCK
           all decls

       CALL_FROM_THUNK_P and
       CALL_ALLOCA_FOR_VAR_P in
           CALL_EXPR

       OMP_CLAUSE_LINEAR_VARIABLE_STRIDE in
	   OMP_CLAUSE_LINEAR

       ASM_INLINE_P in
	   ASM_EXPR

   side_effects_flag:

       TREE_SIDE_EFFECTS in
           all expressions
           all decls
           all constants

       FORCED_LABEL in
           LABEL_DECL

   volatile_flag:

       TREE_THIS_VOLATILE in
           all expressions
           all decls

       TYPE_VOLATILE in
           all types

   readonly_flag:

       TREE_READONLY in
           all expressions
           all decls

       TYPE_READONLY in
           all types

   constant_flag:

       TREE_CONSTANT in
           all expressions
           all decls
           all constants

       TYPE_SIZES_GIMPLIFIED in
           all types

   unsigned_flag:

       TYPE_UNSIGNED in
           all types

       DECL_UNSIGNED in
           all decls

   asm_written_flag:

       TREE_ASM_WRITTEN in
           VAR_DECL, FUNCTION_DECL, TYPE_DECL
           RECORD_TYPE, UNION_TYPE, QUAL_UNION_TYPE
           BLOCK, STRING_CST

       SSA_NAME_OCCURS_IN_ABNORMAL_PHI in
           SSA_NAME

   used_flag:

       TREE_USED in
           all expressions
           all decls
           IDENTIFIER_NODE

   nothrow_flag:

       TREE_NOTHROW in
           CALL_EXPR
           FUNCTION_DECL

       TREE_THIS_NOTRAP in
          INDIRECT_REF, MEM_REF, TARGET_MEM_REF, ARRAY_REF, ARRAY_RANGE_REF

       SSA_NAME_IN_FREE_LIST in
          SSA_NAME

       DECL_NONALIASED in
	  VAR_DECL

   deprecated_flag:

       TREE_DEPRECATED in
           all decls
	   all types

       IDENTIFIER_TRANSPARENT_ALIAS in
           IDENTIFIER_NODE

       SSA_NAME_POINTS_TO_READONLY_MEMORY in
	   SSA_NAME

   visited:

       TREE_VISITED in
           all trees (used liberally by many passes)

   saturating_flag:

       TYPE_REVERSE_STORAGE_ORDER in
           RECORD_TYPE, UNION_TYPE, QUAL_UNION_TYPE, ARRAY_TYPE

       TYPE_SATURATING in
           other types

       VAR_DECL_IS_VIRTUAL_OPERAND in
	   VAR_DECL

   nowarning_flag:

       TREE_NO_WARNING in
           all expressions
           all decls

       TYPE_ARTIFICIAL in
           all types

   default_def_flag:

       TYPE_FINAL_P in
	   RECORD_TYPE, UNION_TYPE and QUAL_UNION_TYPE

       TYPE_VECTOR_OPAQUE in
	   VECTOR_TYPE

       SSA_NAME_IS_DEFAULT_DEF in
           SSA_NAME

       DECL_NONLOCAL_FRAME in
	   VAR_DECL

       REF_REVERSE_STORAGE_ORDER in
           BIT_FIELD_REF, MEM_REF

       FUNC_ADDR_BY_DESCRIPTOR in
           ADDR_EXPR

       CALL_EXPR_BY_DESCRIPTOR in
           CALL_EXPR
*/

struct GTY(()) tree_typed {
  struct tree_base base;
  tree type;
};

struct GTY(()) tree_common {
  struct tree_typed typed;
  tree chain;
};

struct GTY(()) tree_int_cst {
  struct tree_typed typed;
  HOST_WIDE_INT val[1];
};


struct GTY(()) tree_real_cst {
  struct tree_typed typed;
  struct real_value * real_cst_ptr;
};

struct GTY(()) tree_fixed_cst {
  struct tree_typed typed;
  struct fixed_value * fixed_cst_ptr;
};

struct GTY(()) tree_string {
  struct tree_typed typed;
  int length;
  char str[1];
};

struct GTY(()) tree_complex {
  struct tree_typed typed;
  tree real;
  tree imag;
};

struct GTY(()) tree_vector {
  struct tree_typed typed;
  tree GTY ((length ("vector_cst_encoded_nelts ((tree) &%h)"))) elts[1];
};

struct GTY(()) tree_poly_int_cst {
  struct tree_typed typed;
  tree coeffs[NUM_POLY_INT_COEFFS];
};

struct GTY(()) tree_identifier {
  struct tree_common common;
  struct ht_identifier id;
};

struct GTY(()) tree_list {
  struct tree_common common;
  tree purpose;
  tree value;
};

struct GTY(()) tree_vec {
  struct tree_common common;
  tree GTY ((length ("TREE_VEC_LENGTH ((tree)&%h)"))) a[1];
};

/* A single element of a CONSTRUCTOR. VALUE holds the actual value of the
   element. INDEX can optionally design the position of VALUE: in arrays,
   it is the index where VALUE has to be placed; in structures, it is the
   FIELD_DECL of the member.  */
struct GTY(()) constructor_elt {
  tree index;
  tree value;
};

struct GTY(()) tree_constructor {
  struct tree_typed typed;
  vec<constructor_elt, va_gc> *elts;
};

enum omp_clause_depend_kind
{
  OMP_CLAUSE_DEPEND_IN,
  OMP_CLAUSE_DEPEND_OUT,
  OMP_CLAUSE_DEPEND_INOUT,
  OMP_CLAUSE_DEPEND_MUTEXINOUTSET,
  OMP_CLAUSE_DEPEND_SOURCE,
  OMP_CLAUSE_DEPEND_SINK,
  OMP_CLAUSE_DEPEND_DEPOBJ,
  OMP_CLAUSE_DEPEND_LAST
};

enum omp_clause_proc_bind_kind
{
  /* Numbers should match omp_proc_bind_t enum in omp.h.  */
  OMP_CLAUSE_PROC_BIND_FALSE = 0,
  OMP_CLAUSE_PROC_BIND_TRUE = 1,
  OMP_CLAUSE_PROC_BIND_MASTER = 2,
  OMP_CLAUSE_PROC_BIND_CLOSE = 3,
  OMP_CLAUSE_PROC_BIND_SPREAD = 4,
  OMP_CLAUSE_PROC_BIND_LAST
};

enum omp_clause_device_type_kind
{
  OMP_CLAUSE_DEVICE_TYPE_HOST = 1,
  OMP_CLAUSE_DEVICE_TYPE_NOHOST = 2,
  OMP_CLAUSE_DEVICE_TYPE_ANY = 3
};

enum omp_clause_linear_kind
{
  OMP_CLAUSE_LINEAR_DEFAULT,
  OMP_CLAUSE_LINEAR_REF,
  OMP_CLAUSE_LINEAR_VAL,
  OMP_CLAUSE_LINEAR_UVAL
};

struct GTY(()) tree_exp {
  struct tree_typed typed;
  location_t locus;
  tree GTY ((special ("tree_exp"),
	     desc ("TREE_CODE ((tree) &%0)")))
    operands[1];
};

/* Immediate use linking structure.  This structure is used for maintaining
   a doubly linked list of uses of an SSA_NAME.  */
struct GTY(()) ssa_use_operand_t {
  struct ssa_use_operand_t* GTY((skip(""))) prev;
  struct ssa_use_operand_t* GTY((skip(""))) next;
  /* Immediate uses for a given SSA name are maintained as a cyclic
     list.  To recognize the root of this list, the location field
     needs to point to the original SSA name.  Since statements and
     SSA names are of different data types, we need this union.  See
     the explanation in struct imm_use_iterator.  */
  union { gimple *stmt; tree ssa_name; } GTY((skip(""))) loc;
  tree *GTY((skip(""))) use;
};

struct GTY(()) tree_ssa_name {
  struct tree_typed typed;

  /* _DECL wrapped by this SSA name.  */
  tree var;

  /* Statement that defines this SSA name.  */
  gimple *def_stmt;

  /* Value range information.  */
  union ssa_name_info_type {
    /* Pointer attributes used for alias analysis.  */
    struct GTY ((tag ("0"))) ptr_info_def *ptr_info;
    /* Value range attributes used for zero/sign extension elimination.  */
    struct GTY ((tag ("1"))) range_info_def *range_info;
  } GTY ((desc ("%1.typed.type ?" \
		"!POINTER_TYPE_P (TREE_TYPE ((tree)&%1)) : 2"))) info;

  /* Immediate uses list for this SSA_NAME.  */
  struct ssa_use_operand_t imm_uses;
};

struct GTY(()) phi_arg_d {
  /* imm_use MUST be the first element in struct because we do some
     pointer arithmetic with it.  See phi_arg_index_from_use.  */
  struct ssa_use_operand_t imm_use;
  tree def;
  location_t locus;
};

struct GTY(()) tree_omp_clause {
  struct tree_common common;
  location_t locus;
  enum omp_clause_code code;
  union omp_clause_subcode {
    enum omp_clause_default_kind   default_kind;
    enum omp_clause_schedule_kind  schedule_kind;
    enum omp_clause_depend_kind    depend_kind;
    /* See include/gomp-constants.h for enum gomp_map_kind's values.  */
    unsigned int		   map_kind;
    enum omp_clause_proc_bind_kind proc_bind_kind;
    enum tree_code                 reduction_code;
    enum omp_clause_linear_kind    linear_kind;
    enum tree_code                 if_modifier;
    enum omp_clause_defaultmap_kind defaultmap_kind;
    enum omp_clause_bind_kind      bind_kind;
    enum omp_clause_device_type_kind device_type_kind;
    /* The dimension a OMP_CLAUSE__GRIDDIM_ clause of a gridified target
       construct describes.  */
    unsigned int		   dimension;
  } GTY ((skip)) subcode;

  /* The gimplification of OMP_CLAUSE_REDUCTION_{INIT,MERGE} for omp-low's
     usage.  */
  gimple_seq gimple_reduction_init;
  gimple_seq gimple_reduction_merge;

  tree GTY ((length ("omp_clause_num_ops[OMP_CLAUSE_CODE ((tree)&%h)]")))
    ops[1];
};

struct GTY(()) tree_block {
  struct tree_base base;
  tree chain;

  unsigned block_num;

  location_t locus;
  location_t end_locus;

  tree vars;
  vec<tree, va_gc> *nonlocalized_vars;

  tree subblocks;
  tree supercontext;
  tree abstract_origin;
  tree fragment_origin;
  tree fragment_chain;

  /* Pointer to the DWARF lexical block.  */
  struct die_struct *die;
};

struct GTY(()) tree_type_common {
  struct tree_common common;
  tree size;
  tree size_unit;
  tree attributes;
  unsigned int uid;

  unsigned int precision : 10;
  unsigned no_force_blk_flag : 1;
  unsigned needs_constructing_flag : 1;
  unsigned transparent_aggr_flag : 1;
  unsigned restrict_flag : 1;
  unsigned contains_placeholder_bits : 2;

  ENUM_BITFIELD(machine_mode) mode : 8;

  /* TYPE_STRING_FLAG for INTEGER_TYPE and ARRAY_TYPE.
     TYPE_CXX_ODR_P for RECORD_TYPE and UNION_TYPE.  */
  unsigned string_flag : 1;
  unsigned lang_flag_0 : 1;
  unsigned lang_flag_1 : 1;
  unsigned lang_flag_2 : 1;
  unsigned lang_flag_3 : 1;
  unsigned lang_flag_4 : 1;
  unsigned lang_flag_5 : 1;
  unsigned lang_flag_6 : 1;
  unsigned lang_flag_7 : 1;

  /* TYPE_ALIGN in log2; this has to be large enough to hold values
     of the maximum of BIGGEST_ALIGNMENT and MAX_OFILE_ALIGNMENT,
     the latter being usually the larger.  For ELF it is 8<<28,
     so we need to store the value 32 (not 31, as we need the zero
     as well), hence six bits.  */
  unsigned align : 6;
  unsigned warn_if_not_align : 6;
  unsigned typeless_storage : 1;
  unsigned empty_flag : 1;
  unsigned spare : 17;

  alias_set_type alias_set;
  tree pointer_to;
  tree reference_to;
  union tree_type_symtab {
    int GTY ((tag ("TYPE_SYMTAB_IS_ADDRESS"))) address;
    struct die_struct * GTY ((tag ("TYPE_SYMTAB_IS_DIE"))) die;
  } GTY ((desc ("debug_hooks->tree_type_symtab_field"))) symtab;
  tree canonical;
  tree next_variant;
  tree main_variant;
  tree context;
  tree name;
};

struct GTY(()) tree_type_with_lang_specific {
  struct tree_type_common common;
  /* Points to a structure whose details depend on the language in use.  */
  struct lang_type *lang_specific;
};

struct GTY(()) tree_type_non_common {
  struct tree_type_with_lang_specific with_lang_specific;
  tree values;
  tree minval;
  tree maxval;
  tree lang_1;
};

struct GTY (()) tree_binfo {
  struct tree_common common;

  tree offset;
  tree vtable;
  tree virtuals;
  tree vptr_field;
  vec<tree, va_gc> *base_accesses;
  tree inheritance;

  tree vtt_subvtt;
  tree vtt_vptr;

  vec<tree, va_gc> base_binfos;
};

struct GTY(()) tree_decl_minimal {
  struct tree_common common;
  location_t locus;
  unsigned int uid;
  tree name;
  tree context;
};

struct GTY(()) tree_decl_common {
  struct tree_decl_minimal common;
  tree size;

  ENUM_BITFIELD(machine_mode) mode : 8;

  unsigned nonlocal_flag : 1;
  unsigned virtual_flag : 1;
  unsigned ignored_flag : 1;
  unsigned abstract_flag : 1;
  unsigned artificial_flag : 1;
  unsigned preserve_flag: 1;
  unsigned debug_expr_is_from : 1;

  unsigned lang_flag_0 : 1;
  unsigned lang_flag_1 : 1;
  unsigned lang_flag_2 : 1;
  unsigned lang_flag_3 : 1;
  unsigned lang_flag_4 : 1;
  unsigned lang_flag_5 : 1;
  unsigned lang_flag_6 : 1;
  unsigned lang_flag_7 : 1;
  unsigned lang_flag_8 : 1;

  /* In VAR_DECL and PARM_DECL, this is DECL_REGISTER
     IN TRANSLATION_UNIT_DECL, this is TRANSLATION_UNIT_WARN_EMPTY_P.  */
  unsigned decl_flag_0 : 1;
  /* In FIELD_DECL, this is DECL_BIT_FIELD
     In VAR_DECL and FUNCTION_DECL, this is DECL_EXTERNAL.
     In TYPE_DECL, this is TYPE_DECL_SUPPRESS_DEBUG.  */
  unsigned decl_flag_1 : 1;
  /* In FIELD_DECL, this is DECL_NONADDRESSABLE_P
     In VAR_DECL, PARM_DECL and RESULT_DECL, this is
     DECL_HAS_VALUE_EXPR_P.  */
  unsigned decl_flag_2 : 1;
  /* In FIELD_DECL, this is DECL_PADDING_P.  */
  unsigned decl_flag_3 : 1;
  /* Logically, these two would go in a theoretical base shared by var and
     parm decl. */
  unsigned gimple_reg_flag : 1;
  /* In VAR_DECL, PARM_DECL and RESULT_DECL, this is DECL_BY_REFERENCE.  */
  unsigned decl_by_reference_flag : 1;
  /* In a VAR_DECL and PARM_DECL, this is DECL_READ_P.  */
  unsigned decl_read_flag : 1;
  /* In a VAR_DECL or RESULT_DECL, this is DECL_NONSHAREABLE.  */
  /* In a PARM_DECL, this is DECL_HIDDEN_STRING_LENGTH.  */
  unsigned decl_nonshareable_flag : 1;

  /* DECL_OFFSET_ALIGN, used only for FIELD_DECLs.  */
  unsigned int off_align : 6;

  /* DECL_ALIGN.  It should have the same size as TYPE_ALIGN.  */
  unsigned int align : 6;

  /* DECL_WARN_IF_NOT_ALIGN.  It should have the same size as
     TYPE_WARN_IF_NOT_ALIGN.  */
  unsigned int warn_if_not_align : 6;

  /* 14 bits unused.  */

  /* UID for points-to sets, stable over copying from inlining.  */
  unsigned int pt_uid;

  tree size_unit;
  tree initial;
  tree attributes;
  tree abstract_origin;

  /* Points to a structure whose details depend on the language in use.  */
  struct lang_decl *lang_specific;
};

struct GTY(()) tree_decl_with_rtl {
  struct tree_decl_common common;
  rtx rtl;
};

struct GTY(()) tree_field_decl {
  struct tree_decl_common common;

  tree offset;
  tree bit_field_type;
  tree qualifier;
  tree bit_offset;
  tree fcontext;
};

struct GTY(()) tree_label_decl {
  struct tree_decl_with_rtl common;
  int label_decl_uid;
  int eh_landing_pad_nr;
};

struct GTY(()) tree_result_decl {
  struct tree_decl_with_rtl common;
};

struct GTY(()) tree_const_decl {
  struct tree_decl_common common;
};

struct GTY(()) tree_parm_decl {
  struct tree_decl_with_rtl common;
  rtx incoming_rtl;
};

struct GTY(()) tree_decl_with_vis {
 struct tree_decl_with_rtl common;
 tree assembler_name;
 struct symtab_node *symtab_node;

 /* Belong to VAR_DECL exclusively.  */
 unsigned defer_output : 1;
 unsigned hard_register : 1;
 unsigned common_flag : 1;
 unsigned in_text_section : 1;
 unsigned in_constant_pool : 1;
 unsigned dllimport_flag : 1;
 /* Don't belong to VAR_DECL exclusively.  */
 unsigned weak_flag : 1;

 unsigned seen_in_bind_expr : 1;
 unsigned comdat_flag : 1;
 /* Used for FUNCTION_DECL, VAR_DECL and in C++ for TYPE_DECL.  */
 ENUM_BITFIELD(symbol_visibility) visibility : 2;
 unsigned visibility_specified : 1;

 /* Belong to FUNCTION_DECL exclusively.  */
 unsigned init_priority_p : 1;
 /* Used by C++ only.  Might become a generic decl flag.  */
 unsigned shadowed_for_var_p : 1;
 /* Belong to FUNCTION_DECL exclusively.  */
 unsigned cxx_constructor : 1;
 /* Belong to FUNCTION_DECL exclusively.  */
 unsigned cxx_destructor : 1;
 /* Belong to FUNCTION_DECL exclusively.  */
 unsigned final : 1;
 /* Belong to FUNCTION_DECL exclusively.  */
 unsigned regdecl_flag : 1;
 /* 14 unused bits. */
 /* 32 more unused on 64 bit HW. */
};

struct GTY(()) tree_var_decl {
  struct tree_decl_with_vis common;
};

struct GTY(()) tree_decl_non_common {
  struct tree_decl_with_vis common;
  /* Almost all FE's use this.  */
  tree result;
};

/* Classify a special function declaration type.  */

enum function_decl_type
{
  NONE,
  OPERATOR_NEW,
  OPERATOR_DELETE,
  LAMBDA_FUNCTION

  /* 0 values left */
};

/* FUNCTION_DECL inherits from DECL_NON_COMMON because of the use of the
   arguments/result/saved_tree fields by front ends.   It was either inherit
   FUNCTION_DECL from non_common, or inherit non_common from FUNCTION_DECL,
   which seemed a bit strange.  */

struct GTY(()) tree_function_decl {
  struct tree_decl_non_common common;

  struct function *f;

  /* Arguments of the function.  */
  tree arguments;
  /* The personality function. Used for stack unwinding. */
  tree personality;

  /* Function specific options that are used by this function.  */
  tree function_specific_target;	/* target options */
  tree function_specific_optimization;	/* optimization options */

  /* Generic function body.  */
  tree saved_tree;
  /* Index within a virtual table.  */
  tree vindex;

  /* In a FUNCTION_DECL this is DECL_UNCHECKED_FUNCTION_CODE.  */
  unsigned int function_code;

  ENUM_BITFIELD(built_in_class) built_in_class : 2;
  unsigned static_ctor_flag : 1;
  unsigned static_dtor_flag : 1;
  unsigned uninlinable : 1;
  unsigned possibly_inlined : 1;
  unsigned novops_flag : 1;
  unsigned returns_twice_flag : 1;

  unsigned malloc_flag : 1;
  unsigned declared_inline_flag : 1;
  unsigned no_inline_warning_flag : 1;
  unsigned no_instrument_function_entry_exit : 1;
  unsigned no_limit_stack : 1;
  unsigned disregard_inline_limits : 1;
  unsigned pure_flag : 1;
  unsigned looping_const_or_pure_flag : 1;

  /* Align the bitfield to boundary of a byte.  */
  ENUM_BITFIELD(function_decl_type) decl_type: 2;
  unsigned has_debug_args_flag : 1;
  unsigned versioned_function : 1;

<<<<<<< HEAD
  /* 0 bits left.  */
  /* 32 bits on 64-bit HW.  */
=======
  /* 12 bits left for future expansion.  */
>>>>>>> 3ed01d54
};

struct GTY(()) tree_translation_unit_decl {
  struct tree_decl_common common;
  /* Source language of this translation unit.  Used for DWARF output.  */
  const char * GTY((skip(""))) language;
  /* TODO: Non-optimization used to build this translation unit.  */
  /* TODO: Root of a partial DWARF tree for global types and decls.  */
};

struct GTY(()) tree_type_decl {
  struct tree_decl_non_common common;

};

struct GTY ((chain_next ("%h.next"), chain_prev ("%h.prev"))) tree_statement_list_node
 {
  struct tree_statement_list_node *prev;
  struct tree_statement_list_node *next;
  tree stmt;
};

struct GTY(()) tree_statement_list
 {
  struct tree_typed typed;
  struct tree_statement_list_node *head;
  struct tree_statement_list_node *tail;
};


/* Optimization options used by a function.  */

struct GTY(()) tree_optimization_option {
  struct tree_base base;

  /* The optimization options used by the user.  */
  struct cl_optimization *opts;

  /* Target optabs for this set of optimization options.  This is of
     type `struct target_optabs *'.  */
  void *GTY ((atomic)) optabs;

  /* The value of this_target_optabs against which the optabs above were
     generated.  */
  struct target_optabs *GTY ((skip)) base_optabs;
};

/* Forward declaration, defined in target-globals.h.  */

class GTY(()) target_globals;

/* Target options used by a function.  */

struct GTY(()) tree_target_option {
  struct tree_base base;

  /* Target globals for the corresponding target option.  */
  class target_globals *globals;

  /* The optimization options used by the user.  */
  struct cl_target_option *opts;
};

/* Define the overall contents of a tree node.
   It may be any of the structures declared above
   for various types of node.  */
union GTY ((ptr_alias (union lang_tree_node),
	    desc ("tree_node_structure (&%h)"), variable_size)) tree_node {
  struct tree_base GTY ((tag ("TS_BASE"))) base;
  struct tree_typed GTY ((tag ("TS_TYPED"))) typed;
  struct tree_common GTY ((tag ("TS_COMMON"))) common;
  struct tree_int_cst GTY ((tag ("TS_INT_CST"))) int_cst;
  struct tree_poly_int_cst GTY ((tag ("TS_POLY_INT_CST"))) poly_int_cst;
  struct tree_real_cst GTY ((tag ("TS_REAL_CST"))) real_cst;
  struct tree_fixed_cst GTY ((tag ("TS_FIXED_CST"))) fixed_cst;
  struct tree_vector GTY ((tag ("TS_VECTOR"))) vector;
  struct tree_string GTY ((tag ("TS_STRING"))) string;
  struct tree_complex GTY ((tag ("TS_COMPLEX"))) complex;
  struct tree_identifier GTY ((tag ("TS_IDENTIFIER"))) identifier;
  struct tree_decl_minimal GTY((tag ("TS_DECL_MINIMAL"))) decl_minimal;
  struct tree_decl_common GTY ((tag ("TS_DECL_COMMON"))) decl_common;
  struct tree_decl_with_rtl GTY ((tag ("TS_DECL_WRTL"))) decl_with_rtl;
  struct tree_decl_non_common  GTY ((tag ("TS_DECL_NON_COMMON")))
    decl_non_common;
  struct tree_parm_decl  GTY  ((tag ("TS_PARM_DECL"))) parm_decl;
  struct tree_decl_with_vis GTY ((tag ("TS_DECL_WITH_VIS"))) decl_with_vis;
  struct tree_var_decl GTY ((tag ("TS_VAR_DECL"))) var_decl;
  struct tree_field_decl GTY ((tag ("TS_FIELD_DECL"))) field_decl;
  struct tree_label_decl GTY ((tag ("TS_LABEL_DECL"))) label_decl;
  struct tree_result_decl GTY ((tag ("TS_RESULT_DECL"))) result_decl;
  struct tree_const_decl GTY ((tag ("TS_CONST_DECL"))) const_decl;
  struct tree_type_decl GTY ((tag ("TS_TYPE_DECL"))) type_decl;
  struct tree_function_decl GTY ((tag ("TS_FUNCTION_DECL"))) function_decl;
  struct tree_translation_unit_decl GTY ((tag ("TS_TRANSLATION_UNIT_DECL")))
    translation_unit_decl;
  struct tree_type_common GTY ((tag ("TS_TYPE_COMMON"))) type_common;
  struct tree_type_with_lang_specific GTY ((tag ("TS_TYPE_WITH_LANG_SPECIFIC")))
    type_with_lang_specific;
  struct tree_type_non_common GTY ((tag ("TS_TYPE_NON_COMMON")))
    type_non_common;
  struct tree_list GTY ((tag ("TS_LIST"))) list;
  struct tree_vec GTY ((tag ("TS_VEC"))) vec;
  struct tree_exp GTY ((tag ("TS_EXP"))) exp;
  struct tree_ssa_name GTY ((tag ("TS_SSA_NAME"))) ssa_name;
  struct tree_block GTY ((tag ("TS_BLOCK"))) block;
  struct tree_binfo GTY ((tag ("TS_BINFO"))) binfo;
  struct tree_statement_list GTY ((tag ("TS_STATEMENT_LIST"))) stmt_list;
  struct tree_constructor GTY ((tag ("TS_CONSTRUCTOR"))) constructor;
  struct tree_omp_clause GTY ((tag ("TS_OMP_CLAUSE"))) omp_clause;
  struct tree_optimization_option GTY ((tag ("TS_OPTIMIZATION"))) optimization;
  struct tree_target_option GTY ((tag ("TS_TARGET_OPTION"))) target_option;
};

/* Structure describing an attribute and a function to handle it.  */
struct attribute_spec {
  /* The name of the attribute (without any leading or trailing __),
     or NULL to mark the end of a table of attributes.  */
  const char *name;
  /* The minimum length of the list of arguments of the attribute.  */
  int min_length;
  /* The maximum length of the list of arguments of the attribute
     (-1 for no maximum).  */
  int max_length;
  /* Whether this attribute requires a DECL.  If it does, it will be passed
     from types of DECLs, function return types and array element types to
     the DECLs, function types and array types respectively; but when
     applied to a type in any other circumstances, it will be ignored with
     a warning.  (If greater control is desired for a given attribute,
     this should be false, and the flags argument to the handler may be
     used to gain greater control in that case.)  */
  bool decl_required;
  /* Whether this attribute requires a type.  If it does, it will be passed
     from a DECL to the type of that DECL.  */
  bool type_required;
  /* Whether this attribute requires a function (or method) type.  If it does,
     it will be passed from a function pointer type to the target type,
     and from a function return type (which is not itself a function
     pointer type) to the function type.  */
  bool function_type_required;
  /* Specifies if attribute affects type's identity.  */
  bool affects_type_identity;
  /* Function to handle this attribute.  NODE points to the node to which
     the attribute is to be applied.  If a DECL, it should be modified in
     place; if a TYPE, a copy should be created.  NAME is the canonicalized
     name of the attribute i.e. without any leading or trailing underscores.
     ARGS is the TREE_LIST of the arguments (which may be NULL).  FLAGS gives
     further information about the context of the attribute.  Afterwards, the
     attributes will be added to the DECL_ATTRIBUTES or TYPE_ATTRIBUTES, as
     appropriate, unless *NO_ADD_ATTRS is set to true (which should be done on
     error, as well as in any other cases when the attributes should not be
     added to the DECL or TYPE).  Depending on FLAGS, any attributes to be
     applied to another type or DECL later may be returned;
     otherwise the return value should be NULL_TREE.  This pointer may be
     NULL if no special handling is required beyond the checks implied
     by the rest of this structure.  */
  tree (*handler) (tree *node, tree name, tree args,
		   int flags, bool *no_add_attrs);

  /* Specifies the name of an attribute that's mutually exclusive with
     this one, and whether the relationship applies to the function,
     variable, or type form of the attribute.  */
  struct exclusions {
    const char *name;
    bool function;
    bool variable;
    bool type;
  };

  /* An array of attribute exclusions describing names of other attributes
     that this attribute is mutually exclusive with.  */
  const exclusions *exclude;
};

/* These functions allow a front-end to perform a manual layout of a
   RECORD_TYPE.  (For instance, if the placement of subsequent fields
   depends on the placement of fields so far.)  Begin by calling
   start_record_layout.  Then, call place_field for each of the
   fields.  Then, call finish_record_layout.  See layout_type for the
   default way in which these functions are used.  */
typedef struct record_layout_info_s {
  /* The RECORD_TYPE that we are laying out.  */
  tree t;
  /* The offset into the record so far, in bytes, not including bits in
     BITPOS.  */
  tree offset;
  /* The last known alignment of SIZE.  */
  unsigned int offset_align;
  /* The bit position within the last OFFSET_ALIGN bits, in bits.  */
  tree bitpos;
  /* The alignment of the record so far, in bits.  */
  unsigned int record_align;
  /* The alignment of the record so far, ignoring #pragma pack and
     __attribute__ ((packed)), in bits.  */
  unsigned int unpacked_align;
  /* The previous field laid out.  */
  tree prev_field;
  /* The static variables (i.e., class variables, as opposed to
     instance variables) encountered in T.  */
  vec<tree, va_gc> *pending_statics;
  /* Bits remaining in the current alignment group */
  int remaining_in_alignment;
  /* True if we've seen a packed field that didn't have normal
     alignment anyway.  */
  int packed_maybe_necessary;
} *record_layout_info;

/* Iterator for going through the function arguments.  */
struct function_args_iterator {
  tree next;			/* TREE_LIST pointing to the next argument */
};

/* Structures to map from a tree to another tree.  */
struct GTY(()) tree_map_base {
  tree from;
};

/* Map from a tree to another tree.  */

struct GTY((for_user)) tree_map {
  struct tree_map_base base;
  unsigned int hash;
  tree to;
};

/* Map from a decl tree to another tree.  */
struct GTY((for_user)) tree_decl_map {
  struct tree_map_base base;
  tree to;
};

/* Map from a tree to an int.  */
struct GTY((for_user)) tree_int_map {
  struct tree_map_base base;
  unsigned int to;
};

/* Map from a decl tree to a tree vector.  */
struct GTY((for_user)) tree_vec_map {
  struct tree_map_base base;
  vec<tree, va_gc> *to;
};

/* Abstract iterators for CALL_EXPRs.  These static inline definitions
   have to go towards the end of tree.h so that union tree_node is fully
   defined by this point.  */

/* Structure containing iterator state.  */
struct call_expr_arg_iterator {
  tree t;	/* the call_expr */
  int n;	/* argument count */
  int i;	/* next argument index */
};

struct const_call_expr_arg_iterator {
  const_tree t;	/* the call_expr */
  int n;	/* argument count */
  int i;	/* next argument index */
};

/* The builtin_info structure holds the FUNCTION_DECL of the standard builtin
   function, and flags.  */
struct GTY(()) builtin_info_type {
  tree decl;
  /* Whether the user can use <xxx> instead of explicitly using calls
     to __builtin_<xxx>.  */
  unsigned implicit_p : 1;
  /* Whether the user has provided a declaration of <xxx>.  */
  unsigned declared_p : 1;
};

/* Information about a _FloatN or _FloatNx type that may be
   supported.  */
struct floatn_type_info {
  /* The number N in the type name.  */
  int n;
  /* Whether it is an extended type _FloatNx (true) or an interchange
     type (false).  */
  bool extended;
};


/*---------------------------------------------------------------------------
                                Global variables
---------------------------------------------------------------------------*/
/* Matrix describing the structures contained in a given tree code.  */
extern bool tree_contains_struct[MAX_TREE_CODES][64];

/* Class of tree given its code.  */
extern const enum tree_code_class tree_code_type[];

/* Each tree code class has an associated string representation.
   These must correspond to the tree_code_class entries.  */
extern const char *const tree_code_class_strings[];

/* Number of argument-words in each kind of tree-node.  */
extern const unsigned char tree_code_length[];

/* Vector of all alias pairs for global symbols.  */
extern GTY(()) vec<alias_pair, va_gc> *alias_pairs;

/* Names of all the built_in classes.  */
extern const char *const built_in_class_names[BUILT_IN_LAST];

/* Names of all the built_in functions.  */
extern const char * built_in_names[(int) END_BUILTINS];

/* Number of operands and names for each OMP_CLAUSE node.  */
extern unsigned const char omp_clause_num_ops[];
extern const char * const omp_clause_code_name[];

/* A vector of all translation-units.  */
extern GTY (()) vec<tree, va_gc> *all_translation_units;

/* Vector of standard trees used by the C compiler.  */
extern GTY(()) tree global_trees[TI_MAX];

/* The standard C integer types.  Use integer_type_kind to index into
   this array.  */
extern GTY(()) tree integer_types[itk_none];

/* Types used to represent sizes.  */
extern GTY(()) tree sizetype_tab[(int) stk_type_kind_last];

/* Arrays for keeping track of tree node statistics.  */
extern uint64_t tree_node_counts[];
extern uint64_t tree_node_sizes[];

/* True if we are in gimple form and the actions of the folders need to
   be restricted.  False if we are not in gimple form and folding is not
   restricted to creating gimple expressions.  */
extern bool in_gimple_form;

/* Functional interface to the builtin functions.  */
extern GTY(()) builtin_info_type builtin_info[(int)END_BUILTINS];

/* If nonzero, an upper limit on alignment of structure fields, in bits,  */
extern unsigned int maximum_field_alignment;

/* Points to the FUNCTION_DECL of the function whose body we are reading.  */
extern GTY(()) tree current_function_decl;

/* Nonzero means a FUNC_BEGIN label was emitted.  */
extern GTY(()) const char * current_function_func_begin_label;

/* Information about the _FloatN and _FloatNx types.  */
extern const floatn_type_info floatn_nx_types[NUM_FLOATN_NX_TYPES];

#endif  // GCC_TREE_CORE_H<|MERGE_RESOLUTION|>--- conflicted
+++ resolved
@@ -1900,12 +1900,8 @@
   unsigned has_debug_args_flag : 1;
   unsigned versioned_function : 1;
 
-<<<<<<< HEAD
-  /* 0 bits left.  */
+  /* 12 bits left for future expansion.  */
   /* 32 bits on 64-bit HW.  */
-=======
-  /* 12 bits left for future expansion.  */
->>>>>>> 3ed01d54
 };
 
 struct GTY(()) tree_translation_unit_decl {

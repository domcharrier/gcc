/* Subroutines shared by all languages that are variants of C.
   Copyright (C) 1992-2014 Free Software Foundation, Inc.

This file is part of GCC.

GCC is free software; you can redistribute it and/or modify it under
the terms of the GNU General Public License as published by the Free
Software Foundation; either version 3, or (at your option) any later
version.

GCC is distributed in the hope that it will be useful, but WITHOUT ANY
WARRANTY; without even the implied warranty of MERCHANTABILITY or
FITNESS FOR A PARTICULAR PURPOSE.  See the GNU General Public License
for more details.

You should have received a copy of the GNU General Public License
along with GCC; see the file COPYING3.  If not see
<http://www.gnu.org/licenses/>.  */

#include "config.h"
#include "system.h"
#include "coretypes.h"
#include "tm.h"
#include "intl.h"
#include "tree.h"
#include "tree-upc.h"
#include "fold-const.h"
#include "stor-layout.h"
#include "calls.h"
#include "stringpool.h"
#include "attribs.h"
#include "varasm.h"
#include "trans-mem.h"
#include "flags.h"
#include "c-pragma.h"
#include "c-common.h"
#include "c-objc.h"
#include "tm_p.h"
#include "obstack.h"
#include "cpplib.h"
#include "target.h"
#include "common/common-target.h"
#include "langhooks.h"
#include "tree-inline.h"
#include "toplev.h"
#include "diagnostic.h"
#include "tree-iterator.h"
#include "hashtab.h"
#include "opts.h"
#include "cgraph.h"
#include "target-def.h"
#include "gimplify.h"
#include "wide-int-print.h"

cpp_reader *parse_in;		/* Declared in c-pragma.h.  */

/* The following symbols are subsumed in the c_global_trees array, and
   listed here individually for documentation purposes.

   INTEGER_TYPE and REAL_TYPE nodes for the standard data types.

	tree short_integer_type_node;
	tree long_integer_type_node;
	tree long_long_integer_type_node;
	tree int128_integer_type_node;

	tree short_unsigned_type_node;
	tree long_unsigned_type_node;
	tree long_long_unsigned_type_node;
	tree int128_unsigned_type_node;

	tree truthvalue_type_node;
	tree truthvalue_false_node;
	tree truthvalue_true_node;

	tree ptrdiff_type_node;

	tree unsigned_char_type_node;
	tree signed_char_type_node;
	tree wchar_type_node;

	tree char16_type_node;
	tree char32_type_node;

	tree float_type_node;
	tree double_type_node;
	tree long_double_type_node;

	tree complex_integer_type_node;
	tree complex_float_type_node;
	tree complex_double_type_node;
	tree complex_long_double_type_node;

	tree dfloat32_type_node;
	tree dfloat64_type_node;
	tree_dfloat128_type_node;

	tree intQI_type_node;
	tree intHI_type_node;
	tree intSI_type_node;
	tree intDI_type_node;
	tree intTI_type_node;

	tree unsigned_intQI_type_node;
	tree unsigned_intHI_type_node;
	tree unsigned_intSI_type_node;
	tree unsigned_intDI_type_node;
	tree unsigned_intTI_type_node;

	tree widest_integer_literal_type_node;
	tree widest_unsigned_literal_type_node;

   Nodes for types `void *' and `const void *'.

	tree ptr_type_node, const_ptr_type_node;

   Nodes for types `char *' and `const char *'.

	tree string_type_node, const_string_type_node;

   Type `char[SOMENUMBER]'.
   Used when an array of char is needed and the size is irrelevant.

	tree char_array_type_node;

   Type `wchar_t[SOMENUMBER]' or something like it.
   Used when a wide string literal is created.

	tree wchar_array_type_node;

   Type `char16_t[SOMENUMBER]' or something like it.
   Used when a UTF-16 string literal is created.

	tree char16_array_type_node;

   Type `char32_t[SOMENUMBER]' or something like it.
   Used when a UTF-32 string literal is created.

	tree char32_array_type_node;

   Type `int ()' -- used for implicit declaration of functions.

	tree default_function_type;

   A VOID_TYPE node, packaged in a TREE_LIST.

	tree void_list_node;

  The lazily created VAR_DECLs for __FUNCTION__, __PRETTY_FUNCTION__,
  and __func__. (C doesn't generate __FUNCTION__ and__PRETTY_FUNCTION__
  VAR_DECLS, but C++ does.)

	tree function_name_decl_node;
	tree pretty_function_name_decl_node;
	tree c99_function_name_decl_node;

  Stack of nested function name VAR_DECLs.

	tree saved_function_name_decls;

*/

tree c_global_trees[CTI_MAX];

/* Switches common to the C front ends.  */

/* Nonzero means don't output line number information.  */

char flag_no_line_commands;

/* Nonzero causes -E output not to be done, but directives such as
   #define that have side effects are still obeyed.  */

char flag_no_output;

/* Nonzero means dump macros in some fashion.  */

char flag_dump_macros;

/* Nonzero means pass #include lines through to the output.  */

char flag_dump_includes;

/* Nonzero means process PCH files while preprocessing.  */

bool flag_pch_preprocess;

/* The file name to which we should write a precompiled header, or
   NULL if no header will be written in this compile.  */

const char *pch_file;

/* Nonzero if an ISO standard was selected.  It rejects macros in the
   user's namespace.  */
int flag_iso;


/* C/ObjC language option variables.  */


/* Nonzero means allow type mismatches in conditional expressions;
   just make their values `void'.  */

int flag_cond_mismatch;

/* Nonzero means enable C89 Amendment 1 features.  */

int flag_isoc94;

/* Nonzero means use the ISO C99 (or C11) dialect of C.  */

int flag_isoc99;

/* Nonzero means use the ISO C11 dialect of C.  */

int flag_isoc11;

/* Nonzero means that we have builtin functions, and main is an int.  */

int flag_hosted = 1;


/* ObjC language option variables.  */


/* Tells the compiler that this is a special run.  Do not perform any
   compiling, instead we are to test some platform dependent features
   and output a C header file with appropriate definitions.  */

int print_struct_values;

/* Tells the compiler what is the constant string class for ObjC.  */

const char *constant_string_class_name;

/* UPC language option variables.  */

/* Nonzero whenever UPC -fupc-threads-N is asserted.
   The value N gives the number of UPC threads to be
   defined at compile-time. */
int flag_upc_threads;

/* Nonzero whenever UPC -fupc-pthreads-model-* is asserted. */
int flag_upc_pthreads;

/* The implementation model for UPC threads that
   are mapped to POSIX threads, specified at compilation
   time by the -fupc-pthreads-model-* switch. */
upc_pthreads_model_kind upc_pthreads_model;

/* C++ language option variables.  */


/* Nonzero means generate separate instantiation control files and
   juggle them at link time.  */

int flag_use_repository;

/* The C++ dialect being used. C++98 is the default.  */

enum cxx_dialect cxx_dialect = cxx98;

/* Maximum template instantiation depth.  This limit exists to limit the
   time it takes to notice excessively recursive template instantiations.

   The default is lower than the 1024 recommended by the C++0x standard
   because G++ runs out of stack before 1024 with highly recursive template
   argument deduction substitution (g++.dg/cpp0x/enum11.C).  */

int max_tinst_depth = 900;

/* The elements of `ridpointers' are identifier nodes for the reserved
   type names and storage classes.  It is indexed by a RID_... value.  */
tree *ridpointers;

tree (*make_fname_decl) (location_t, tree, int);

/* Nonzero means don't warn about problems that occur when the code is
   executed.  */
int c_inhibit_evaluation_warnings;

/* Whether we are building a boolean conversion inside
   convert_for_assignment, or some other late binary operation.  If
   build_binary_op is called for C (from code shared by C and C++) in
   this case, then the operands have already been folded and the
   result will not be folded again, so C_MAYBE_CONST_EXPR should not
   be generated.  */
bool in_late_binary_op;

/* Whether lexing has been completed, so subsequent preprocessor
   errors should use the compiler's input_location.  */
bool done_lexing = false;

/* Information about how a function name is generated.  */
struct fname_var_t
{
  tree *const decl;	/* pointer to the VAR_DECL.  */
  const unsigned rid;	/* RID number for the identifier.  */
  const int pretty;	/* How pretty is it? */
};

/* The three ways of getting then name of the current function.  */

const struct fname_var_t fname_vars[] =
{
  /* C99 compliant __func__, must be first.  */
  {&c99_function_name_decl_node, RID_C99_FUNCTION_NAME, 0},
  /* GCC __FUNCTION__ compliant.  */
  {&function_name_decl_node, RID_FUNCTION_NAME, 0},
  /* GCC __PRETTY_FUNCTION__ compliant.  */
  {&pretty_function_name_decl_node, RID_PRETTY_FUNCTION_NAME, 1},
  {NULL, 0, 0},
};

/* Global visibility options.  */
struct visibility_flags visibility_options;

static tree c_fully_fold_internal (tree expr, bool, bool *, bool *);
static tree check_case_value (tree);
static bool check_case_bounds (tree, tree, tree *, tree *);

static tree handle_packed_attribute (tree *, tree, tree, int, bool *);
static tree handle_nocommon_attribute (tree *, tree, tree, int, bool *);
static tree handle_common_attribute (tree *, tree, tree, int, bool *);
static tree handle_noreturn_attribute (tree *, tree, tree, int, bool *);
static tree handle_hot_attribute (tree *, tree, tree, int, bool *);
static tree handle_cold_attribute (tree *, tree, tree, int, bool *);
static tree handle_no_sanitize_address_attribute (tree *, tree, tree,
						  int, bool *);
static tree handle_no_address_safety_analysis_attribute (tree *, tree, tree,
							 int, bool *);
static tree handle_no_sanitize_undefined_attribute (tree *, tree, tree, int,
						    bool *);
static tree handle_noinline_attribute (tree *, tree, tree, int, bool *);
static tree handle_noclone_attribute (tree *, tree, tree, int, bool *);
static tree handle_leaf_attribute (tree *, tree, tree, int, bool *);
static tree handle_always_inline_attribute (tree *, tree, tree, int,
					    bool *);
static tree handle_gnu_inline_attribute (tree *, tree, tree, int, bool *);
static tree handle_artificial_attribute (tree *, tree, tree, int, bool *);
static tree handle_flatten_attribute (tree *, tree, tree, int, bool *);
static tree handle_error_attribute (tree *, tree, tree, int, bool *);
static tree handle_used_attribute (tree *, tree, tree, int, bool *);
static tree handle_unused_attribute (tree *, tree, tree, int, bool *);
static tree handle_externally_visible_attribute (tree *, tree, tree, int,
						 bool *);
static tree handle_const_attribute (tree *, tree, tree, int, bool *);
static tree handle_transparent_union_attribute (tree *, tree, tree,
						int, bool *);
static tree handle_constructor_attribute (tree *, tree, tree, int, bool *);
static tree handle_destructor_attribute (tree *, tree, tree, int, bool *);
static tree handle_mode_attribute (tree *, tree, tree, int, bool *);
static tree handle_section_attribute (tree *, tree, tree, int, bool *);
static tree handle_aligned_attribute (tree *, tree, tree, int, bool *);
static tree handle_weak_attribute (tree *, tree, tree, int, bool *) ;
static tree handle_alias_ifunc_attribute (bool, tree *, tree, tree, bool *);
static tree handle_ifunc_attribute (tree *, tree, tree, int, bool *);
static tree handle_alias_attribute (tree *, tree, tree, int, bool *);
static tree handle_weakref_attribute (tree *, tree, tree, int, bool *) ;
static tree handle_visibility_attribute (tree *, tree, tree, int,
					 bool *);
static tree handle_tls_model_attribute (tree *, tree, tree, int,
					bool *);
static tree handle_no_instrument_function_attribute (tree *, tree,
						     tree, int, bool *);
static tree handle_malloc_attribute (tree *, tree, tree, int, bool *);
static tree handle_returns_twice_attribute (tree *, tree, tree, int, bool *);
static tree handle_no_limit_stack_attribute (tree *, tree, tree, int,
					     bool *);
static tree handle_pure_attribute (tree *, tree, tree, int, bool *);
static tree handle_tm_attribute (tree *, tree, tree, int, bool *);
static tree handle_tm_wrap_attribute (tree *, tree, tree, int, bool *);
static tree handle_novops_attribute (tree *, tree, tree, int, bool *);
static tree handle_deprecated_attribute (tree *, tree, tree, int,
					 bool *);
static tree handle_vector_size_attribute (tree *, tree, tree, int,
					  bool *);
static tree handle_nonnull_attribute (tree *, tree, tree, int, bool *);
static tree handle_nothrow_attribute (tree *, tree, tree, int, bool *);
static tree handle_cleanup_attribute (tree *, tree, tree, int, bool *);
static tree handle_warn_unused_result_attribute (tree *, tree, tree, int,
						 bool *);
static tree handle_sentinel_attribute (tree *, tree, tree, int, bool *);
static tree handle_type_generic_attribute (tree *, tree, tree, int, bool *);
static tree handle_alloc_size_attribute (tree *, tree, tree, int, bool *);
static tree handle_alloc_align_attribute (tree *, tree, tree, int, bool *);
static tree handle_assume_aligned_attribute (tree *, tree, tree, int, bool *);
static tree handle_target_attribute (tree *, tree, tree, int, bool *);
static tree handle_optimize_attribute (tree *, tree, tree, int, bool *);
static tree ignore_attribute (tree *, tree, tree, int, bool *);
static tree handle_no_split_stack_attribute (tree *, tree, tree, int, bool *);
static tree handle_fnspec_attribute (tree *, tree, tree, int, bool *);
static tree handle_warn_unused_attribute (tree *, tree, tree, int, bool *);
static tree handle_returns_nonnull_attribute (tree *, tree, tree, int, bool *);
static tree handle_omp_declare_simd_attribute (tree *, tree, tree, int,
					       bool *);
static tree handle_omp_declare_target_attribute (tree *, tree, tree, int,
						 bool *);

static void check_function_nonnull (tree, int, tree *);
static void check_nonnull_arg (void *, tree, unsigned HOST_WIDE_INT);
static bool nonnull_check_p (tree, unsigned HOST_WIDE_INT);
static bool get_nonnull_operand (tree, unsigned HOST_WIDE_INT *);
static int resort_field_decl_cmp (const void *, const void *);

/* Reserved words.  The third field is a mask: keywords are disabled
   if they match the mask.

   Masks for languages:
   C --std=c89: D_C99 | D_CXXONLY | D_OBJC | D_CXX_OBJC
   C --std=c99: D_CXXONLY | D_OBJC
   ObjC is like C except that D_OBJC and D_CXX_OBJC are not set
   UPC is like C except that D_UPC is not set
   C++ --std=c98: D_CONLY | D_CXXOX | D_OBJC | D_UPC
   C++ --std=c0x: D_CONLY | D_OBJC | D_UPC
   ObjC++ is like C++ except that D_OBJC is not set

   If -fno-asm is used, D_ASM is added to the mask.  If
   -fno-gnu-keywords is used, D_EXT is added.  If -fno-asm and C in
   C89 mode, D_EXT89 is added for both -fno-asm and -fno-gnu-keywords.
   In C with -Wc++-compat, we warn if D_CXXWARN is set.

   Note the complication of the D_CXX_OBJC keywords.  These are
   reserved words such as 'class'.  In C++, 'class' is a reserved
   word.  In Objective-C++ it is too.  In Objective-C, it is a
   reserved word too, but only if it follows an '@' sign.
*/
const struct c_common_resword c_common_reswords[] =
{
  { "_Alignas",		RID_ALIGNAS,   D_CONLY },
  { "_Alignof",		RID_ALIGNOF,   D_CONLY },
  { "_Atomic",		RID_ATOMIC,    D_CONLY },
  { "_Bool",		RID_BOOL,      D_CONLY },
  { "_Complex",		RID_COMPLEX,	0 },
  { "_Cilk_spawn",      RID_CILK_SPAWN, 0 },
  { "_Cilk_sync",       RID_CILK_SYNC,  0 },
  { "_Imaginary",	RID_IMAGINARY, D_CONLY },
  { "_Decimal32",       RID_DFLOAT32,  D_CONLY | D_EXT },
  { "_Decimal64",       RID_DFLOAT64,  D_CONLY | D_EXT },
  { "_Decimal128",      RID_DFLOAT128, D_CONLY | D_EXT },
  { "_Fract",           RID_FRACT,     D_CONLY | D_EXT },
  { "_Accum",           RID_ACCUM,     D_CONLY | D_EXT },
  { "_Sat",             RID_SAT,       D_CONLY | D_EXT },
  { "_Static_assert",   RID_STATIC_ASSERT, D_CONLY },
  { "_Noreturn",        RID_NORETURN,  D_CONLY },
  { "_Generic",         RID_GENERIC,   D_CONLY },
  { "_Thread_local",    RID_THREAD,    D_CONLY },
  { "__FUNCTION__",	RID_FUNCTION_NAME, 0 },
  { "__PRETTY_FUNCTION__", RID_PRETTY_FUNCTION_NAME, 0 },
  { "__alignof",	RID_ALIGNOF,	0 },
  { "__alignof__",	RID_ALIGNOF,	0 },
  { "__asm",		RID_ASM,	0 },
  { "__asm__",		RID_ASM,	0 },
  { "__attribute",	RID_ATTRIBUTE,	0 },
  { "__attribute__",	RID_ATTRIBUTE,	0 },
  { "__auto_type",	RID_AUTO_TYPE,	D_CONLY },
  { "__bases",          RID_BASES, D_CXXONLY },
  { "__builtin_choose_expr", RID_CHOOSE_EXPR, D_CONLY },
  { "__builtin_complex", RID_BUILTIN_COMPLEX, D_CONLY },
  { "__builtin_shuffle", RID_BUILTIN_SHUFFLE, 0 },
  { "__builtin_offsetof", RID_OFFSETOF, 0 },
  { "__builtin_types_compatible_p", RID_TYPES_COMPATIBLE_P, D_CONLY },
  { "__builtin_va_arg",	RID_VA_ARG,	0 },
  { "__complex",	RID_COMPLEX,	0 },
  { "__complex__",	RID_COMPLEX,	0 },
  { "__const",		RID_CONST,	0 },
  { "__const__",	RID_CONST,	0 },
  { "__decltype",       RID_DECLTYPE,   D_CXXONLY },
  { "__direct_bases",   RID_DIRECT_BASES, D_CXXONLY },
  { "__extension__",	RID_EXTENSION,	0 },
  { "__func__",		RID_C99_FUNCTION_NAME, 0 },
  { "__has_nothrow_assign", RID_HAS_NOTHROW_ASSIGN, D_CXXONLY },
  { "__has_nothrow_constructor", RID_HAS_NOTHROW_CONSTRUCTOR, D_CXXONLY },
  { "__has_nothrow_copy", RID_HAS_NOTHROW_COPY, D_CXXONLY },
  { "__has_trivial_assign", RID_HAS_TRIVIAL_ASSIGN, D_CXXONLY },
  { "__has_trivial_constructor", RID_HAS_TRIVIAL_CONSTRUCTOR, D_CXXONLY },
  { "__has_trivial_copy", RID_HAS_TRIVIAL_COPY, D_CXXONLY },
  { "__has_trivial_destructor", RID_HAS_TRIVIAL_DESTRUCTOR, D_CXXONLY },
  { "__has_virtual_destructor", RID_HAS_VIRTUAL_DESTRUCTOR, D_CXXONLY },
  { "__imag",		RID_IMAGPART,	0 },
  { "__imag__",		RID_IMAGPART,	0 },
  { "__inline",		RID_INLINE,	0 },
  { "__inline__",	RID_INLINE,	0 },
  { "__int128",		RID_INT128,	0 },
  { "__is_abstract",	RID_IS_ABSTRACT, D_CXXONLY },
  { "__is_base_of",	RID_IS_BASE_OF, D_CXXONLY },
  { "__is_class",	RID_IS_CLASS,	D_CXXONLY },
  { "__is_convertible_to", RID_IS_CONVERTIBLE_TO, D_CXXONLY },
  { "__is_empty",	RID_IS_EMPTY,	D_CXXONLY },
  { "__is_enum",	RID_IS_ENUM,	D_CXXONLY },
  { "__is_final",	RID_IS_FINAL,	D_CXXONLY },
  { "__is_literal_type", RID_IS_LITERAL_TYPE, D_CXXONLY },
  { "__is_pod",		RID_IS_POD,	D_CXXONLY },
  { "__is_polymorphic",	RID_IS_POLYMORPHIC, D_CXXONLY },
  { "__is_standard_layout", RID_IS_STD_LAYOUT, D_CXXONLY },
  { "__is_trivial",     RID_IS_TRIVIAL, D_CXXONLY },
  { "__is_union",	RID_IS_UNION,	D_CXXONLY },
  { "__label__",	RID_LABEL,	0 },
  { "__null",		RID_NULL,	0 },
  { "__real",		RID_REALPART,	0 },
  { "__real__",		RID_REALPART,	0 },
  { "__restrict",	RID_RESTRICT,	0 },
  { "__restrict__",	RID_RESTRICT,	0 },
  { "__signed",		RID_SIGNED,	0 },
  { "__signed__",	RID_SIGNED,	0 },
  { "__thread",		RID_THREAD,	0 },
  { "__transaction_atomic", RID_TRANSACTION_ATOMIC, 0 },
  { "__transaction_relaxed", RID_TRANSACTION_RELAXED, 0 },
  { "__transaction_cancel", RID_TRANSACTION_CANCEL, 0 },
  { "__typeof",		RID_TYPEOF,	0 },
  { "__typeof__",	RID_TYPEOF,	0 },
  { "__underlying_type", RID_UNDERLYING_TYPE, D_CXXONLY },
  { "__volatile",	RID_VOLATILE,	0 },
  { "__volatile__",	RID_VOLATILE,	0 },
  { "alignas",		RID_ALIGNAS,	D_CXXONLY | D_CXX0X | D_CXXWARN },
  { "alignof",		RID_ALIGNOF,	D_CXXONLY | D_CXX0X | D_CXXWARN },
  { "asm",		RID_ASM,	D_ASM },
  { "auto",		RID_AUTO,	0 },
  { "bool",		RID_BOOL,	D_CXXONLY | D_CXXWARN },
  { "break",		RID_BREAK,	0 },
  { "case",		RID_CASE,	0 },
  { "catch",		RID_CATCH,	D_CXX_OBJC | D_CXXWARN },
  { "char",		RID_CHAR,	0 },
  { "char16_t",		RID_CHAR16,	D_CXXONLY | D_CXX0X | D_CXXWARN },
  { "char32_t",		RID_CHAR32,	D_CXXONLY | D_CXX0X | D_CXXWARN },
  { "class",		RID_CLASS,	D_CXX_OBJC | D_CXXWARN },
  { "const",		RID_CONST,	0 },
  { "constexpr",	RID_CONSTEXPR,	D_CXXONLY | D_CXX0X | D_CXXWARN },
  { "const_cast",	RID_CONSTCAST,	D_CXXONLY | D_CXXWARN },
  { "continue",		RID_CONTINUE,	0 },
  { "decltype",         RID_DECLTYPE,   D_CXXONLY | D_CXX0X | D_CXXWARN },
  { "default",		RID_DEFAULT,	0 },
  { "delete",		RID_DELETE,	D_CXXONLY | D_CXXWARN },
  { "do",		RID_DO,		0 },
  { "double",		RID_DOUBLE,	0 },
  { "dynamic_cast",	RID_DYNCAST,	D_CXXONLY | D_CXXWARN },
  { "else",		RID_ELSE,	0 },
  { "enum",		RID_ENUM,	0 },
  { "explicit",		RID_EXPLICIT,	D_CXXONLY | D_CXXWARN },
  { "export",		RID_EXPORT,	D_CXXONLY | D_CXXWARN },
  { "extern",		RID_EXTERN,	0 },
  { "false",		RID_FALSE,	D_CXXONLY | D_CXXWARN },
  { "float",		RID_FLOAT,	0 },
  { "for",		RID_FOR,	0 },
  { "friend",		RID_FRIEND,	D_CXXONLY | D_CXXWARN },
  { "goto",		RID_GOTO,	0 },
  { "if",		RID_IF,		0 },
  { "inline",		RID_INLINE,	D_EXT89 },
  { "int",		RID_INT,	0 },
  { "long",		RID_LONG,	0 },
  { "mutable",		RID_MUTABLE,	D_CXXONLY | D_CXXWARN },
  { "namespace",	RID_NAMESPACE,	D_CXXONLY | D_CXXWARN },
  { "new",		RID_NEW,	D_CXXONLY | D_CXXWARN },
  { "noexcept",		RID_NOEXCEPT,	D_CXXONLY | D_CXX0X | D_CXXWARN },
  { "nullptr",		RID_NULLPTR,	D_CXXONLY | D_CXX0X | D_CXXWARN },
  { "operator",		RID_OPERATOR,	D_CXXONLY | D_CXXWARN },
  { "private",		RID_PRIVATE,	D_CXX_OBJC | D_CXXWARN },
  { "protected",	RID_PROTECTED,	D_CXX_OBJC | D_CXXWARN },
  { "public",		RID_PUBLIC,	D_CXX_OBJC | D_CXXWARN },
  { "register",		RID_REGISTER,	0 },
  { "reinterpret_cast",	RID_REINTCAST,	D_CXXONLY | D_CXXWARN },
  { "restrict",		RID_RESTRICT,	D_CONLY | D_C99 },
  { "return",		RID_RETURN,	0 },
  { "short",		RID_SHORT,	0 },
  { "signed",		RID_SIGNED,	0 },
  { "sizeof",		RID_SIZEOF,	0 },
  { "static",		RID_STATIC,	0 },
  { "static_assert",    RID_STATIC_ASSERT, D_CXXONLY | D_CXX0X | D_CXXWARN },
  { "static_cast",	RID_STATCAST,	D_CXXONLY | D_CXXWARN },
  { "struct",		RID_STRUCT,	0 },
  { "switch",		RID_SWITCH,	0 },
  { "template",		RID_TEMPLATE,	D_CXXONLY | D_CXXWARN },
  { "this",		RID_THIS,	D_CXXONLY | D_CXXWARN },
  { "thread_local",	RID_THREAD,	D_CXXONLY | D_CXX0X | D_CXXWARN },
  { "throw",		RID_THROW,	D_CXX_OBJC | D_CXXWARN },
  { "true",		RID_TRUE,	D_CXXONLY | D_CXXWARN },
  { "try",		RID_TRY,	D_CXX_OBJC | D_CXXWARN },
  { "typedef",		RID_TYPEDEF,	0 },
  { "typename",		RID_TYPENAME,	D_CXXONLY | D_CXXWARN },
  { "typeid",		RID_TYPEID,	D_CXXONLY | D_CXXWARN },
  { "typeof",		RID_TYPEOF,	D_ASM | D_EXT },
  { "union",		RID_UNION,	0 },
  { "unsigned",		RID_UNSIGNED,	0 },
  { "using",		RID_USING,	D_CXXONLY | D_CXXWARN },
  { "virtual",		RID_VIRTUAL,	D_CXXONLY | D_CXXWARN },
  { "void",		RID_VOID,	0 },
  { "volatile",		RID_VOLATILE,	0 },
  { "wchar_t",		RID_WCHAR,	D_CXXONLY },
  { "while",		RID_WHILE,	0 },
  /* These Objective-C keywords are recognized only immediately after
     an '@'.  */
  { "compatibility_alias", RID_AT_ALIAS,	D_OBJC },
  { "defs",		RID_AT_DEFS,		D_OBJC },
  { "encode",		RID_AT_ENCODE,		D_OBJC },
  { "end",		RID_AT_END,		D_OBJC },
  { "implementation",	RID_AT_IMPLEMENTATION,	D_OBJC },
  { "interface",	RID_AT_INTERFACE,	D_OBJC },
  { "protocol",		RID_AT_PROTOCOL,	D_OBJC },
  { "selector",		RID_AT_SELECTOR,	D_OBJC },
  { "finally",		RID_AT_FINALLY,		D_OBJC },
  { "synchronized",	RID_AT_SYNCHRONIZED,	D_OBJC },
  { "optional",		RID_AT_OPTIONAL,	D_OBJC },
  { "required",		RID_AT_REQUIRED,	D_OBJC },
  { "property",		RID_AT_PROPERTY,	D_OBJC },
  { "package",		RID_AT_PACKAGE,		D_OBJC },
  { "synthesize",	RID_AT_SYNTHESIZE,	D_OBJC },
  { "dynamic",		RID_AT_DYNAMIC,		D_OBJC },
  /* These are recognized only in protocol-qualifier context
     (see above) */
  { "bycopy",		RID_BYCOPY,		D_OBJC },
  { "byref",		RID_BYREF,		D_OBJC },
  { "in",		RID_IN,			D_OBJC },
  { "inout",		RID_INOUT,		D_OBJC },
  { "oneway",		RID_ONEWAY,		D_OBJC },
  { "out",		RID_OUT,		D_OBJC },

  /* UPC keywords */
  { "shared",		RID_SHARED,		D_UPC },
  { "relaxed",		RID_RELAXED,		D_UPC },
  { "strict",		RID_STRICT,		D_UPC },
  { "upc_barrier",	RID_UPC_BARRIER,	D_UPC },
  { "upc_blocksizeof",	RID_UPC_BLOCKSIZEOF,	D_UPC },
  { "upc_elemsizeof",	RID_UPC_ELEMSIZEOF,	D_UPC },
  { "upc_forall",	RID_UPC_FORALL,		D_UPC },
  { "upc_localsizeof",	RID_UPC_LOCALSIZEOF,	D_UPC },
  { "upc_notify",	RID_UPC_NOTIFY,		D_UPC },
  { "upc_wait",		RID_UPC_WAIT,		D_UPC },

  /* These are recognized inside a property attribute list */
  { "assign",	        RID_ASSIGN,		D_OBJC }, 
  { "copy",	        RID_COPY,		D_OBJC }, 
  { "getter",		RID_GETTER,		D_OBJC }, 
  { "nonatomic",	RID_NONATOMIC,		D_OBJC }, 
  { "readonly",		RID_READONLY,		D_OBJC }, 
  { "readwrite",	RID_READWRITE,		D_OBJC }, 
  { "retain",	        RID_RETAIN,		D_OBJC }, 
  { "setter",		RID_SETTER,		D_OBJC }, 
};

const unsigned int num_c_common_reswords =
  sizeof c_common_reswords / sizeof (struct c_common_resword);

/* Table of machine-independent attributes common to all C-like languages.  */
const struct attribute_spec c_common_attribute_table[] =
{
  /* { name, min_len, max_len, decl_req, type_req, fn_type_req, handler,
       affects_type_identity } */
  { "packed",                 0, 0, false, false, false,
			      handle_packed_attribute , false},
  { "nocommon",               0, 0, true,  false, false,
			      handle_nocommon_attribute, false},
  { "common",                 0, 0, true,  false, false,
			      handle_common_attribute, false },
  /* FIXME: logically, noreturn attributes should be listed as
     "false, true, true" and apply to function types.  But implementing this
     would require all the places in the compiler that use TREE_THIS_VOLATILE
     on a decl to identify non-returning functions to be located and fixed
     to check the function type instead.  */
  { "noreturn",               0, 0, true,  false, false,
			      handle_noreturn_attribute, false },
  { "volatile",               0, 0, true,  false, false,
			      handle_noreturn_attribute, false },
  { "noinline",               0, 0, true,  false, false,
			      handle_noinline_attribute, false },
  { "noclone",                0, 0, true,  false, false,
			      handle_noclone_attribute, false },
  { "leaf",                   0, 0, true,  false, false,
			      handle_leaf_attribute, false },
  { "always_inline",          0, 0, true,  false, false,
			      handle_always_inline_attribute, false },
  { "gnu_inline",             0, 0, true,  false, false,
			      handle_gnu_inline_attribute, false },
  { "artificial",             0, 0, true,  false, false,
			      handle_artificial_attribute, false },
  { "flatten",                0, 0, true,  false, false,
			      handle_flatten_attribute, false },
  { "used",                   0, 0, true,  false, false,
			      handle_used_attribute, false },
  { "unused",                 0, 0, false, false, false,
			      handle_unused_attribute, false },
  { "externally_visible",     0, 0, true,  false, false,
			      handle_externally_visible_attribute, false },
  /* The same comments as for noreturn attributes apply to const ones.  */
  { "const",                  0, 0, true,  false, false,
			      handle_const_attribute, false },
  { "transparent_union",      0, 0, false, false, false,
			      handle_transparent_union_attribute, false },
  { "constructor",            0, 1, true,  false, false,
			      handle_constructor_attribute, false },
  { "destructor",             0, 1, true,  false, false,
			      handle_destructor_attribute, false },
  { "mode",                   1, 1, false,  true, false,
			      handle_mode_attribute, false },
  { "section",                1, 1, true,  false, false,
			      handle_section_attribute, false },
  { "aligned",                0, 1, false, false, false,
			      handle_aligned_attribute, false },
  { "weak",                   0, 0, true,  false, false,
			      handle_weak_attribute, false },
  { "ifunc",                  1, 1, true,  false, false,
			      handle_ifunc_attribute, false },
  { "alias",                  1, 1, true,  false, false,
			      handle_alias_attribute, false },
  { "weakref",                0, 1, true,  false, false,
			      handle_weakref_attribute, false },
  { "no_instrument_function", 0, 0, true,  false, false,
			      handle_no_instrument_function_attribute,
			      false },
  { "malloc",                 0, 0, true,  false, false,
			      handle_malloc_attribute, false },
  { "returns_twice",          0, 0, true,  false, false,
			      handle_returns_twice_attribute, false },
  { "no_stack_limit",         0, 0, true,  false, false,
			      handle_no_limit_stack_attribute, false },
  { "pure",                   0, 0, true,  false, false,
			      handle_pure_attribute, false },
  { "transaction_callable",   0, 0, false, true,  false,
			      handle_tm_attribute, false },
  { "transaction_unsafe",     0, 0, false, true,  false,
			      handle_tm_attribute, false },
  { "transaction_safe",       0, 0, false, true,  false,
			      handle_tm_attribute, false },
  { "transaction_may_cancel_outer", 0, 0, false, true, false,
			      handle_tm_attribute, false },
  /* ??? These two attributes didn't make the transition from the
     Intel language document to the multi-vendor language document.  */
  { "transaction_pure",       0, 0, false, true,  false,
			      handle_tm_attribute, false },
  { "transaction_wrap",       1, 1, true,  false,  false,
			     handle_tm_wrap_attribute, false },
  /* For internal use (marking of builtins) only.  The name contains space
     to prevent its usage in source code.  */
  { "no vops",                0, 0, true,  false, false,
			      handle_novops_attribute, false },
  { "deprecated",             0, 1, false, false, false,
			      handle_deprecated_attribute, false },
  { "vector_size",	      1, 1, false, true, false,
			      handle_vector_size_attribute, false },
  { "visibility",	      1, 1, false, false, false,
			      handle_visibility_attribute, false },
  { "tls_model",	      1, 1, true,  false, false,
			      handle_tls_model_attribute, false },
  { "nonnull",                0, -1, false, true, true,
			      handle_nonnull_attribute, false },
  { "nothrow",                0, 0, true,  false, false,
			      handle_nothrow_attribute, false },
  { "may_alias",	      0, 0, false, true, false, NULL, false },
  { "cleanup",		      1, 1, true, false, false,
			      handle_cleanup_attribute, false },
  { "warn_unused_result",     0, 0, false, true, true,
			      handle_warn_unused_result_attribute, false },
  { "sentinel",               0, 1, false, true, true,
			      handle_sentinel_attribute, false },
  /* For internal use (marking of builtins) only.  The name contains space
     to prevent its usage in source code.  */
  { "type generic",           0, 0, false, true, true,
			      handle_type_generic_attribute, false },
  { "alloc_size",	      1, 2, false, true, true,
			      handle_alloc_size_attribute, false },
  { "cold",                   0, 0, true,  false, false,
			      handle_cold_attribute, false },
  { "hot",                    0, 0, true,  false, false,
			      handle_hot_attribute, false },
  { "no_address_safety_analysis",
			      0, 0, true, false, false,
			      handle_no_address_safety_analysis_attribute,
			      false },
  { "no_sanitize_address",    0, 0, true, false, false,
			      handle_no_sanitize_address_attribute,
			      false },
  { "no_sanitize_undefined",  0, 0, true, false, false,
			      handle_no_sanitize_undefined_attribute,
			      false },
  { "warning",		      1, 1, true,  false, false,
			      handle_error_attribute, false },
  { "error",		      1, 1, true,  false, false,
			      handle_error_attribute, false },
  { "target",                 1, -1, true, false, false,
			      handle_target_attribute, false },
  { "optimize",               1, -1, true, false, false,
			      handle_optimize_attribute, false },
  /* For internal use only.  The leading '*' both prevents its usage in
     source code and signals that it may be overridden by machine tables.  */
  { "*tm regparm",            0, 0, false, true, true,
			      ignore_attribute, false },
  { "no_split_stack",	      0, 0, true,  false, false,
			      handle_no_split_stack_attribute, false },
  /* For internal use (marking of builtins and runtime functions) only.
     The name contains space to prevent its usage in source code.  */
  { "fn spec",	 	      1, 1, false, true, true,
			      handle_fnspec_attribute, false },
  { "warn_unused",            0, 0, false, false, false,
			      handle_warn_unused_attribute, false },
  { "returns_nonnull",        0, 0, false, true, true,
			      handle_returns_nonnull_attribute, false },
  { "omp declare simd",       0, -1, true,  false, false,
			      handle_omp_declare_simd_attribute, false },
  { "cilk simd function",     0, -1, true,  false, false,
			      handle_omp_declare_simd_attribute, false },
  { "omp declare target",     0, 0, true, false, false,
			      handle_omp_declare_target_attribute, false },
  { "alloc_align",	      1, 1, false, true, true,
			      handle_alloc_align_attribute, false },
  { "assume_aligned",	      1, 2, false, true, true,
			      handle_assume_aligned_attribute, false },
  { NULL,                     0, 0, false, false, false, NULL, false }
};

/* Give the specifications for the format attributes, used by C and all
   descendants.  */

const struct attribute_spec c_common_format_attribute_table[] =
{
  /* { name, min_len, max_len, decl_req, type_req, fn_type_req, handler,
       affects_type_identity } */
  { "format",                 3, 3, false, true,  true,
			      handle_format_attribute, false },
  { "format_arg",             1, 1, false, true,  true,
			      handle_format_arg_attribute, false },
  { NULL,                     0, 0, false, false, false, NULL, false }
};

/* Return identifier for address space AS.  */

const char *
c_addr_space_name (addr_space_t as)
{
  int rid = RID_FIRST_ADDR_SPACE + as;
  gcc_assert (ridpointers [rid]);
  return IDENTIFIER_POINTER (ridpointers [rid]);
}

/* Push current bindings for the function name VAR_DECLS.  */

void
start_fname_decls (void)
{
  unsigned ix;
  tree saved = NULL_TREE;

  for (ix = 0; fname_vars[ix].decl; ix++)
    {
      tree decl = *fname_vars[ix].decl;

      if (decl)
	{
	  saved = tree_cons (decl, build_int_cst (integer_type_node, ix),
			     saved);
	  *fname_vars[ix].decl = NULL_TREE;
	}
    }
  if (saved || saved_function_name_decls)
    /* Normally they'll have been NULL, so only push if we've got a
       stack, or they are non-NULL.  */
    saved_function_name_decls = tree_cons (saved, NULL_TREE,
					   saved_function_name_decls);
}

/* Finish up the current bindings, adding them into the current function's
   statement tree.  This must be done _before_ finish_stmt_tree is called.
   If there is no current function, we must be at file scope and no statements
   are involved. Pop the previous bindings.  */

void
finish_fname_decls (void)
{
  unsigned ix;
  tree stmts = NULL_TREE;
  tree stack = saved_function_name_decls;

  for (; stack && TREE_VALUE (stack); stack = TREE_CHAIN (stack))
    append_to_statement_list (TREE_VALUE (stack), &stmts);

  if (stmts)
    {
      tree *bodyp = &DECL_SAVED_TREE (current_function_decl);

      if (TREE_CODE (*bodyp) == BIND_EXPR)
	bodyp = &BIND_EXPR_BODY (*bodyp);

      append_to_statement_list_force (*bodyp, &stmts);
      *bodyp = stmts;
    }

  for (ix = 0; fname_vars[ix].decl; ix++)
    *fname_vars[ix].decl = NULL_TREE;

  if (stack)
    {
      /* We had saved values, restore them.  */
      tree saved;

      for (saved = TREE_PURPOSE (stack); saved; saved = TREE_CHAIN (saved))
	{
	  tree decl = TREE_PURPOSE (saved);
	  unsigned ix = TREE_INT_CST_LOW (TREE_VALUE (saved));

	  *fname_vars[ix].decl = decl;
	}
      stack = TREE_CHAIN (stack);
    }
  saved_function_name_decls = stack;
}

/* Return the text name of the current function, suitably prettified
   by PRETTY_P.  Return string must be freed by caller.  */

const char *
fname_as_string (int pretty_p)
{
  const char *name = "top level";
  char *namep;
  int vrb = 2, len;
  cpp_string cstr = { 0, 0 }, strname;

  if (!pretty_p)
    {
      name = "";
      vrb = 0;
    }

  if (current_function_decl)
    name = lang_hooks.decl_printable_name (current_function_decl, vrb);

  len = strlen (name) + 3; /* Two for '"'s.  One for NULL.  */

  namep = XNEWVEC (char, len);
  snprintf (namep, len, "\"%s\"", name);
  strname.text = (unsigned char *) namep;
  strname.len = len - 1;

  if (cpp_interpret_string (parse_in, &strname, 1, &cstr, CPP_STRING))
    {
      XDELETEVEC (namep);
      return (const char *) cstr.text;
    }

  return namep;
}

/* Return the VAR_DECL for a const char array naming the current
   function. If the VAR_DECL has not yet been created, create it
   now. RID indicates how it should be formatted and IDENTIFIER_NODE
   ID is its name (unfortunately C and C++ hold the RID values of
   keywords in different places, so we can't derive RID from ID in
   this language independent code. LOC is the location of the
   function.  */

tree
fname_decl (location_t loc, unsigned int rid, tree id)
{
  unsigned ix;
  tree decl = NULL_TREE;

  for (ix = 0; fname_vars[ix].decl; ix++)
    if (fname_vars[ix].rid == rid)
      break;

  decl = *fname_vars[ix].decl;
  if (!decl)
    {
      /* If a tree is built here, it would normally have the lineno of
	 the current statement.  Later this tree will be moved to the
	 beginning of the function and this line number will be wrong.
	 To avoid this problem set the lineno to 0 here; that prevents
	 it from appearing in the RTL.  */
      tree stmts;
      location_t saved_location = input_location;
      input_location = UNKNOWN_LOCATION;

      stmts = push_stmt_list ();
      decl = (*make_fname_decl) (loc, id, fname_vars[ix].pretty);
      stmts = pop_stmt_list (stmts);
      if (!IS_EMPTY_STMT (stmts))
	saved_function_name_decls
	  = tree_cons (decl, stmts, saved_function_name_decls);
      *fname_vars[ix].decl = decl;
      input_location = saved_location;
    }
  if (!ix && !current_function_decl)
    pedwarn (loc, 0, "%qD is not defined outside of function scope", decl);

  return decl;
}

/* Given a STRING_CST, give it a suitable array-of-chars data type.  */

tree
fix_string_type (tree value)
{
  int length = TREE_STRING_LENGTH (value);
  int nchars;
  tree e_type, i_type, a_type;

  /* Compute the number of elements, for the array type.  */
  if (TREE_TYPE (value) == char_array_type_node || !TREE_TYPE (value))
    {
      nchars = length;
      e_type = char_type_node;
    }
  else if (TREE_TYPE (value) == char16_array_type_node)
    {
      nchars = length / (TYPE_PRECISION (char16_type_node) / BITS_PER_UNIT);
      e_type = char16_type_node;
    }
  else if (TREE_TYPE (value) == char32_array_type_node)
    {
      nchars = length / (TYPE_PRECISION (char32_type_node) / BITS_PER_UNIT);
      e_type = char32_type_node;
    }
  else
    {
      nchars = length / (TYPE_PRECISION (wchar_type_node) / BITS_PER_UNIT);
      e_type = wchar_type_node;
    }

  /* C89 2.2.4.1, C99 5.2.4.1 (Translation limits).  The analogous
     limit in C++98 Annex B is very large (65536) and is not normative,
     so we do not diagnose it (warn_overlength_strings is forced off
     in c_common_post_options).  */
  if (warn_overlength_strings)
    {
      const int nchars_max = flag_isoc99 ? 4095 : 509;
      const int relevant_std = flag_isoc99 ? 99 : 90;
      if (nchars - 1 > nchars_max)
	/* Translators: The %d after 'ISO C' will be 90 or 99.  Do not
	   separate the %d from the 'C'.  'ISO' should not be
	   translated, but it may be moved after 'C%d' in languages
	   where modifiers follow nouns.  */
	pedwarn (input_location, OPT_Woverlength_strings,
		 "string length %qd is greater than the length %qd "
		 "ISO C%d compilers are required to support",
		 nchars - 1, nchars_max, relevant_std);
    }

  /* Create the array type for the string constant.  The ISO C++
     standard says that a string literal has type `const char[N]' or
     `const wchar_t[N]'.  We use the same logic when invoked as a C
     front-end with -Wwrite-strings.
     ??? We should change the type of an expression depending on the
     state of a warning flag.  We should just be warning -- see how
     this is handled in the C++ front-end for the deprecated implicit
     conversion from string literals to `char*' or `wchar_t*'.

     The C++ front end relies on TYPE_MAIN_VARIANT of a cv-qualified
     array type being the unqualified version of that type.
     Therefore, if we are constructing an array of const char, we must
     construct the matching unqualified array type first.  The C front
     end does not require this, but it does no harm, so we do it
     unconditionally.  */
  i_type = build_index_type (size_int (nchars - 1));
  a_type = build_array_type (e_type, i_type);
  if (c_dialect_cxx() || warn_write_strings)
    a_type = c_build_qualified_type (a_type, TYPE_QUAL_CONST);

  TREE_TYPE (value) = a_type;
  TREE_CONSTANT (value) = 1;
  TREE_READONLY (value) = 1;
  TREE_STATIC (value) = 1;
  return value;
}

/* If DISABLE is true, stop issuing warnings.  This is used when
   parsing code that we know will not be executed.  This function may
   be called multiple times, and works as a stack.  */

static void
c_disable_warnings (bool disable)
{
  if (disable)
    {
      ++c_inhibit_evaluation_warnings;
      fold_defer_overflow_warnings ();
    }
}

/* If ENABLE is true, reenable issuing warnings.  */

static void
c_enable_warnings (bool enable)
{
  if (enable)
    {
      --c_inhibit_evaluation_warnings;
      fold_undefer_and_ignore_overflow_warnings ();
    }
}

/* Fully fold EXPR, an expression that was not folded (beyond integer
   constant expressions and null pointer constants) when being built
   up.  If IN_INIT, this is in a static initializer and certain
   changes are made to the folding done.  Clear *MAYBE_CONST if
   MAYBE_CONST is not NULL and EXPR is definitely not a constant
   expression because it contains an evaluated operator (in C99) or an
   operator outside of sizeof returning an integer constant (in C90)
   not permitted in constant expressions, or because it contains an
   evaluated arithmetic overflow.  (*MAYBE_CONST should typically be
   set to true by callers before calling this function.)  Return the
   folded expression.  Function arguments have already been folded
   before calling this function, as have the contents of SAVE_EXPR,
   TARGET_EXPR, BIND_EXPR, VA_ARG_EXPR, OBJ_TYPE_REF and
   C_MAYBE_CONST_EXPR.  */

tree
c_fully_fold (tree expr, bool in_init, bool *maybe_const)
{
  tree ret;
  tree eptype = NULL_TREE;
  bool dummy = true;
  bool maybe_const_itself = true;
  location_t loc = EXPR_LOCATION (expr);

  /* This function is not relevant to C++ because C++ folds while
     parsing, and may need changes to be correct for C++ when C++
     stops folding while parsing.  */
  if (c_dialect_cxx ())
    gcc_unreachable ();

  if (!maybe_const)
    maybe_const = &dummy;
  if (TREE_CODE (expr) == EXCESS_PRECISION_EXPR)
    {
      eptype = TREE_TYPE (expr);
      expr = TREE_OPERAND (expr, 0);
    }
  ret = c_fully_fold_internal (expr, in_init, maybe_const,
			       &maybe_const_itself);
  if (eptype)
    ret = fold_convert_loc (loc, eptype, ret);
  *maybe_const &= maybe_const_itself;
  return ret;
}

/* Internal helper for c_fully_fold.  EXPR and IN_INIT are as for
   c_fully_fold.  *MAYBE_CONST_OPERANDS is cleared because of operands
   not permitted, while *MAYBE_CONST_ITSELF is cleared because of
   arithmetic overflow (for C90, *MAYBE_CONST_OPERANDS is carried from
   both evaluated and unevaluated subexpressions while
   *MAYBE_CONST_ITSELF is carried from only evaluated
   subexpressions).  */

static tree
c_fully_fold_internal (tree expr, bool in_init, bool *maybe_const_operands,
		       bool *maybe_const_itself)
{
  tree ret = expr;
  enum tree_code code = TREE_CODE (expr);
  enum tree_code_class kind = TREE_CODE_CLASS (code);
  location_t loc = EXPR_LOCATION (expr);
  tree op0, op1, op2, op3;
  tree orig_op0, orig_op1, orig_op2;
  bool op0_const = true, op1_const = true, op2_const = true;
  bool op0_const_self = true, op1_const_self = true, op2_const_self = true;
  bool nowarning = TREE_NO_WARNING (expr);
  bool unused_p;

  /* This function is not relevant to C++ because C++ folds while
     parsing, and may need changes to be correct for C++ when C++
     stops folding while parsing.  */
  if (c_dialect_cxx ())
    gcc_unreachable ();

  /* Constants, declarations, statements, errors, SAVE_EXPRs and
     anything else not counted as an expression cannot usefully be
     folded further at this point.  */
  if (!IS_EXPR_CODE_CLASS (kind)
      || kind == tcc_statement
      || code == SAVE_EXPR)
    return expr;

  /* Operands of variable-length expressions (function calls) have
     already been folded, as have __builtin_* function calls, and such
     expressions cannot occur in constant expressions.  */
  if (kind == tcc_vl_exp)
    {
      *maybe_const_operands = false;
      ret = fold (expr);
      goto out;
    }

  if (code == C_MAYBE_CONST_EXPR)
    {
      tree pre = C_MAYBE_CONST_EXPR_PRE (expr);
      tree inner = C_MAYBE_CONST_EXPR_EXPR (expr);
      if (C_MAYBE_CONST_EXPR_NON_CONST (expr))
	*maybe_const_operands = false;
      if (C_MAYBE_CONST_EXPR_INT_OPERANDS (expr))
	*maybe_const_itself = false;
      if (pre && !in_init)
	ret = build2 (COMPOUND_EXPR, TREE_TYPE (expr), pre, inner);
      else
	ret = inner;
      goto out;
    }

  /* Assignment, increment, decrement, function call and comma
     operators, and statement expressions, cannot occur in constant
     expressions if evaluated / outside of sizeof.  (Function calls
     were handled above, though VA_ARG_EXPR is treated like a function
     call here, and statement expressions are handled through
     C_MAYBE_CONST_EXPR to avoid folding inside them.)  */
  switch (code)
    {
    case MODIFY_EXPR:
    case PREDECREMENT_EXPR:
    case PREINCREMENT_EXPR:
    case POSTDECREMENT_EXPR:
    case POSTINCREMENT_EXPR:
    case COMPOUND_EXPR:
      *maybe_const_operands = false;
      break;

    case VA_ARG_EXPR:
    case TARGET_EXPR:
    case BIND_EXPR:
    case OBJ_TYPE_REF:
      *maybe_const_operands = false;
      ret = fold (expr);
      goto out;

    default:
      break;
    }

  /* Fold individual tree codes as appropriate.  */
  switch (code)
    {
    case COMPOUND_LITERAL_EXPR:
      /* Any non-constancy will have been marked in a containing
	 C_MAYBE_CONST_EXPR; there is no more folding to do here.  */
      goto out;

    case COMPONENT_REF:
      orig_op0 = op0 = TREE_OPERAND (expr, 0);
      op1 = TREE_OPERAND (expr, 1);
      op2 = TREE_OPERAND (expr, 2);
      op0 = c_fully_fold_internal (op0, in_init, maybe_const_operands,
				   maybe_const_itself);
      STRIP_TYPE_NOPS (op0);
      if (op0 != orig_op0)
	ret = build3 (COMPONENT_REF, TREE_TYPE (expr), op0, op1, op2);
      if (ret != expr)
	{
	  TREE_READONLY (ret) = TREE_READONLY (expr);
	  TREE_THIS_VOLATILE (ret) = TREE_THIS_VOLATILE (expr);
	}
      goto out;

    case ARRAY_REF:
      orig_op0 = op0 = TREE_OPERAND (expr, 0);
      orig_op1 = op1 = TREE_OPERAND (expr, 1);
      op2 = TREE_OPERAND (expr, 2);
      op3 = TREE_OPERAND (expr, 3);
      op0 = c_fully_fold_internal (op0, in_init, maybe_const_operands,
				   maybe_const_itself);
      STRIP_TYPE_NOPS (op0);
      op1 = c_fully_fold_internal (op1, in_init, maybe_const_operands,
				   maybe_const_itself);
      STRIP_TYPE_NOPS (op1);
      op1 = decl_constant_value_for_optimization (op1);
      if (op0 != orig_op0 || op1 != orig_op1)
	ret = build4 (ARRAY_REF, TREE_TYPE (expr), op0, op1, op2, op3);
      if (ret != expr)
	{
	  TREE_READONLY (ret) = TREE_READONLY (expr);
	  TREE_SIDE_EFFECTS (ret) = TREE_SIDE_EFFECTS (expr);
	  TREE_THIS_VOLATILE (ret) = TREE_THIS_VOLATILE (expr);
	}
      ret = fold (ret);
      goto out;

    case COMPOUND_EXPR:
    case MODIFY_EXPR:
    case PREDECREMENT_EXPR:
    case PREINCREMENT_EXPR:
    case POSTDECREMENT_EXPR:
    case POSTINCREMENT_EXPR:
    case PLUS_EXPR:
    case MINUS_EXPR:
    case MULT_EXPR:
    case POINTER_PLUS_EXPR:
    case TRUNC_DIV_EXPR:
    case CEIL_DIV_EXPR:
    case FLOOR_DIV_EXPR:
    case TRUNC_MOD_EXPR:
    case RDIV_EXPR:
    case EXACT_DIV_EXPR:
    case LSHIFT_EXPR:
    case RSHIFT_EXPR:
    case BIT_IOR_EXPR:
    case BIT_XOR_EXPR:
    case BIT_AND_EXPR:
    case LT_EXPR:
    case LE_EXPR:
    case GT_EXPR:
    case GE_EXPR:
    case EQ_EXPR:
    case NE_EXPR:
    case COMPLEX_EXPR:
    case TRUTH_AND_EXPR:
    case TRUTH_OR_EXPR:
    case TRUTH_XOR_EXPR:
    case UNORDERED_EXPR:
    case ORDERED_EXPR:
    case UNLT_EXPR:
    case UNLE_EXPR:
    case UNGT_EXPR:
    case UNGE_EXPR:
    case UNEQ_EXPR:
      /* Binary operations evaluating both arguments (increment and
	 decrement are binary internally in GCC).  */
      orig_op0 = op0 = TREE_OPERAND (expr, 0);
      orig_op1 = op1 = TREE_OPERAND (expr, 1);
      op0 = c_fully_fold_internal (op0, in_init, maybe_const_operands,
				   maybe_const_itself);
      STRIP_TYPE_NOPS (op0);
      if (code != MODIFY_EXPR
	  && code != PREDECREMENT_EXPR
	  && code != PREINCREMENT_EXPR
	  && code != POSTDECREMENT_EXPR
	  && code != POSTINCREMENT_EXPR)
	op0 = decl_constant_value_for_optimization (op0);
      /* The RHS of a MODIFY_EXPR was fully folded when building that
	 expression for the sake of conversion warnings.  */
      if (code != MODIFY_EXPR)
	op1 = c_fully_fold_internal (op1, in_init, maybe_const_operands,
				     maybe_const_itself);
      STRIP_TYPE_NOPS (op1);
      op1 = decl_constant_value_for_optimization (op1);
      if (op0 != orig_op0 || op1 != orig_op1 || in_init)
	ret = in_init
	  ? fold_build2_initializer_loc (loc, code, TREE_TYPE (expr), op0, op1)
	  : fold_build2_loc (loc, code, TREE_TYPE (expr), op0, op1);
      else
	ret = fold (expr);
      if (TREE_OVERFLOW_P (ret)
	  && !TREE_OVERFLOW_P (op0)
	  && !TREE_OVERFLOW_P (op1))
	overflow_warning (EXPR_LOCATION (expr), ret);
      if ((code == LSHIFT_EXPR || code == RSHIFT_EXPR)
	  && TREE_CODE (orig_op1) != INTEGER_CST
	  && TREE_CODE (op1) == INTEGER_CST
	  && (TREE_CODE (TREE_TYPE (orig_op0)) == INTEGER_TYPE
	      || TREE_CODE (TREE_TYPE (orig_op0)) == FIXED_POINT_TYPE)
	  && TREE_CODE (TREE_TYPE (orig_op1)) == INTEGER_TYPE
	  && c_inhibit_evaluation_warnings == 0)
	{
	  if (tree_int_cst_sgn (op1) < 0)
	    warning_at (loc, 0, (code == LSHIFT_EXPR
				 ? G_("left shift count is negative")
				 : G_("right shift count is negative")));
	  else if (compare_tree_int (op1,
				     TYPE_PRECISION (TREE_TYPE (orig_op0)))
		   >= 0)
	    warning_at (loc, 0, (code == LSHIFT_EXPR
				 ? G_("left shift count >= width of type")
				 : G_("right shift count >= width of type")));
	}
      goto out;

    case INDIRECT_REF:
    case FIX_TRUNC_EXPR:
    case FLOAT_EXPR:
    CASE_CONVERT:
    case ADDR_SPACE_CONVERT_EXPR:
    case VIEW_CONVERT_EXPR:
    case NON_LVALUE_EXPR:
    case NEGATE_EXPR:
    case BIT_NOT_EXPR:
    case TRUTH_NOT_EXPR:
    case ADDR_EXPR:
    case CONJ_EXPR:
    case REALPART_EXPR:
    case IMAGPART_EXPR:
      /* Unary operations.  */
      orig_op0 = op0 = TREE_OPERAND (expr, 0);
      op0 = c_fully_fold_internal (op0, in_init, maybe_const_operands,
				   maybe_const_itself);
      STRIP_TYPE_NOPS (op0);
      if (code != ADDR_EXPR && code != REALPART_EXPR && code != IMAGPART_EXPR)
	op0 = decl_constant_value_for_optimization (op0);
      /* ??? Cope with user tricks that amount to offsetof.  The middle-end is
	 not prepared to deal with them if they occur in initializers.
	 Avoid attempts to fold references to UPC shared components
	 due to the complexities of UPC pointer-to-shared arithmetic.  */
      if (op0 != orig_op0
	  && code == ADDR_EXPR
	  && (op1 = get_base_address (op0)) != NULL_TREE
	  && TREE_CODE (op1) == INDIRECT_REF
	  && !upc_shared_type_p (TREE_TYPE (op1))
	  && TREE_CONSTANT (TREE_OPERAND (op1, 0)))
	ret = fold_convert_loc (loc, TREE_TYPE (expr), fold_offsetof_1 (op0));
      else if (op0 != orig_op0 || in_init)
	ret = in_init
	  ? fold_build1_initializer_loc (loc, code, TREE_TYPE (expr), op0)
	  : fold_build1_loc (loc, code, TREE_TYPE (expr), op0);
      else
	ret = fold (expr);
      if (code == INDIRECT_REF
	  && ret != expr
	  && TREE_CODE (ret) == INDIRECT_REF)
	{
	  TREE_READONLY (ret) = TREE_READONLY (expr);
	  TREE_SIDE_EFFECTS (ret) = TREE_SIDE_EFFECTS (expr);
	  TREE_THIS_VOLATILE (ret) = TREE_THIS_VOLATILE (expr);
	}
      switch (code)
	{
	case FIX_TRUNC_EXPR:
	case FLOAT_EXPR:
	CASE_CONVERT:
	  /* Don't warn about explicit conversions.  We will already
	     have warned about suspect implicit conversions.  */
	  break;

	default:
	  if (TREE_OVERFLOW_P (ret) && !TREE_OVERFLOW_P (op0))
	    overflow_warning (EXPR_LOCATION (expr), ret);
	  break;
	}
      goto out;

    case TRUTH_ANDIF_EXPR:
    case TRUTH_ORIF_EXPR:
      /* Binary operations not necessarily evaluating both
	 arguments.  */
      orig_op0 = op0 = TREE_OPERAND (expr, 0);
      orig_op1 = op1 = TREE_OPERAND (expr, 1);
      op0 = c_fully_fold_internal (op0, in_init, &op0_const, &op0_const_self);
      STRIP_TYPE_NOPS (op0);

      unused_p = (op0 == (code == TRUTH_ANDIF_EXPR
			  ? truthvalue_false_node
			  : truthvalue_true_node));
      c_disable_warnings (unused_p);
      op1 = c_fully_fold_internal (op1, in_init, &op1_const, &op1_const_self);
      STRIP_TYPE_NOPS (op1);
      c_enable_warnings (unused_p);

      if (op0 != orig_op0 || op1 != orig_op1 || in_init)
	ret = in_init
	  ? fold_build2_initializer_loc (loc, code, TREE_TYPE (expr), op0, op1)
	  : fold_build2_loc (loc, code, TREE_TYPE (expr), op0, op1);
      else
	ret = fold (expr);
      *maybe_const_operands &= op0_const;
      *maybe_const_itself &= op0_const_self;
      if (!(flag_isoc99
	    && op0_const
	    && op0_const_self
	    && (code == TRUTH_ANDIF_EXPR
		? op0 == truthvalue_false_node
		: op0 == truthvalue_true_node)))
	*maybe_const_operands &= op1_const;
      if (!(op0_const
	    && op0_const_self
	    && (code == TRUTH_ANDIF_EXPR
		? op0 == truthvalue_false_node
		: op0 == truthvalue_true_node)))
	*maybe_const_itself &= op1_const_self;
      goto out;

    case COND_EXPR:
      orig_op0 = op0 = TREE_OPERAND (expr, 0);
      orig_op1 = op1 = TREE_OPERAND (expr, 1);
      orig_op2 = op2 = TREE_OPERAND (expr, 2);
      op0 = c_fully_fold_internal (op0, in_init, &op0_const, &op0_const_self);

      STRIP_TYPE_NOPS (op0);
      c_disable_warnings (op0 == truthvalue_false_node);
      op1 = c_fully_fold_internal (op1, in_init, &op1_const, &op1_const_self);
      STRIP_TYPE_NOPS (op1);
      c_enable_warnings (op0 == truthvalue_false_node);

      c_disable_warnings (op0 == truthvalue_true_node);
      op2 = c_fully_fold_internal (op2, in_init, &op2_const, &op2_const_self);
      STRIP_TYPE_NOPS (op2);
      c_enable_warnings (op0 == truthvalue_true_node);

      if (op0 != orig_op0 || op1 != orig_op1 || op2 != orig_op2)
	ret = fold_build3_loc (loc, code, TREE_TYPE (expr), op0, op1, op2);
      else
	ret = fold (expr);
      *maybe_const_operands &= op0_const;
      *maybe_const_itself &= op0_const_self;
      if (!(flag_isoc99
	    && op0_const
	    && op0_const_self
	    && op0 == truthvalue_false_node))
	*maybe_const_operands &= op1_const;
      if (!(op0_const
	    && op0_const_self
	    && op0 == truthvalue_false_node))
	*maybe_const_itself &= op1_const_self;
      if (!(flag_isoc99
	    && op0_const
	    && op0_const_self
	    && op0 == truthvalue_true_node))
	*maybe_const_operands &= op2_const;
      if (!(op0_const
	    && op0_const_self
	    && op0 == truthvalue_true_node))
	*maybe_const_itself &= op2_const_self;
      goto out;

    case EXCESS_PRECISION_EXPR:
      /* Each case where an operand with excess precision may be
	 encountered must remove the EXCESS_PRECISION_EXPR around
	 inner operands and possibly put one around the whole
	 expression or possibly convert to the semantic type (which
	 c_fully_fold does); we cannot tell at this stage which is
	 appropriate in any particular case.  */
      gcc_unreachable ();

    default:
      /* Various codes may appear through folding built-in functions
	 and their arguments.  */
      goto out;
    }

 out:
  /* Some folding may introduce NON_LVALUE_EXPRs; all lvalue checks
     have been done by this point, so remove them again.  */
  nowarning |= TREE_NO_WARNING (ret);
  STRIP_TYPE_NOPS (ret);
  if (nowarning && !TREE_NO_WARNING (ret))
    {
      if (!CAN_HAVE_LOCATION_P (ret))
	ret = build1 (NOP_EXPR, TREE_TYPE (ret), ret);
      TREE_NO_WARNING (ret) = 1;
    }
  if (ret != expr)
    protected_set_expr_location (ret, loc);
  return ret;
}

/* If not optimizing, EXP is not a VAR_DECL, or EXP has array type,
   return EXP.  Otherwise, return either EXP or its known constant
   value (if it has one), but return EXP if EXP has mode BLKmode.  ???
   Is the BLKmode test appropriate?  */

tree
decl_constant_value_for_optimization (tree exp)
{
  tree ret;

  /* This function is only used by C, for c_fully_fold and other
     optimization, and may not be correct for C++.  */
  if (c_dialect_cxx ())
    gcc_unreachable ();

  if (!optimize
      || TREE_CODE (exp) != VAR_DECL
      || TREE_CODE (TREE_TYPE (exp)) == ARRAY_TYPE
      || DECL_MODE (exp) == BLKmode)
    return exp;

  ret = decl_constant_value (exp);
  /* Avoid unwanted tree sharing between the initializer and current
     function's body where the tree can be modified e.g. by the
     gimplifier.  */
  if (ret != exp && TREE_STATIC (exp))
    ret = unshare_expr (ret);
  return ret;
}

/* Print a warning if a constant expression had overflow in folding.
   Invoke this function on every expression that the language
   requires to be a constant expression.
   Note the ANSI C standard says it is erroneous for a
   constant expression to overflow.  */

void
constant_expression_warning (tree value)
{
  if (warn_overflow && pedantic
      && (TREE_CODE (value) == INTEGER_CST || TREE_CODE (value) == REAL_CST
	  || TREE_CODE (value) == FIXED_CST
	  || TREE_CODE (value) == VECTOR_CST
	  || TREE_CODE (value) == COMPLEX_CST)
      && TREE_OVERFLOW (value))
    pedwarn (input_location, OPT_Woverflow, "overflow in constant expression");
}

/* The same as above but print an unconditional error.  */
void
constant_expression_error (tree value)
{
  if ((TREE_CODE (value) == INTEGER_CST || TREE_CODE (value) == REAL_CST
       || TREE_CODE (value) == FIXED_CST
       || TREE_CODE (value) == VECTOR_CST
       || TREE_CODE (value) == COMPLEX_CST)
      && TREE_OVERFLOW (value))
    error ("overflow in constant expression");
}

/* Print a warning if an expression had overflow in folding and its
   operands hadn't.

   Invoke this function on every expression that
   (1) appears in the source code, and
   (2) is a constant expression that overflowed, and
   (3) is not already checked by convert_and_check;
   however, do not invoke this function on operands of explicit casts
   or when the expression is the result of an operator and any operand
   already overflowed.  */

void
overflow_warning (location_t loc, tree value)
{
  if (c_inhibit_evaluation_warnings != 0)
    return;

  switch (TREE_CODE (value))
    {
    case INTEGER_CST:
      warning_at (loc, OPT_Woverflow, "integer overflow in expression");
      break;

    case REAL_CST:
      warning_at (loc, OPT_Woverflow,
		  "floating point overflow in expression");
      break;

    case FIXED_CST:
      warning_at (loc, OPT_Woverflow, "fixed-point overflow in expression");
      break;

    case VECTOR_CST:
      warning_at (loc, OPT_Woverflow, "vector overflow in expression");
      break;

    case COMPLEX_CST:
      if (TREE_CODE (TREE_REALPART (value)) == INTEGER_CST)
	warning_at (loc, OPT_Woverflow,
		    "complex integer overflow in expression");
      else if (TREE_CODE (TREE_REALPART (value)) == REAL_CST)
	warning_at (loc, OPT_Woverflow,
		    "complex floating point overflow in expression");
      break;

    default:
      break;
    }
}

/* Warn about uses of logical || / && operator in a context where it
   is likely that the bitwise equivalent was intended by the
   programmer.  We have seen an expression in which CODE is a binary
   operator used to combine expressions OP_LEFT and OP_RIGHT, which before folding
   had CODE_LEFT and CODE_RIGHT, into an expression of type TYPE.  */
void
warn_logical_operator (location_t location, enum tree_code code, tree type,
		       enum tree_code code_left, tree op_left,
		       enum tree_code ARG_UNUSED (code_right), tree op_right)
{
  int or_op = (code == TRUTH_ORIF_EXPR || code == TRUTH_OR_EXPR);
  int in0_p, in1_p, in_p;
  tree low0, low1, low, high0, high1, high, lhs, rhs, tem;
  bool strict_overflow_p = false;

  if (code != TRUTH_ANDIF_EXPR
      && code != TRUTH_AND_EXPR
      && code != TRUTH_ORIF_EXPR
      && code != TRUTH_OR_EXPR)
    return;

  /* Warn if &&/|| are being used in a context where it is
     likely that the bitwise equivalent was intended by the
     programmer. That is, an expression such as op && MASK
     where op should not be any boolean expression, nor a
     constant, and mask seems to be a non-boolean integer constant.  */
  if (!truth_value_p (code_left)
      && INTEGRAL_TYPE_P (TREE_TYPE (op_left))
      && !CONSTANT_CLASS_P (op_left)
      && !TREE_NO_WARNING (op_left)
      && TREE_CODE (op_right) == INTEGER_CST
      && !integer_zerop (op_right)
      && !integer_onep (op_right))
    {
      if (or_op)
	warning_at (location, OPT_Wlogical_op, "logical %<or%>"
		    " applied to non-boolean constant");
      else
	warning_at (location, OPT_Wlogical_op, "logical %<and%>"
		    " applied to non-boolean constant");
      TREE_NO_WARNING (op_left) = true;
      return;
    }

  /* We do not warn for constants because they are typical of macro
     expansions that test for features.  */
  if (CONSTANT_CLASS_P (op_left) || CONSTANT_CLASS_P (op_right))
    return;

  /* This warning only makes sense with logical operands.  */
  if (!(truth_value_p (TREE_CODE (op_left))
	|| INTEGRAL_TYPE_P (TREE_TYPE (op_left)))
      || !(truth_value_p (TREE_CODE (op_right))
	   || INTEGRAL_TYPE_P (TREE_TYPE (op_right))))
    return;


  /* We first test whether either side separately is trivially true
     (with OR) or trivially false (with AND).  If so, do not warn.
     This is a common idiom for testing ranges of data types in
     portable code.  */
  lhs = make_range (op_left, &in0_p, &low0, &high0, &strict_overflow_p);
  if (!lhs)
    return;
  if (TREE_CODE (lhs) == C_MAYBE_CONST_EXPR)
    lhs = C_MAYBE_CONST_EXPR_EXPR (lhs);

  /* If this is an OR operation, invert both sides; now, the result
     should be always false to get a warning.  */
  if (or_op)
    in0_p = !in0_p;

  tem = build_range_check (UNKNOWN_LOCATION, type, lhs, in0_p, low0, high0);
  if (tem && integer_zerop (tem))
    return;

  rhs = make_range (op_right, &in1_p, &low1, &high1, &strict_overflow_p);
  if (!rhs)
    return;
  if (TREE_CODE (rhs) == C_MAYBE_CONST_EXPR)
    rhs = C_MAYBE_CONST_EXPR_EXPR (rhs);

  /* If this is an OR operation, invert both sides; now, the result
     should be always false to get a warning.  */
  if (or_op)
    in1_p = !in1_p;

  tem = build_range_check (UNKNOWN_LOCATION, type, rhs, in1_p, low1, high1);
  if (tem && integer_zerop (tem))
    return;

  /* If both expressions have the same operand, if we can merge the
     ranges, and if the range test is always false, then warn.  */
  if (operand_equal_p (lhs, rhs, 0)
      && merge_ranges (&in_p, &low, &high, in0_p, low0, high0,
		       in1_p, low1, high1)
      && 0 != (tem = build_range_check (UNKNOWN_LOCATION,
					type, lhs, in_p, low, high))
      && integer_zerop (tem))
    {
      if (or_op)
        warning_at (location, OPT_Wlogical_op,
                    "logical %<or%> "
                    "of collectively exhaustive tests is always true");
      else
        warning_at (location, OPT_Wlogical_op,
                    "logical %<and%> "
                    "of mutually exclusive tests is always false");
    }
}


/* Warn if EXP contains any computations whose results are not used.
   Return true if a warning is printed; false otherwise.  LOCUS is the
   (potential) location of the expression.  */

bool
warn_if_unused_value (const_tree exp, location_t locus)
{
 restart:
  if (TREE_USED (exp) || TREE_NO_WARNING (exp))
    return false;

  /* Don't warn about void constructs.  This includes casting to void,
     void function calls, and statement expressions with a final cast
     to void.  */
  if (VOID_TYPE_P (TREE_TYPE (exp)))
    return false;

  if (EXPR_HAS_LOCATION (exp))
    locus = EXPR_LOCATION (exp);

  switch (TREE_CODE (exp))
    {
    case PREINCREMENT_EXPR:
    case POSTINCREMENT_EXPR:
    case PREDECREMENT_EXPR:
    case POSTDECREMENT_EXPR:
    case MODIFY_EXPR:
    case INIT_EXPR:
    case TARGET_EXPR:
    case CALL_EXPR:
    case TRY_CATCH_EXPR:
    case WITH_CLEANUP_EXPR:
    case EXIT_EXPR:
    case VA_ARG_EXPR:
      return false;

    case BIND_EXPR:
      /* For a binding, warn if no side effect within it.  */
      exp = BIND_EXPR_BODY (exp);
      goto restart;

    case SAVE_EXPR:
    case NON_LVALUE_EXPR:
    case NOP_EXPR:
      exp = TREE_OPERAND (exp, 0);
      goto restart;

    case TRUTH_ORIF_EXPR:
    case TRUTH_ANDIF_EXPR:
      /* In && or ||, warn if 2nd operand has no side effect.  */
      exp = TREE_OPERAND (exp, 1);
      goto restart;

    case COMPOUND_EXPR:
      if (warn_if_unused_value (TREE_OPERAND (exp, 0), locus))
	return true;
      /* Let people do `(foo (), 0)' without a warning.  */
      if (TREE_CONSTANT (TREE_OPERAND (exp, 1)))
	return false;
      exp = TREE_OPERAND (exp, 1);
      goto restart;

    case COND_EXPR:
      /* If this is an expression with side effects, don't warn; this
	 case commonly appears in macro expansions.  */
      if (TREE_SIDE_EFFECTS (exp))
	return false;
      goto warn;

    case INDIRECT_REF:
      /* Don't warn about automatic dereferencing of references, since
	 the user cannot control it.  */
      if (TREE_CODE (TREE_TYPE (TREE_OPERAND (exp, 0))) == REFERENCE_TYPE)
	{
	  exp = TREE_OPERAND (exp, 0);
	  goto restart;
	}
      /* Fall through.  */

    default:
      /* Referencing a volatile value is a side effect, so don't warn.  */
      if ((DECL_P (exp) || REFERENCE_CLASS_P (exp))
	  && TREE_THIS_VOLATILE (exp))
	return false;

      /* If this is an expression which has no operands, there is no value
	 to be unused.  There are no such language-independent codes,
	 but front ends may define such.  */
      if (EXPRESSION_CLASS_P (exp) && TREE_OPERAND_LENGTH (exp) == 0)
	return false;

    warn:
      return warning_at (locus, OPT_Wunused_value, "value computed is not used");
    }
}


/* Print a warning about casts that might indicate violation
   of strict aliasing rules if -Wstrict-aliasing is used and
   strict aliasing mode is in effect. OTYPE is the original
   TREE_TYPE of EXPR, and TYPE the type we're casting to. */

bool
strict_aliasing_warning (tree otype, tree type, tree expr)
{
  /* Strip pointer conversion chains and get to the correct original type.  */
  STRIP_NOPS (expr);
  otype = TREE_TYPE (expr);

  if (!(flag_strict_aliasing
	&& POINTER_TYPE_P (type)
	&& POINTER_TYPE_P (otype)
	&& !VOID_TYPE_P (TREE_TYPE (type)))
      /* If the type we are casting to is a ref-all pointer
         dereferencing it is always valid.  */
      || TYPE_REF_CAN_ALIAS_ALL (type))
    return false;

  if ((warn_strict_aliasing > 1) && TREE_CODE (expr) == ADDR_EXPR
      && (DECL_P (TREE_OPERAND (expr, 0))
          || handled_component_p (TREE_OPERAND (expr, 0))))
    {
      /* Casting the address of an object to non void pointer. Warn
         if the cast breaks type based aliasing.  */
      if (!COMPLETE_TYPE_P (TREE_TYPE (type)) && warn_strict_aliasing == 2)
	{
	  warning (OPT_Wstrict_aliasing, "type-punning to incomplete type "
		   "might break strict-aliasing rules");
	  return true;
	}
      else
        {
          /* warn_strict_aliasing >= 3.   This includes the default (3).
             Only warn if the cast is dereferenced immediately.  */
          alias_set_type set1 =
	    get_alias_set (TREE_TYPE (TREE_OPERAND (expr, 0)));
          alias_set_type set2 = get_alias_set (TREE_TYPE (type));

          if (set1 != set2 && set2 != 0
	      && (set1 == 0 || !alias_sets_conflict_p (set1, set2)))
	    {
	      warning (OPT_Wstrict_aliasing, "dereferencing type-punned "
		       "pointer will break strict-aliasing rules");
	      return true;
	    }
          else if (warn_strict_aliasing == 2
		   && !alias_sets_must_conflict_p (set1, set2))
	    {
	      warning (OPT_Wstrict_aliasing, "dereferencing type-punned "
		       "pointer might break strict-aliasing rules");
	      return true;
	    }
        }
    }
  else
    if ((warn_strict_aliasing == 1) && !VOID_TYPE_P (TREE_TYPE (otype)))
      {
        /* At this level, warn for any conversions, even if an address is
           not taken in the same statement.  This will likely produce many
           false positives, but could be useful to pinpoint problems that
           are not revealed at higher levels.  */
        alias_set_type set1 = get_alias_set (TREE_TYPE (otype));
        alias_set_type set2 = get_alias_set (TREE_TYPE (type));
        if (!COMPLETE_TYPE_P (type)
            || !alias_sets_must_conflict_p (set1, set2))
	  {
            warning (OPT_Wstrict_aliasing, "dereferencing type-punned "
                     "pointer might break strict-aliasing rules");
            return true;
          }
      }

  return false;
}

/* Warn about memset (&a, 0, sizeof (&a)); and similar mistakes with
   sizeof as last operand of certain builtins.  */

void
sizeof_pointer_memaccess_warning (location_t *sizeof_arg_loc, tree callee,
				  vec<tree, va_gc> *params, tree *sizeof_arg,
				  bool (*comp_types) (tree, tree))
{
  tree type, dest = NULL_TREE, src = NULL_TREE, tem;
  bool strop = false, cmp = false;
  unsigned int idx = ~0;
  location_t loc;

  if (TREE_CODE (callee) != FUNCTION_DECL
      || DECL_BUILT_IN_CLASS (callee) != BUILT_IN_NORMAL
      || vec_safe_length (params) <= 1)
    return;

  switch (DECL_FUNCTION_CODE (callee))
    {
    case BUILT_IN_STRNCMP:
    case BUILT_IN_STRNCASECMP:
      cmp = true;
      /* FALLTHRU */
    case BUILT_IN_STRNCPY:
    case BUILT_IN_STRNCPY_CHK:
    case BUILT_IN_STRNCAT:
    case BUILT_IN_STRNCAT_CHK:
    case BUILT_IN_STPNCPY:
    case BUILT_IN_STPNCPY_CHK:
      strop = true;
      /* FALLTHRU */
    case BUILT_IN_MEMCPY:
    case BUILT_IN_MEMCPY_CHK:
    case BUILT_IN_MEMMOVE:
    case BUILT_IN_MEMMOVE_CHK:
      if (params->length () < 3)
	return;
      src = (*params)[1];
      dest = (*params)[0];
      idx = 2;
      break;
    case BUILT_IN_BCOPY:
      if (params->length () < 3)
	return;
      src = (*params)[0];
      dest = (*params)[1];
      idx = 2;
      break;
    case BUILT_IN_MEMCMP:
    case BUILT_IN_BCMP:
      if (params->length () < 3)
	return;
      src = (*params)[1];
      dest = (*params)[0];
      idx = 2;
      cmp = true;
      break;
    case BUILT_IN_MEMSET:
    case BUILT_IN_MEMSET_CHK:
      if (params->length () < 3)
	return;
      dest = (*params)[0];
      idx = 2;
      break;
    case BUILT_IN_BZERO:
      dest = (*params)[0];
      idx = 1;
      break;
    case BUILT_IN_STRNDUP:
      src = (*params)[0];
      strop = true;
      idx = 1;
      break;
    case BUILT_IN_MEMCHR:
      if (params->length () < 3)
	return;
      src = (*params)[0];
      idx = 2;
      break;
    case BUILT_IN_SNPRINTF:
    case BUILT_IN_SNPRINTF_CHK:
    case BUILT_IN_VSNPRINTF:
    case BUILT_IN_VSNPRINTF_CHK:
      dest = (*params)[0];
      idx = 1;
      strop = true;
      break;
    default:
      break;
    }

  if (idx >= 3)
    return;

  if (sizeof_arg[idx] == NULL || sizeof_arg[idx] == error_mark_node)
    return;

  type = TYPE_P (sizeof_arg[idx])
	 ? sizeof_arg[idx] : TREE_TYPE (sizeof_arg[idx]);
  if (!POINTER_TYPE_P (type))
    return;

  if (dest
      && (tem = tree_strip_nop_conversions (dest))
      && POINTER_TYPE_P (TREE_TYPE (tem))
      && comp_types (TREE_TYPE (TREE_TYPE (tem)), type))
    return;

  if (src
      && (tem = tree_strip_nop_conversions (src))
      && POINTER_TYPE_P (TREE_TYPE (tem))
      && comp_types (TREE_TYPE (TREE_TYPE (tem)), type))
    return;

  loc = sizeof_arg_loc[idx];

  if (dest && !cmp)
    {
      if (!TYPE_P (sizeof_arg[idx])
	  && operand_equal_p (dest, sizeof_arg[idx], 0)
	  && comp_types (TREE_TYPE (dest), type))
	{
	  if (TREE_CODE (sizeof_arg[idx]) == ADDR_EXPR && !strop)
	    warning_at (loc, OPT_Wsizeof_pointer_memaccess,
			"argument to %<sizeof%> in %qD call is the same "
			"expression as the destination; did you mean to "
			"remove the addressof?", callee);
	  else if ((TYPE_PRECISION (TREE_TYPE (type))
		    == TYPE_PRECISION (char_type_node))
		   || strop)
	    warning_at (loc, OPT_Wsizeof_pointer_memaccess,
			"argument to %<sizeof%> in %qD call is the same "
			"expression as the destination; did you mean to "
			"provide an explicit length?", callee);
	  else
	    warning_at (loc, OPT_Wsizeof_pointer_memaccess,
			"argument to %<sizeof%> in %qD call is the same "
			"expression as the destination; did you mean to "
			"dereference it?", callee);
	  return;
	}

      if (POINTER_TYPE_P (TREE_TYPE (dest))
	  && !strop
	  && comp_types (TREE_TYPE (dest), type)
	  && !VOID_TYPE_P (TREE_TYPE (type)))
	{
	  warning_at (loc, OPT_Wsizeof_pointer_memaccess,
		      "argument to %<sizeof%> in %qD call is the same "
		      "pointer type %qT as the destination; expected %qT "
		      "or an explicit length", callee, TREE_TYPE (dest),
		      TREE_TYPE (TREE_TYPE (dest)));
	  return;
	}
    }

  if (src && !cmp)
    {
      if (!TYPE_P (sizeof_arg[idx])
	  && operand_equal_p (src, sizeof_arg[idx], 0)
	  && comp_types (TREE_TYPE (src), type))
	{
	  if (TREE_CODE (sizeof_arg[idx]) == ADDR_EXPR && !strop)
	    warning_at (loc, OPT_Wsizeof_pointer_memaccess,
			"argument to %<sizeof%> in %qD call is the same "
			"expression as the source; did you mean to "
			"remove the addressof?", callee);
	  else if ((TYPE_PRECISION (TREE_TYPE (type))
		    == TYPE_PRECISION (char_type_node))
		   || strop)
	    warning_at (loc, OPT_Wsizeof_pointer_memaccess,
			"argument to %<sizeof%> in %qD call is the same "
			"expression as the source; did you mean to "
			"provide an explicit length?", callee);
	  else
	    warning_at (loc, OPT_Wsizeof_pointer_memaccess,
			"argument to %<sizeof%> in %qD call is the same "
			"expression as the source; did you mean to "
			"dereference it?", callee);
	  return;
	}

      if (POINTER_TYPE_P (TREE_TYPE (src))
	  && !strop
	  && comp_types (TREE_TYPE (src), type)
	  && !VOID_TYPE_P (TREE_TYPE (type)))
	{
	  warning_at (loc, OPT_Wsizeof_pointer_memaccess,
		      "argument to %<sizeof%> in %qD call is the same "
		      "pointer type %qT as the source; expected %qT "
		      "or an explicit length", callee, TREE_TYPE (src),
		      TREE_TYPE (TREE_TYPE (src)));
	  return;
	}
    }

  if (dest)
    {
      if (!TYPE_P (sizeof_arg[idx])
	  && operand_equal_p (dest, sizeof_arg[idx], 0)
	  && comp_types (TREE_TYPE (dest), type))
	{
	  if (TREE_CODE (sizeof_arg[idx]) == ADDR_EXPR && !strop)
	    warning_at (loc, OPT_Wsizeof_pointer_memaccess,
			"argument to %<sizeof%> in %qD call is the same "
			"expression as the first source; did you mean to "
			"remove the addressof?", callee);
	  else if ((TYPE_PRECISION (TREE_TYPE (type))
		    == TYPE_PRECISION (char_type_node))
		   || strop)
	    warning_at (loc, OPT_Wsizeof_pointer_memaccess,
			"argument to %<sizeof%> in %qD call is the same "
			"expression as the first source; did you mean to "
			"provide an explicit length?", callee);
	  else
	    warning_at (loc, OPT_Wsizeof_pointer_memaccess,
			"argument to %<sizeof%> in %qD call is the same "
			"expression as the first source; did you mean to "
			"dereference it?", callee);
	  return;
	}

      if (POINTER_TYPE_P (TREE_TYPE (dest))
	  && !strop
	  && comp_types (TREE_TYPE (dest), type)
	  && !VOID_TYPE_P (TREE_TYPE (type)))
	{
	  warning_at (loc, OPT_Wsizeof_pointer_memaccess,
		      "argument to %<sizeof%> in %qD call is the same "
		      "pointer type %qT as the first source; expected %qT "
		      "or an explicit length", callee, TREE_TYPE (dest),
		      TREE_TYPE (TREE_TYPE (dest)));
	  return;
	}
    }

  if (src)
    {
      if (!TYPE_P (sizeof_arg[idx])
	  && operand_equal_p (src, sizeof_arg[idx], 0)
	  && comp_types (TREE_TYPE (src), type))
	{
	  if (TREE_CODE (sizeof_arg[idx]) == ADDR_EXPR && !strop)
	    warning_at (loc, OPT_Wsizeof_pointer_memaccess,
			"argument to %<sizeof%> in %qD call is the same "
			"expression as the second source; did you mean to "
			"remove the addressof?", callee);
	  else if ((TYPE_PRECISION (TREE_TYPE (type))
		    == TYPE_PRECISION (char_type_node))
		   || strop)
	    warning_at (loc, OPT_Wsizeof_pointer_memaccess,
			"argument to %<sizeof%> in %qD call is the same "
			"expression as the second source; did you mean to "
			"provide an explicit length?", callee);
	  else
	    warning_at (loc, OPT_Wsizeof_pointer_memaccess,
			"argument to %<sizeof%> in %qD call is the same "
			"expression as the second source; did you mean to "
			"dereference it?", callee);
	  return;
	}

      if (POINTER_TYPE_P (TREE_TYPE (src))
	  && !strop
	  && comp_types (TREE_TYPE (src), type)
	  && !VOID_TYPE_P (TREE_TYPE (type)))
	{
	  warning_at (loc, OPT_Wsizeof_pointer_memaccess,
		      "argument to %<sizeof%> in %qD call is the same "
		      "pointer type %qT as the second source; expected %qT "
		      "or an explicit length", callee, TREE_TYPE (src),
		      TREE_TYPE (TREE_TYPE (src)));
	  return;
	}
    }

}

/* Warn for unlikely, improbable, or stupid DECL declarations
   of `main'.  */

void
check_main_parameter_types (tree decl)
{
  function_args_iterator iter;
  tree type;
  int argct = 0;

  FOREACH_FUNCTION_ARGS (TREE_TYPE (decl), type, iter)
    {
      /* XXX void_type_node belies the abstraction.  */
      if (type == void_type_node || type == error_mark_node )
	break;

      tree t = type;
      if (TYPE_ATOMIC (t))
	  pedwarn (input_location, OPT_Wmain,
		   "%<_Atomic%>-qualified parameter type %qT of %q+D",
		   type, decl);
      while (POINTER_TYPE_P (t))
	{
	  t = TREE_TYPE (t);
	  if (TYPE_ATOMIC (t))
	    pedwarn (input_location, OPT_Wmain,
		     "%<_Atomic%>-qualified parameter type %qT of %q+D",
		     type, decl);
	}

      ++argct;
      switch (argct)
	{
	case 1:
	  if (TYPE_MAIN_VARIANT (type) != integer_type_node)
	    pedwarn (input_location, OPT_Wmain,
		     "first argument of %q+D should be %<int%>", decl);
	  break;

	case 2:
	  if (TREE_CODE (type) != POINTER_TYPE
	      || TREE_CODE (TREE_TYPE (type)) != POINTER_TYPE
	      || (TYPE_MAIN_VARIANT (TREE_TYPE (TREE_TYPE (type)))
		  != char_type_node))
	    pedwarn (input_location, OPT_Wmain,
		     "second argument of %q+D should be %<char **%>", decl);
	  break;

	case 3:
	  if (TREE_CODE (type) != POINTER_TYPE
	      || TREE_CODE (TREE_TYPE (type)) != POINTER_TYPE
	      || (TYPE_MAIN_VARIANT (TREE_TYPE (TREE_TYPE (type)))
		  != char_type_node))
	    pedwarn (input_location, OPT_Wmain,
		     "third argument of %q+D should probably be "
		     "%<char **%>", decl);
	  break;
	}
    }

  /* It is intentional that this message does not mention the third
    argument because it's only mentioned in an appendix of the
    standard.  */
  if (argct > 0 && (argct < 2 || argct > 3))
    pedwarn (input_location, OPT_Wmain,
	     "%q+D takes only zero or two arguments", decl);

  if (stdarg_p (TREE_TYPE (decl)))
    pedwarn (input_location, OPT_Wmain,
	     "%q+D declared as variadic function", decl);
}

/* vector_targets_convertible_p is used for vector pointer types.  The
   callers perform various checks that the qualifiers are satisfactory,
   while OTOH vector_targets_convertible_p ignores the number of elements
   in the vectors.  That's fine with vector pointers as we can consider,
   say, a vector of 8 elements as two consecutive vectors of 4 elements,
   and that does not require and conversion of the pointer values.
   In contrast, vector_types_convertible_p and
   vector_types_compatible_elements_p are used for vector value types.  */
/* True if pointers to distinct types T1 and T2 can be converted to
   each other without an explicit cast.  Only returns true for opaque
   vector types.  */
bool
vector_targets_convertible_p (const_tree t1, const_tree t2)
{
  if (TREE_CODE (t1) == VECTOR_TYPE && TREE_CODE (t2) == VECTOR_TYPE
      && (TYPE_VECTOR_OPAQUE (t1) || TYPE_VECTOR_OPAQUE (t2))
      && tree_int_cst_equal (TYPE_SIZE (t1), TYPE_SIZE (t2)))
    return true;

  return false;
}

/* vector_types_convertible_p is used for vector value types.
   It could in principle call vector_targets_convertible_p as a subroutine,
   but then the check for vector type would be duplicated with its callers,
   and also the purpose of vector_targets_convertible_p would become
   muddled.
   Where vector_types_convertible_p returns true, a conversion might still be
   needed to make the types match.
   In contrast, vector_targets_convertible_p is used for vector pointer
   values, and vector_types_compatible_elements_p is used specifically
   in the context for binary operators, as a check if use is possible without
   conversion.  */
/* True if vector types T1 and T2 can be converted to each other
   without an explicit cast.  If EMIT_LAX_NOTE is true, and T1 and T2
   can only be converted with -flax-vector-conversions yet that is not
   in effect, emit a note telling the user about that option if such
   a note has not previously been emitted.  */
bool
vector_types_convertible_p (const_tree t1, const_tree t2, bool emit_lax_note)
{
  static bool emitted_lax_note = false;
  bool convertible_lax;

  if ((TYPE_VECTOR_OPAQUE (t1) || TYPE_VECTOR_OPAQUE (t2))
      && tree_int_cst_equal (TYPE_SIZE (t1), TYPE_SIZE (t2)))
    return true;

  convertible_lax =
    (tree_int_cst_equal (TYPE_SIZE (t1), TYPE_SIZE (t2))
     && (TREE_CODE (TREE_TYPE (t1)) != REAL_TYPE ||
	 TYPE_VECTOR_SUBPARTS (t1) == TYPE_VECTOR_SUBPARTS (t2))
     && (INTEGRAL_TYPE_P (TREE_TYPE (t1))
	 == INTEGRAL_TYPE_P (TREE_TYPE (t2))));

  if (!convertible_lax || flag_lax_vector_conversions)
    return convertible_lax;

  if (TYPE_VECTOR_SUBPARTS (t1) == TYPE_VECTOR_SUBPARTS (t2)
      && lang_hooks.types_compatible_p (TREE_TYPE (t1), TREE_TYPE (t2)))
    return true;

  if (emit_lax_note && !emitted_lax_note)
    {
      emitted_lax_note = true;
      inform (input_location, "use -flax-vector-conversions to permit "
              "conversions between vectors with differing "
              "element types or numbers of subparts");
    }

  return false;
}

/* Build a VEC_PERM_EXPR if V0, V1 and MASK are not error_mark_nodes
   and have vector types, V0 has the same type as V1, and the number of
   elements of V0, V1, MASK is the same.

   In case V1 is a NULL_TREE it is assumed that __builtin_shuffle was
   called with two arguments.  In this case implementation passes the
   first argument twice in order to share the same tree code.  This fact
   could enable the mask-values being twice the vector length.  This is
   an implementation accident and this semantics is not guaranteed to
   the user.  */
tree
c_build_vec_perm_expr (location_t loc, tree v0, tree v1, tree mask,
		       bool complain)
{
  tree ret;
  bool wrap = true;
  bool maybe_const = false;
  bool two_arguments = false;

  if (v1 == NULL_TREE)
    {
      two_arguments = true;
      v1 = v0;
    }

  if (v0 == error_mark_node || v1 == error_mark_node
      || mask == error_mark_node)
    return error_mark_node;

  if (TREE_CODE (TREE_TYPE (mask)) != VECTOR_TYPE
      || TREE_CODE (TREE_TYPE (TREE_TYPE (mask))) != INTEGER_TYPE)
    {
      if (complain)
	error_at (loc, "__builtin_shuffle last argument must "
		       "be an integer vector");
      return error_mark_node;
    }

  if (TREE_CODE (TREE_TYPE (v0)) != VECTOR_TYPE
      || TREE_CODE (TREE_TYPE (v1)) != VECTOR_TYPE)
    {
      if (complain)
	error_at (loc, "__builtin_shuffle arguments must be vectors");
      return error_mark_node;
    }

  if (TYPE_MAIN_VARIANT (TREE_TYPE (v0)) != TYPE_MAIN_VARIANT (TREE_TYPE (v1)))
    {
      if (complain)
	error_at (loc, "__builtin_shuffle argument vectors must be of "
		       "the same type");
      return error_mark_node;
    }

  if (TYPE_VECTOR_SUBPARTS (TREE_TYPE (v0))
      != TYPE_VECTOR_SUBPARTS (TREE_TYPE (mask))
      && TYPE_VECTOR_SUBPARTS (TREE_TYPE (v1))
	 != TYPE_VECTOR_SUBPARTS (TREE_TYPE (mask)))
    {
      if (complain)
	error_at (loc, "__builtin_shuffle number of elements of the "
		       "argument vector(s) and the mask vector should "
		       "be the same");
      return error_mark_node;
    }

  if (GET_MODE_BITSIZE (TYPE_MODE (TREE_TYPE (TREE_TYPE (v0))))
      != GET_MODE_BITSIZE (TYPE_MODE (TREE_TYPE (TREE_TYPE (mask)))))
    {
      if (complain)
	error_at (loc, "__builtin_shuffle argument vector(s) inner type "
		       "must have the same size as inner type of the mask");
      return error_mark_node;
    }

  if (!c_dialect_cxx ())
    {
      /* Avoid C_MAYBE_CONST_EXPRs inside VEC_PERM_EXPR.  */
      v0 = c_fully_fold (v0, false, &maybe_const);
      wrap &= maybe_const;

      if (two_arguments)
        v1 = v0 = save_expr (v0);
      else
        {
          v1 = c_fully_fold (v1, false, &maybe_const);
          wrap &= maybe_const;
        }

      mask = c_fully_fold (mask, false, &maybe_const);
      wrap &= maybe_const;
    }
  else if (two_arguments)
    v1 = v0 = save_expr (v0);

  ret = build3_loc (loc, VEC_PERM_EXPR, TREE_TYPE (v0), v0, v1, mask);

  if (!c_dialect_cxx () && !wrap)
    ret = c_wrap_maybe_const (ret, true);

  return ret;
}

/* Like tree.c:get_narrower, but retain conversion from C++0x scoped enum
   to integral type.  */

static tree
c_common_get_narrower (tree op, int *unsignedp_ptr)
{
  op = get_narrower (op, unsignedp_ptr);

  if (TREE_CODE (TREE_TYPE (op)) == ENUMERAL_TYPE
      && ENUM_IS_SCOPED (TREE_TYPE (op)))
    {
      /* C++0x scoped enumerations don't implicitly convert to integral
	 type; if we stripped an explicit conversion to a larger type we
	 need to replace it so common_type will still work.  */
      tree type = c_common_type_for_size (TYPE_PRECISION (TREE_TYPE (op)),
					  TYPE_UNSIGNED (TREE_TYPE (op)));
      op = fold_convert (type, op);
    }
  return op;
}

/* This is a helper function of build_binary_op.

   For certain operations if both args were extended from the same
   smaller type, do the arithmetic in that type and then extend.

   BITWISE indicates a bitwise operation.
   For them, this optimization is safe only if
   both args are zero-extended or both are sign-extended.
   Otherwise, we might change the result.
   Eg, (short)-1 | (unsigned short)-1 is (int)-1
   but calculated in (unsigned short) it would be (unsigned short)-1.
*/
tree
shorten_binary_op (tree result_type, tree op0, tree op1, bool bitwise)
{
  int unsigned0, unsigned1;
  tree arg0, arg1;
  int uns;
  tree type;

  /* Cast OP0 and OP1 to RESULT_TYPE.  Doing so prevents
     excessive narrowing when we call get_narrower below.  For
     example, suppose that OP0 is of unsigned int extended
     from signed char and that RESULT_TYPE is long long int.
     If we explicitly cast OP0 to RESULT_TYPE, OP0 would look
     like

     (long long int) (unsigned int) signed_char

     which get_narrower would narrow down to

     (unsigned int) signed char

     If we do not cast OP0 first, get_narrower would return
     signed_char, which is inconsistent with the case of the
     explicit cast.  */
  op0 = convert (result_type, op0);
  op1 = convert (result_type, op1);

  arg0 = c_common_get_narrower (op0, &unsigned0);
  arg1 = c_common_get_narrower (op1, &unsigned1);

  /* UNS is 1 if the operation to be done is an unsigned one.  */
  uns = TYPE_UNSIGNED (result_type);

  /* Handle the case that OP0 (or OP1) does not *contain* a conversion
     but it *requires* conversion to FINAL_TYPE.  */

  if ((TYPE_PRECISION (TREE_TYPE (op0))
       == TYPE_PRECISION (TREE_TYPE (arg0)))
      && TREE_TYPE (op0) != result_type)
    unsigned0 = TYPE_UNSIGNED (TREE_TYPE (op0));
  if ((TYPE_PRECISION (TREE_TYPE (op1))
       == TYPE_PRECISION (TREE_TYPE (arg1)))
      && TREE_TYPE (op1) != result_type)
    unsigned1 = TYPE_UNSIGNED (TREE_TYPE (op1));

  /* Now UNSIGNED0 is 1 if ARG0 zero-extends to FINAL_TYPE.  */

  /* For bitwise operations, signedness of nominal type
     does not matter.  Consider only how operands were extended.  */
  if (bitwise)
    uns = unsigned0;

  /* Note that in all three cases below we refrain from optimizing
     an unsigned operation on sign-extended args.
     That would not be valid.  */

  /* Both args variable: if both extended in same way
     from same width, do it in that width.
     Do it unsigned if args were zero-extended.  */
  if ((TYPE_PRECISION (TREE_TYPE (arg0))
       < TYPE_PRECISION (result_type))
      && (TYPE_PRECISION (TREE_TYPE (arg1))
	  == TYPE_PRECISION (TREE_TYPE (arg0)))
      && unsigned0 == unsigned1
      && (unsigned0 || !uns))
    return c_common_signed_or_unsigned_type
      (unsigned0, common_type (TREE_TYPE (arg0), TREE_TYPE (arg1)));

  else if (TREE_CODE (arg0) == INTEGER_CST
	   && (unsigned1 || !uns)
	   && (TYPE_PRECISION (TREE_TYPE (arg1))
	       < TYPE_PRECISION (result_type))
	   && (type
	       = c_common_signed_or_unsigned_type (unsigned1,
						   TREE_TYPE (arg1)))
	   && !POINTER_TYPE_P (type)
	   && int_fits_type_p (arg0, type))
    return type;

  else if (TREE_CODE (arg1) == INTEGER_CST
	   && (unsigned0 || !uns)
	   && (TYPE_PRECISION (TREE_TYPE (arg0))
	       < TYPE_PRECISION (result_type))
	   && (type
	       = c_common_signed_or_unsigned_type (unsigned0,
						   TREE_TYPE (arg0)))
	   && !POINTER_TYPE_P (type)
	   && int_fits_type_p (arg1, type))
    return type;

  return result_type;
}

/* Checks if expression EXPR of real/integer type cannot be converted
   to the real/integer type TYPE. Function returns non-zero when:
	* EXPR is a constant which cannot be exactly converted to TYPE.
	* EXPR is not a constant and size of EXPR's type > than size of TYPE,
	  for EXPR type and TYPE being both integers or both real.
	* EXPR is not a constant of real type and TYPE is an integer.
	* EXPR is not a constant of integer type which cannot be
	  exactly converted to real type.
   Function allows conversions between types of different signedness and
   can return SAFE_CONVERSION (zero) in that case.  Function can produce
   signedness warnings if PRODUCE_WARNS is true.  */

enum conversion_safety
unsafe_conversion_p (location_t loc, tree type, tree expr, bool produce_warns)
{
  enum conversion_safety give_warning = SAFE_CONVERSION; /* is 0 or false */
  tree expr_type = TREE_TYPE (expr);
  loc = expansion_point_location_if_in_system_header (loc);

  if (TREE_CODE (expr) == REAL_CST || TREE_CODE (expr) == INTEGER_CST)
    {
      /* Warn for real constant that is not an exact integer converted
	 to integer type.  */
      if (TREE_CODE (expr_type) == REAL_TYPE
	  && TREE_CODE (type) == INTEGER_TYPE)
	{
	  if (!real_isinteger (TREE_REAL_CST_PTR (expr), TYPE_MODE (expr_type)))
	    give_warning = UNSAFE_REAL;
	}
      /* Warn for an integer constant that does not fit into integer type.  */
      else if (TREE_CODE (expr_type) == INTEGER_TYPE
	       && TREE_CODE (type) == INTEGER_TYPE
	       && !int_fits_type_p (expr, type))
	{
	  if (TYPE_UNSIGNED (type) && !TYPE_UNSIGNED (expr_type)
	      && tree_int_cst_sgn (expr) < 0)
	    {
	      if (produce_warns)
		warning_at (loc, OPT_Wsign_conversion, "negative integer"
			    " implicitly converted to unsigned type");
	    }
	  else if (!TYPE_UNSIGNED (type) && TYPE_UNSIGNED (expr_type))
	    {
	      if (produce_warns)
		warning_at (loc, OPT_Wsign_conversion, "conversion of unsigned"
			    " constant value to negative integer");
	    }
	  else
	    give_warning = UNSAFE_OTHER;
	}
      else if (TREE_CODE (type) == REAL_TYPE)
	{
	  /* Warn for an integer constant that does not fit into real type.  */
	  if (TREE_CODE (expr_type) == INTEGER_TYPE)
	    {
	      REAL_VALUE_TYPE a = real_value_from_int_cst (0, expr);
	      if (!exact_real_truncate (TYPE_MODE (type), &a))
		give_warning = UNSAFE_REAL;
	    }
	  /* Warn for a real constant that does not fit into a smaller
	     real type.  */
	  else if (TREE_CODE (expr_type) == REAL_TYPE
		   && TYPE_PRECISION (type) < TYPE_PRECISION (expr_type))
	    {
	      REAL_VALUE_TYPE a = TREE_REAL_CST (expr);
	      if (!exact_real_truncate (TYPE_MODE (type), &a))
		give_warning = UNSAFE_REAL;
	    }
	}
    }
  else
    {
      /* Warn for real types converted to integer types.  */
      if (TREE_CODE (expr_type) == REAL_TYPE
	  && TREE_CODE (type) == INTEGER_TYPE)
	give_warning = UNSAFE_REAL;

      else if (TREE_CODE (expr_type) == INTEGER_TYPE
	       && TREE_CODE (type) == INTEGER_TYPE)
	{
	  /* Don't warn about unsigned char y = 0xff, x = (int) y;  */
	  expr = get_unwidened (expr, 0);
	  expr_type = TREE_TYPE (expr);

	  /* Don't warn for short y; short x = ((int)y & 0xff);  */
	  if (TREE_CODE (expr) == BIT_AND_EXPR
	      || TREE_CODE (expr) == BIT_IOR_EXPR
	      || TREE_CODE (expr) == BIT_XOR_EXPR)
	    {
	      /* If both args were extended from a shortest type,
		 use that type if that is safe.  */
	      expr_type = shorten_binary_op (expr_type,
					     TREE_OPERAND (expr, 0),
					     TREE_OPERAND (expr, 1),
					     /* bitwise */1);

	      if (TREE_CODE (expr) == BIT_AND_EXPR)
		{
		  tree op0 = TREE_OPERAND (expr, 0);
		  tree op1 = TREE_OPERAND (expr, 1);
		  bool unsigned0 = TYPE_UNSIGNED (TREE_TYPE (op0));
		  bool unsigned1 = TYPE_UNSIGNED (TREE_TYPE (op1));

		  /* If one of the operands is a non-negative constant
		     that fits in the target type, then the type of the
		     other operand does not matter. */
		  if ((TREE_CODE (op0) == INTEGER_CST
		       && int_fits_type_p (op0, c_common_signed_type (type))
		       && int_fits_type_p (op0, c_common_unsigned_type (type)))
		      || (TREE_CODE (op1) == INTEGER_CST
			  && int_fits_type_p (op1, c_common_signed_type (type))
			  && int_fits_type_p (op1,
					      c_common_unsigned_type (type))))
		    return SAFE_CONVERSION;
		  /* If constant is unsigned and fits in the target
		     type, then the result will also fit.  */
		  else if ((TREE_CODE (op0) == INTEGER_CST
			    && unsigned0
			    && int_fits_type_p (op0, type))
			   || (TREE_CODE (op1) == INTEGER_CST
			       && unsigned1
			       && int_fits_type_p (op1, type)))
		    return SAFE_CONVERSION;
		}
	    }
	  /* Warn for integer types converted to smaller integer types.  */
	  if (TYPE_PRECISION (type) < TYPE_PRECISION (expr_type))
	    give_warning = UNSAFE_OTHER;

	  /* When they are the same width but different signedness,
	     then the value may change.  */
	  else if (((TYPE_PRECISION (type) == TYPE_PRECISION (expr_type)
		    && TYPE_UNSIGNED (expr_type) != TYPE_UNSIGNED (type))
		   /* Even when converted to a bigger type, if the type is
		      unsigned but expr is signed, then negative values
		      will be changed.  */
		    || (TYPE_UNSIGNED (type) && !TYPE_UNSIGNED (expr_type)))
		   && produce_warns)
	    warning_at (loc, OPT_Wsign_conversion, "conversion to %qT from %qT "
			"may change the sign of the result",
			type, expr_type);
	}

      /* Warn for integer types converted to real types if and only if
	 all the range of values of the integer type cannot be
	 represented by the real type.  */
      else if (TREE_CODE (expr_type) == INTEGER_TYPE
	       && TREE_CODE (type) == REAL_TYPE)
	{
	  tree type_low_bound, type_high_bound;
	  REAL_VALUE_TYPE real_low_bound, real_high_bound;

	  /* Don't warn about char y = 0xff; float x = (int) y;  */
	  expr = get_unwidened (expr, 0);
	  expr_type = TREE_TYPE (expr);

	  type_low_bound = TYPE_MIN_VALUE (expr_type);
	  type_high_bound = TYPE_MAX_VALUE (expr_type);
	  real_low_bound = real_value_from_int_cst (0, type_low_bound);
	  real_high_bound = real_value_from_int_cst (0, type_high_bound);

	  if (!exact_real_truncate (TYPE_MODE (type), &real_low_bound)
	      || !exact_real_truncate (TYPE_MODE (type), &real_high_bound))
	    give_warning = UNSAFE_OTHER;
	}

      /* Warn for real types converted to smaller real types.  */
      else if (TREE_CODE (expr_type) == REAL_TYPE
	       && TREE_CODE (type) == REAL_TYPE
	       && TYPE_PRECISION (type) < TYPE_PRECISION (expr_type))
	give_warning = UNSAFE_REAL;
    }

  return give_warning;
}

/* Warns if the conversion of EXPR to TYPE may alter a value.
   This is a helper function for warnings_for_convert_and_check.  */

static void
conversion_warning (location_t loc, tree type, tree expr)
{
  tree expr_type = TREE_TYPE (expr);
  enum conversion_safety conversion_kind;

  if (!warn_conversion && !warn_sign_conversion && !warn_float_conversion)
    return;

  /* This may happen, because for LHS op= RHS we preevaluate
     RHS and create C_MAYBE_CONST_EXPR <SAVE_EXPR <RHS>>, which
     means we could no longer see the code of the EXPR.  */
  if (TREE_CODE (expr) == C_MAYBE_CONST_EXPR)
    expr = C_MAYBE_CONST_EXPR_EXPR (expr);
  if (TREE_CODE (expr) == SAVE_EXPR)
    expr = TREE_OPERAND (expr, 0);

  switch (TREE_CODE (expr))
    {
    case EQ_EXPR:
    case NE_EXPR:
    case LE_EXPR:
    case GE_EXPR:
    case LT_EXPR:
    case GT_EXPR:
    case TRUTH_ANDIF_EXPR:
    case TRUTH_ORIF_EXPR:
    case TRUTH_AND_EXPR:
    case TRUTH_OR_EXPR:
    case TRUTH_XOR_EXPR:
    case TRUTH_NOT_EXPR:
      /* Conversion from boolean to a signed:1 bit-field (which only
	 can hold the values 0 and -1) doesn't lose information - but
	 it does change the value.  */
      if (TYPE_PRECISION (type) == 1 && !TYPE_UNSIGNED (type))
	warning_at (loc, OPT_Wconversion,
		    "conversion to %qT from boolean expression", type);
      return;

    case REAL_CST:
    case INTEGER_CST:
      conversion_kind = unsafe_conversion_p (loc, type, expr, true);
      if (conversion_kind == UNSAFE_REAL)
	warning_at (loc, OPT_Wfloat_conversion,
		    "conversion to %qT alters %qT constant value",
		    type, expr_type);
      else if (conversion_kind)
	warning_at (loc, OPT_Wconversion,
		    "conversion to %qT alters %qT constant value",
		    type, expr_type);
      return;

    case COND_EXPR:
      {
        /* In case of COND_EXPR, we do not care about the type of
           COND_EXPR, only about the conversion of each operand.  */
        tree op1 = TREE_OPERAND (expr, 1);
        tree op2 = TREE_OPERAND (expr, 2);
        
        conversion_warning (loc, type, op1);
        conversion_warning (loc, type, op2);
        return;
      }

    default: /* 'expr' is not a constant.  */
      conversion_kind = unsafe_conversion_p (loc, type, expr, true);
      if (conversion_kind == UNSAFE_REAL)
	warning_at (loc, OPT_Wfloat_conversion,
		    "conversion to %qT from %qT may alter its value",
		    type, expr_type);
      else if (conversion_kind)
	warning_at (loc, OPT_Wconversion,
		    "conversion to %qT from %qT may alter its value",
		    type, expr_type);
    }
}

/* Produce warnings after a conversion. RESULT is the result of
   converting EXPR to TYPE.  This is a helper function for
   convert_and_check and cp_convert_and_check.  */

void
warnings_for_convert_and_check (location_t loc, tree type, tree expr,
				tree result)
{
  loc = expansion_point_location_if_in_system_header (loc);

  if (TREE_CODE (expr) == INTEGER_CST
      && (TREE_CODE (type) == INTEGER_TYPE
          || TREE_CODE (type) == ENUMERAL_TYPE)
      && !int_fits_type_p (expr, type))
    {
      /* Do not diagnose overflow in a constant expression merely
         because a conversion overflowed.  */
      if (TREE_OVERFLOW (result))
        TREE_OVERFLOW (result) = TREE_OVERFLOW (expr);

      if (TYPE_UNSIGNED (type))
        {
          /* This detects cases like converting -129 or 256 to
             unsigned char.  */
          if (!int_fits_type_p (expr, c_common_signed_type (type)))
            warning_at (loc, OPT_Woverflow,
			"large integer implicitly truncated to unsigned type");
          else
            conversion_warning (loc, type, expr);
        }
      else if (!int_fits_type_p (expr, c_common_unsigned_type (type)))
	warning_at (loc, OPT_Woverflow,
		 "overflow in implicit constant conversion");
      /* No warning for converting 0x80000000 to int.  */
      else if (pedantic
	       && (TREE_CODE (TREE_TYPE (expr)) != INTEGER_TYPE
		   || TYPE_PRECISION (TREE_TYPE (expr))
		   != TYPE_PRECISION (type)))
	warning_at (loc, OPT_Woverflow,
		    "overflow in implicit constant conversion");

      else
	conversion_warning (loc, type, expr);
    }
  else if ((TREE_CODE (result) == INTEGER_CST
	    || TREE_CODE (result) == FIXED_CST) && TREE_OVERFLOW (result))
    warning_at (loc, OPT_Woverflow,
		"overflow in implicit constant conversion");
  else
    conversion_warning (loc, type, expr);
}


/* Convert EXPR to TYPE, warning about conversion problems with constants.
   Invoke this function on every expression that is converted implicitly,
   i.e. because of language rules and not because of an explicit cast.  */

tree
convert_and_check (location_t loc, tree type, tree expr)
{
  tree result;
  tree expr_for_warning;

  /* Convert from a value with possible excess precision rather than
     via the semantic type, but do not warn about values not fitting
     exactly in the semantic type.  */
  if (TREE_CODE (expr) == EXCESS_PRECISION_EXPR)
    {
      tree orig_type = TREE_TYPE (expr);
      expr = TREE_OPERAND (expr, 0);
      expr_for_warning = convert (orig_type, expr);
      if (orig_type == type)
	return expr_for_warning;
    }
  else
    expr_for_warning = expr;

  if (TREE_TYPE (expr) == type)
    return expr;

  result = convert (type, expr);

  if (c_inhibit_evaluation_warnings == 0
      && !TREE_OVERFLOW_P (expr)
      && result != error_mark_node)
    warnings_for_convert_and_check (loc, type, expr_for_warning, result);

  return result;
}

/* A node in a list that describes references to variables (EXPR), which are
   either read accesses if WRITER is zero, or write accesses, in which case
   WRITER is the parent of EXPR.  */
struct tlist
{
  struct tlist *next;
  tree expr, writer;
};

/* Used to implement a cache the results of a call to verify_tree.  We only
   use this for SAVE_EXPRs.  */
struct tlist_cache
{
  struct tlist_cache *next;
  struct tlist *cache_before_sp;
  struct tlist *cache_after_sp;
  tree expr;
};

/* Obstack to use when allocating tlist structures, and corresponding
   firstobj.  */
static struct obstack tlist_obstack;
static char *tlist_firstobj = 0;

/* Keep track of the identifiers we've warned about, so we can avoid duplicate
   warnings.  */
static struct tlist *warned_ids;
/* SAVE_EXPRs need special treatment.  We process them only once and then
   cache the results.  */
static struct tlist_cache *save_expr_cache;

static void add_tlist (struct tlist **, struct tlist *, tree, int);
static void merge_tlist (struct tlist **, struct tlist *, int);
static void verify_tree (tree, struct tlist **, struct tlist **, tree);
static int warning_candidate_p (tree);
static bool candidate_equal_p (const_tree, const_tree);
static void warn_for_collisions (struct tlist *);
static void warn_for_collisions_1 (tree, tree, struct tlist *, int);
static struct tlist *new_tlist (struct tlist *, tree, tree);

/* Create a new struct tlist and fill in its fields.  */
static struct tlist *
new_tlist (struct tlist *next, tree t, tree writer)
{
  struct tlist *l;
  l = XOBNEW (&tlist_obstack, struct tlist);
  l->next = next;
  l->expr = t;
  l->writer = writer;
  return l;
}

/* Add duplicates of the nodes found in ADD to the list *TO.  If EXCLUDE_WRITER
   is nonnull, we ignore any node we find which has a writer equal to it.  */

static void
add_tlist (struct tlist **to, struct tlist *add, tree exclude_writer, int copy)
{
  while (add)
    {
      struct tlist *next = add->next;
      if (!copy)
	add->next = *to;
      if (!exclude_writer || !candidate_equal_p (add->writer, exclude_writer))
	*to = copy ? new_tlist (*to, add->expr, add->writer) : add;
      add = next;
    }
}

/* Merge the nodes of ADD into TO.  This merging process is done so that for
   each variable that already exists in TO, no new node is added; however if
   there is a write access recorded in ADD, and an occurrence on TO is only
   a read access, then the occurrence in TO will be modified to record the
   write.  */

static void
merge_tlist (struct tlist **to, struct tlist *add, int copy)
{
  struct tlist **end = to;

  while (*end)
    end = &(*end)->next;

  while (add)
    {
      int found = 0;
      struct tlist *tmp2;
      struct tlist *next = add->next;

      for (tmp2 = *to; tmp2; tmp2 = tmp2->next)
	if (candidate_equal_p (tmp2->expr, add->expr))
	  {
	    found = 1;
	    if (!tmp2->writer)
	      tmp2->writer = add->writer;
	  }
      if (!found)
	{
	  *end = copy ? new_tlist (NULL, add->expr, add->writer) : add;
	  end = &(*end)->next;
	  *end = 0;
	}
      add = next;
    }
}

/* WRITTEN is a variable, WRITER is its parent.  Warn if any of the variable
   references in list LIST conflict with it, excluding reads if ONLY writers
   is nonzero.  */

static void
warn_for_collisions_1 (tree written, tree writer, struct tlist *list,
		       int only_writes)
{
  struct tlist *tmp;

  /* Avoid duplicate warnings.  */
  for (tmp = warned_ids; tmp; tmp = tmp->next)
    if (candidate_equal_p (tmp->expr, written))
      return;

  while (list)
    {
      if (candidate_equal_p (list->expr, written)
	  && !candidate_equal_p (list->writer, writer)
	  && (!only_writes || list->writer))
	{
	  warned_ids = new_tlist (warned_ids, written, NULL_TREE);
	  warning_at (EXPR_LOC_OR_LOC (writer, input_location),
		      OPT_Wsequence_point, "operation on %qE may be undefined",
		      list->expr);
	}
      list = list->next;
    }
}

/* Given a list LIST of references to variables, find whether any of these
   can cause conflicts due to missing sequence points.  */

static void
warn_for_collisions (struct tlist *list)
{
  struct tlist *tmp;

  for (tmp = list; tmp; tmp = tmp->next)
    {
      if (tmp->writer)
	warn_for_collisions_1 (tmp->expr, tmp->writer, list, 0);
    }
}

/* Return nonzero if X is a tree that can be verified by the sequence point
   warnings.  */
static int
warning_candidate_p (tree x)
{
  if (DECL_P (x) && DECL_ARTIFICIAL (x))
    return 0;

  if (TREE_CODE (x) == BLOCK)
    return 0;

  /* VOID_TYPE_P (TREE_TYPE (x)) is workaround for cp/tree.c
     (lvalue_p) crash on TRY/CATCH. */
  if (TREE_TYPE (x) == NULL_TREE || VOID_TYPE_P (TREE_TYPE (x)))
    return 0;

  if (!lvalue_p (x))
    return 0;

  /* No point to track non-const calls, they will never satisfy
     operand_equal_p.  */
  if (TREE_CODE (x) == CALL_EXPR && (call_expr_flags (x) & ECF_CONST) == 0)
    return 0;

  if (TREE_CODE (x) == STRING_CST)
    return 0;

  return 1;
}

/* Return nonzero if X and Y appear to be the same candidate (or NULL) */
static bool
candidate_equal_p (const_tree x, const_tree y)
{
  return (x == y) || (x && y && operand_equal_p (x, y, 0));
}

/* Walk the tree X, and record accesses to variables.  If X is written by the
   parent tree, WRITER is the parent.
   We store accesses in one of the two lists: PBEFORE_SP, and PNO_SP.  If this
   expression or its only operand forces a sequence point, then everything up
   to the sequence point is stored in PBEFORE_SP.  Everything else gets stored
   in PNO_SP.
   Once we return, we will have emitted warnings if any subexpression before
   such a sequence point could be undefined.  On a higher level, however, the
   sequence point may not be relevant, and we'll merge the two lists.

   Example: (b++, a) + b;
   The call that processes the COMPOUND_EXPR will store the increment of B
   in PBEFORE_SP, and the use of A in PNO_SP.  The higher-level call that
   processes the PLUS_EXPR will need to merge the two lists so that
   eventually, all accesses end up on the same list (and we'll warn about the
   unordered subexpressions b++ and b.

   A note on merging.  If we modify the former example so that our expression
   becomes
     (b++, b) + a
   care must be taken not simply to add all three expressions into the final
   PNO_SP list.  The function merge_tlist takes care of that by merging the
   before-SP list of the COMPOUND_EXPR into its after-SP list in a special
   way, so that no more than one access to B is recorded.  */

static void
verify_tree (tree x, struct tlist **pbefore_sp, struct tlist **pno_sp,
	     tree writer)
{
  struct tlist *tmp_before, *tmp_nosp, *tmp_list2, *tmp_list3;
  enum tree_code code;
  enum tree_code_class cl;

  /* X may be NULL if it is the operand of an empty statement expression
     ({ }).  */
  if (x == NULL)
    return;

 restart:
  code = TREE_CODE (x);
  cl = TREE_CODE_CLASS (code);

  if (warning_candidate_p (x))
    *pno_sp = new_tlist (*pno_sp, x, writer);

  switch (code)
    {
    case CONSTRUCTOR:
    case SIZEOF_EXPR:
      return;

    case COMPOUND_EXPR:
    case TRUTH_ANDIF_EXPR:
    case TRUTH_ORIF_EXPR:
      tmp_before = tmp_nosp = tmp_list3 = 0;
      verify_tree (TREE_OPERAND (x, 0), &tmp_before, &tmp_nosp, NULL_TREE);
      warn_for_collisions (tmp_nosp);
      merge_tlist (pbefore_sp, tmp_before, 0);
      merge_tlist (pbefore_sp, tmp_nosp, 0);
      verify_tree (TREE_OPERAND (x, 1), &tmp_list3, pno_sp, NULL_TREE);
      merge_tlist (pbefore_sp, tmp_list3, 0);
      return;

    case COND_EXPR:
      tmp_before = tmp_list2 = 0;
      verify_tree (TREE_OPERAND (x, 0), &tmp_before, &tmp_list2, NULL_TREE);
      warn_for_collisions (tmp_list2);
      merge_tlist (pbefore_sp, tmp_before, 0);
      merge_tlist (pbefore_sp, tmp_list2, 0);

      tmp_list3 = tmp_nosp = 0;
      verify_tree (TREE_OPERAND (x, 1), &tmp_list3, &tmp_nosp, NULL_TREE);
      warn_for_collisions (tmp_nosp);
      merge_tlist (pbefore_sp, tmp_list3, 0);

      tmp_list3 = tmp_list2 = 0;
      verify_tree (TREE_OPERAND (x, 2), &tmp_list3, &tmp_list2, NULL_TREE);
      warn_for_collisions (tmp_list2);
      merge_tlist (pbefore_sp, tmp_list3, 0);
      /* Rather than add both tmp_nosp and tmp_list2, we have to merge the
	 two first, to avoid warning for (a ? b++ : b++).  */
      merge_tlist (&tmp_nosp, tmp_list2, 0);
      add_tlist (pno_sp, tmp_nosp, NULL_TREE, 0);
      return;

    case PREDECREMENT_EXPR:
    case PREINCREMENT_EXPR:
    case POSTDECREMENT_EXPR:
    case POSTINCREMENT_EXPR:
      verify_tree (TREE_OPERAND (x, 0), pno_sp, pno_sp, x);
      return;

    case MODIFY_EXPR:
      tmp_before = tmp_nosp = tmp_list3 = 0;
      verify_tree (TREE_OPERAND (x, 1), &tmp_before, &tmp_nosp, NULL_TREE);
      verify_tree (TREE_OPERAND (x, 0), &tmp_list3, &tmp_list3, x);
      /* Expressions inside the LHS are not ordered wrt. the sequence points
	 in the RHS.  Example:
	   *a = (a++, 2)
	 Despite the fact that the modification of "a" is in the before_sp
	 list (tmp_before), it conflicts with the use of "a" in the LHS.
	 We can handle this by adding the contents of tmp_list3
	 to those of tmp_before, and redoing the collision warnings for that
	 list.  */
      add_tlist (&tmp_before, tmp_list3, x, 1);
      warn_for_collisions (tmp_before);
      /* Exclude the LHS itself here; we first have to merge it into the
	 tmp_nosp list.  This is done to avoid warning for "a = a"; if we
	 didn't exclude the LHS, we'd get it twice, once as a read and once
	 as a write.  */
      add_tlist (pno_sp, tmp_list3, x, 0);
      warn_for_collisions_1 (TREE_OPERAND (x, 0), x, tmp_nosp, 1);

      merge_tlist (pbefore_sp, tmp_before, 0);
      if (warning_candidate_p (TREE_OPERAND (x, 0)))
	merge_tlist (&tmp_nosp, new_tlist (NULL, TREE_OPERAND (x, 0), x), 0);
      add_tlist (pno_sp, tmp_nosp, NULL_TREE, 1);
      return;

    case CALL_EXPR:
      /* We need to warn about conflicts among arguments and conflicts between
	 args and the function address.  Side effects of the function address,
	 however, are not ordered by the sequence point of the call.  */
      {
	call_expr_arg_iterator iter;
	tree arg;
	tmp_before = tmp_nosp = 0;
	verify_tree (CALL_EXPR_FN (x), &tmp_before, &tmp_nosp, NULL_TREE);
	FOR_EACH_CALL_EXPR_ARG (arg, iter, x)
	  {
	    tmp_list2 = tmp_list3 = 0;
	    verify_tree (arg, &tmp_list2, &tmp_list3, NULL_TREE);
	    merge_tlist (&tmp_list3, tmp_list2, 0);
	    add_tlist (&tmp_before, tmp_list3, NULL_TREE, 0);
	  }
	add_tlist (&tmp_before, tmp_nosp, NULL_TREE, 0);
	warn_for_collisions (tmp_before);
	add_tlist (pbefore_sp, tmp_before, NULL_TREE, 0);
	return;
      }

    case TREE_LIST:
      /* Scan all the list, e.g. indices of multi dimensional array.  */
      while (x)
	{
	  tmp_before = tmp_nosp = 0;
	  verify_tree (TREE_VALUE (x), &tmp_before, &tmp_nosp, NULL_TREE);
	  merge_tlist (&tmp_nosp, tmp_before, 0);
	  add_tlist (pno_sp, tmp_nosp, NULL_TREE, 0);
	  x = TREE_CHAIN (x);
	}
      return;

    case SAVE_EXPR:
      {
	struct tlist_cache *t;
	for (t = save_expr_cache; t; t = t->next)
	  if (candidate_equal_p (t->expr, x))
	    break;

	if (!t)
	  {
	    t = XOBNEW (&tlist_obstack, struct tlist_cache);
	    t->next = save_expr_cache;
	    t->expr = x;
	    save_expr_cache = t;

	    tmp_before = tmp_nosp = 0;
	    verify_tree (TREE_OPERAND (x, 0), &tmp_before, &tmp_nosp, NULL_TREE);
	    warn_for_collisions (tmp_nosp);

	    tmp_list3 = 0;
	    merge_tlist (&tmp_list3, tmp_nosp, 0);
	    t->cache_before_sp = tmp_before;
	    t->cache_after_sp = tmp_list3;
	  }
	merge_tlist (pbefore_sp, t->cache_before_sp, 1);
	add_tlist (pno_sp, t->cache_after_sp, NULL_TREE, 1);
	return;
      }

    case ADDR_EXPR:
      x = TREE_OPERAND (x, 0);
      if (DECL_P (x))
	return;
      writer = 0;
      goto restart;

    default:
      /* For other expressions, simply recurse on their operands.
	 Manual tail recursion for unary expressions.
	 Other non-expressions need not be processed.  */
      if (cl == tcc_unary)
	{
	  x = TREE_OPERAND (x, 0);
	  writer = 0;
	  goto restart;
	}
      else if (IS_EXPR_CODE_CLASS (cl))
	{
	  int lp;
	  int max = TREE_OPERAND_LENGTH (x);
	  for (lp = 0; lp < max; lp++)
	    {
	      tmp_before = tmp_nosp = 0;
	      verify_tree (TREE_OPERAND (x, lp), &tmp_before, &tmp_nosp, 0);
	      merge_tlist (&tmp_nosp, tmp_before, 0);
	      add_tlist (pno_sp, tmp_nosp, NULL_TREE, 0);
	    }
	}
      return;
    }
}

/* Try to warn for undefined behavior in EXPR due to missing sequence
   points.  */

DEBUG_FUNCTION void
verify_sequence_points (tree expr)
{
  struct tlist *before_sp = 0, *after_sp = 0;

  warned_ids = 0;
  save_expr_cache = 0;
  if (tlist_firstobj == 0)
    {
      gcc_obstack_init (&tlist_obstack);
      tlist_firstobj = (char *) obstack_alloc (&tlist_obstack, 0);
    }

  verify_tree (expr, &before_sp, &after_sp, 0);
  warn_for_collisions (after_sp);
  obstack_free (&tlist_obstack, tlist_firstobj);
}

/* Validate the expression after `case' and apply default promotions.  */

static tree
check_case_value (tree value)
{
  if (value == NULL_TREE)
    return value;

  if (TREE_CODE (value) == INTEGER_CST)
    /* Promote char or short to int.  */
    value = perform_integral_promotions (value);
  else if (value != error_mark_node)
    {
      error ("case label does not reduce to an integer constant");
      value = error_mark_node;
    }

  constant_expression_warning (value);

  return value;
}

/* See if the case values LOW and HIGH are in the range of the original
   type (i.e. before the default conversion to int) of the switch testing
   expression.
   TYPE is the promoted type of the testing expression, and ORIG_TYPE is
   the type before promoting it.  CASE_LOW_P is a pointer to the lower
   bound of the case label, and CASE_HIGH_P is the upper bound or NULL
   if the case is not a case range.
   The caller has to make sure that we are not called with NULL for
   CASE_LOW_P (i.e. the default case).
   Returns true if the case label is in range of ORIG_TYPE (saturated or
   untouched) or false if the label is out of range.  */

static bool
check_case_bounds (tree type, tree orig_type,
		   tree *case_low_p, tree *case_high_p)
{
  tree min_value, max_value;
  tree case_low = *case_low_p;
  tree case_high = case_high_p ? *case_high_p : case_low;

  /* If there was a problem with the original type, do nothing.  */
  if (orig_type == error_mark_node)
    return true;

  min_value = TYPE_MIN_VALUE (orig_type);
  max_value = TYPE_MAX_VALUE (orig_type);

  /* Case label is less than minimum for type.  */
  if (tree_int_cst_compare (case_low, min_value) < 0
      && tree_int_cst_compare (case_high, min_value) < 0)
    {
      warning (0, "case label value is less than minimum value for type");
      return false;
    }

  /* Case value is greater than maximum for type.  */
  if (tree_int_cst_compare (case_low, max_value) > 0
      && tree_int_cst_compare (case_high, max_value) > 0)
    {
      warning (0, "case label value exceeds maximum value for type");
      return false;
    }

  /* Saturate lower case label value to minimum.  */
  if (tree_int_cst_compare (case_high, min_value) >= 0
      && tree_int_cst_compare (case_low, min_value) < 0)
    {
      warning (0, "lower value in case label range"
	       " less than minimum value for type");
      case_low = min_value;
    }

  /* Saturate upper case label value to maximum.  */
  if (tree_int_cst_compare (case_low, max_value) <= 0
      && tree_int_cst_compare (case_high, max_value) > 0)
    {
      warning (0, "upper value in case label range"
	       " exceeds maximum value for type");
      case_high = max_value;
    }

  if (*case_low_p != case_low)
    *case_low_p = convert (type, case_low);
  if (case_high_p && *case_high_p != case_high)
    *case_high_p = convert (type, case_high);

  return true;
}

/* Return an integer type with BITS bits of precision,
   that is unsigned if UNSIGNEDP is nonzero, otherwise signed.  */

tree
c_common_type_for_size (unsigned int bits, int unsignedp)
{
  if (bits == TYPE_PRECISION (integer_type_node))
    return unsignedp ? unsigned_type_node : integer_type_node;

  if (bits == TYPE_PRECISION (signed_char_type_node))
    return unsignedp ? unsigned_char_type_node : signed_char_type_node;

  if (bits == TYPE_PRECISION (short_integer_type_node))
    return unsignedp ? short_unsigned_type_node : short_integer_type_node;

  if (bits == TYPE_PRECISION (long_integer_type_node))
    return unsignedp ? long_unsigned_type_node : long_integer_type_node;

  if (bits == TYPE_PRECISION (long_long_integer_type_node))
    return (unsignedp ? long_long_unsigned_type_node
	    : long_long_integer_type_node);

  if (int128_integer_type_node
      && bits == TYPE_PRECISION (int128_integer_type_node))
    return (unsignedp ? int128_unsigned_type_node
	    : int128_integer_type_node);

  if (bits == TYPE_PRECISION (widest_integer_literal_type_node))
    return (unsignedp ? widest_unsigned_literal_type_node
	    : widest_integer_literal_type_node);

  if (bits <= TYPE_PRECISION (intQI_type_node))
    return unsignedp ? unsigned_intQI_type_node : intQI_type_node;

  if (bits <= TYPE_PRECISION (intHI_type_node))
    return unsignedp ? unsigned_intHI_type_node : intHI_type_node;

  if (bits <= TYPE_PRECISION (intSI_type_node))
    return unsignedp ? unsigned_intSI_type_node : intSI_type_node;

  if (bits <= TYPE_PRECISION (intDI_type_node))
    return unsignedp ? unsigned_intDI_type_node : intDI_type_node;

  return 0;
}

/* Return a fixed-point type that has at least IBIT ibits and FBIT fbits
   that is unsigned if UNSIGNEDP is nonzero, otherwise signed;
   and saturating if SATP is nonzero, otherwise not saturating.  */

tree
c_common_fixed_point_type_for_size (unsigned int ibit, unsigned int fbit,
				    int unsignedp, int satp)
{
  enum machine_mode mode;
  if (ibit == 0)
    mode = unsignedp ? UQQmode : QQmode;
  else
    mode = unsignedp ? UHAmode : HAmode;

  for (; mode != VOIDmode; mode = GET_MODE_WIDER_MODE (mode))
    if (GET_MODE_IBIT (mode) >= ibit && GET_MODE_FBIT (mode) >= fbit)
      break;

  if (mode == VOIDmode || !targetm.scalar_mode_supported_p (mode))
    {
      sorry ("GCC cannot support operators with integer types and "
	     "fixed-point types that have too many integral and "
	     "fractional bits together");
      return 0;
    }

  return c_common_type_for_mode (mode, satp);
}

/* Used for communication between c_common_type_for_mode and
   c_register_builtin_type.  */
tree registered_builtin_types;

/* Return a data type that has machine mode MODE.
   If the mode is an integer,
   then UNSIGNEDP selects between signed and unsigned types.
   If the mode is a fixed-point mode,
   then UNSIGNEDP selects between saturating and nonsaturating types.  */

tree
c_common_type_for_mode (enum machine_mode mode, int unsignedp)
{
  tree t;

  if (mode == TYPE_MODE (integer_type_node))
    return unsignedp ? unsigned_type_node : integer_type_node;

  if (mode == TYPE_MODE (signed_char_type_node))
    return unsignedp ? unsigned_char_type_node : signed_char_type_node;

  if (mode == TYPE_MODE (short_integer_type_node))
    return unsignedp ? short_unsigned_type_node : short_integer_type_node;

  if (mode == TYPE_MODE (long_integer_type_node))
    return unsignedp ? long_unsigned_type_node : long_integer_type_node;

  if (mode == TYPE_MODE (long_long_integer_type_node))
    return unsignedp ? long_long_unsigned_type_node : long_long_integer_type_node;

  if (int128_integer_type_node
      && mode == TYPE_MODE (int128_integer_type_node))
    return unsignedp ? int128_unsigned_type_node : int128_integer_type_node;

  if (mode == TYPE_MODE (widest_integer_literal_type_node))
    return unsignedp ? widest_unsigned_literal_type_node
		     : widest_integer_literal_type_node;

  if (mode == QImode)
    return unsignedp ? unsigned_intQI_type_node : intQI_type_node;

  if (mode == HImode)
    return unsignedp ? unsigned_intHI_type_node : intHI_type_node;

  if (mode == SImode)
    return unsignedp ? unsigned_intSI_type_node : intSI_type_node;

  if (mode == DImode)
    return unsignedp ? unsigned_intDI_type_node : intDI_type_node;

#if HOST_BITS_PER_WIDE_INT >= 64
  if (mode == TYPE_MODE (intTI_type_node))
    return unsignedp ? unsigned_intTI_type_node : intTI_type_node;
#endif

  if (mode == TYPE_MODE (float_type_node))
    return float_type_node;

  if (mode == TYPE_MODE (double_type_node))
    return double_type_node;

  if (mode == TYPE_MODE (long_double_type_node))
    return long_double_type_node;

  if (mode == TYPE_MODE (void_type_node))
    return void_type_node;

  if (mode == TYPE_MODE (build_pointer_type (char_type_node)))
    return (unsignedp
	    ? make_unsigned_type (GET_MODE_PRECISION (mode))
	    : make_signed_type (GET_MODE_PRECISION (mode)));

  if (mode == TYPE_MODE (build_pointer_type (integer_type_node)))
    return (unsignedp
	    ? make_unsigned_type (GET_MODE_PRECISION (mode))
	    : make_signed_type (GET_MODE_PRECISION (mode)));

  if (COMPLEX_MODE_P (mode))
    {
      enum machine_mode inner_mode;
      tree inner_type;

      if (mode == TYPE_MODE (complex_float_type_node))
	return complex_float_type_node;
      if (mode == TYPE_MODE (complex_double_type_node))
	return complex_double_type_node;
      if (mode == TYPE_MODE (complex_long_double_type_node))
	return complex_long_double_type_node;

      if (mode == TYPE_MODE (complex_integer_type_node) && !unsignedp)
	return complex_integer_type_node;

      inner_mode = GET_MODE_INNER (mode);
      inner_type = c_common_type_for_mode (inner_mode, unsignedp);
      if (inner_type != NULL_TREE)
	return build_complex_type (inner_type);
    }
  else if (VECTOR_MODE_P (mode))
    {
      enum machine_mode inner_mode = GET_MODE_INNER (mode);
      tree inner_type = c_common_type_for_mode (inner_mode, unsignedp);
      if (inner_type != NULL_TREE)
	return build_vector_type_for_mode (inner_type, mode);
    }

  if (mode == TYPE_MODE (dfloat32_type_node))
    return dfloat32_type_node;
  if (mode == TYPE_MODE (dfloat64_type_node))
    return dfloat64_type_node;
  if (mode == TYPE_MODE (dfloat128_type_node))
    return dfloat128_type_node;

  if (ALL_SCALAR_FIXED_POINT_MODE_P (mode))
    {
      if (mode == TYPE_MODE (short_fract_type_node))
	return unsignedp ? sat_short_fract_type_node : short_fract_type_node;
      if (mode == TYPE_MODE (fract_type_node))
	return unsignedp ? sat_fract_type_node : fract_type_node;
      if (mode == TYPE_MODE (long_fract_type_node))
	return unsignedp ? sat_long_fract_type_node : long_fract_type_node;
      if (mode == TYPE_MODE (long_long_fract_type_node))
	return unsignedp ? sat_long_long_fract_type_node
			 : long_long_fract_type_node;

      if (mode == TYPE_MODE (unsigned_short_fract_type_node))
	return unsignedp ? sat_unsigned_short_fract_type_node
			 : unsigned_short_fract_type_node;
      if (mode == TYPE_MODE (unsigned_fract_type_node))
	return unsignedp ? sat_unsigned_fract_type_node
			 : unsigned_fract_type_node;
      if (mode == TYPE_MODE (unsigned_long_fract_type_node))
	return unsignedp ? sat_unsigned_long_fract_type_node
			 : unsigned_long_fract_type_node;
      if (mode == TYPE_MODE (unsigned_long_long_fract_type_node))
	return unsignedp ? sat_unsigned_long_long_fract_type_node
			 : unsigned_long_long_fract_type_node;

      if (mode == TYPE_MODE (short_accum_type_node))
	return unsignedp ? sat_short_accum_type_node : short_accum_type_node;
      if (mode == TYPE_MODE (accum_type_node))
	return unsignedp ? sat_accum_type_node : accum_type_node;
      if (mode == TYPE_MODE (long_accum_type_node))
	return unsignedp ? sat_long_accum_type_node : long_accum_type_node;
      if (mode == TYPE_MODE (long_long_accum_type_node))
	return unsignedp ? sat_long_long_accum_type_node
			 : long_long_accum_type_node;

      if (mode == TYPE_MODE (unsigned_short_accum_type_node))
	return unsignedp ? sat_unsigned_short_accum_type_node
			 : unsigned_short_accum_type_node;
      if (mode == TYPE_MODE (unsigned_accum_type_node))
	return unsignedp ? sat_unsigned_accum_type_node
			 : unsigned_accum_type_node;
      if (mode == TYPE_MODE (unsigned_long_accum_type_node))
	return unsignedp ? sat_unsigned_long_accum_type_node
			 : unsigned_long_accum_type_node;
      if (mode == TYPE_MODE (unsigned_long_long_accum_type_node))
	return unsignedp ? sat_unsigned_long_long_accum_type_node
			 : unsigned_long_long_accum_type_node;

      if (mode == QQmode)
	return unsignedp ? sat_qq_type_node : qq_type_node;
      if (mode == HQmode)
	return unsignedp ? sat_hq_type_node : hq_type_node;
      if (mode == SQmode)
	return unsignedp ? sat_sq_type_node : sq_type_node;
      if (mode == DQmode)
	return unsignedp ? sat_dq_type_node : dq_type_node;
      if (mode == TQmode)
	return unsignedp ? sat_tq_type_node : tq_type_node;

      if (mode == UQQmode)
	return unsignedp ? sat_uqq_type_node : uqq_type_node;
      if (mode == UHQmode)
	return unsignedp ? sat_uhq_type_node : uhq_type_node;
      if (mode == USQmode)
	return unsignedp ? sat_usq_type_node : usq_type_node;
      if (mode == UDQmode)
	return unsignedp ? sat_udq_type_node : udq_type_node;
      if (mode == UTQmode)
	return unsignedp ? sat_utq_type_node : utq_type_node;

      if (mode == HAmode)
	return unsignedp ? sat_ha_type_node : ha_type_node;
      if (mode == SAmode)
	return unsignedp ? sat_sa_type_node : sa_type_node;
      if (mode == DAmode)
	return unsignedp ? sat_da_type_node : da_type_node;
      if (mode == TAmode)
	return unsignedp ? sat_ta_type_node : ta_type_node;

      if (mode == UHAmode)
	return unsignedp ? sat_uha_type_node : uha_type_node;
      if (mode == USAmode)
	return unsignedp ? sat_usa_type_node : usa_type_node;
      if (mode == UDAmode)
	return unsignedp ? sat_uda_type_node : uda_type_node;
      if (mode == UTAmode)
	return unsignedp ? sat_uta_type_node : uta_type_node;
    }

  for (t = registered_builtin_types; t; t = TREE_CHAIN (t))
    if (TYPE_MODE (TREE_VALUE (t)) == mode
	&& !!unsignedp == !!TYPE_UNSIGNED (TREE_VALUE (t)))
      return TREE_VALUE (t);

  return 0;
}

tree
c_common_unsigned_type (tree type)
{
  return c_common_signed_or_unsigned_type (1, type);
}

/* Return a signed type the same as TYPE in other respects.  */

tree
c_common_signed_type (tree type)
{
  return c_common_signed_or_unsigned_type (0, type);
}

/* Return a type the same as TYPE except unsigned or
   signed according to UNSIGNEDP.  */

tree
c_common_signed_or_unsigned_type (int unsignedp, tree type)
{
  tree type1;

  /* This block of code emulates the behavior of the old
     c_common_unsigned_type. In particular, it returns
     long_unsigned_type_node if passed a long, even when a int would
     have the same size. This is necessary for warnings to work
     correctly in archs where sizeof(int) == sizeof(long) */

  type1 = TYPE_MAIN_VARIANT (type);
  if (type1 == signed_char_type_node || type1 == char_type_node || type1 == unsigned_char_type_node)
    return unsignedp ? unsigned_char_type_node : signed_char_type_node;
  if (type1 == integer_type_node || type1 == unsigned_type_node)
    return unsignedp ? unsigned_type_node : integer_type_node;
  if (type1 == short_integer_type_node || type1 == short_unsigned_type_node)
    return unsignedp ? short_unsigned_type_node : short_integer_type_node;
  if (type1 == long_integer_type_node || type1 == long_unsigned_type_node)
    return unsignedp ? long_unsigned_type_node : long_integer_type_node;
  if (type1 == long_long_integer_type_node || type1 == long_long_unsigned_type_node)
    return unsignedp ? long_long_unsigned_type_node : long_long_integer_type_node;
  if (int128_integer_type_node
      && (type1 == int128_integer_type_node
	  || type1 == int128_unsigned_type_node))
    return unsignedp ? int128_unsigned_type_node : int128_integer_type_node;
  if (type1 == widest_integer_literal_type_node || type1 == widest_unsigned_literal_type_node)
    return unsignedp ? widest_unsigned_literal_type_node : widest_integer_literal_type_node;
#if HOST_BITS_PER_WIDE_INT >= 64
  if (type1 == intTI_type_node || type1 == unsigned_intTI_type_node)
    return unsignedp ? unsigned_intTI_type_node : intTI_type_node;
#endif
  if (type1 == intDI_type_node || type1 == unsigned_intDI_type_node)
    return unsignedp ? unsigned_intDI_type_node : intDI_type_node;
  if (type1 == intSI_type_node || type1 == unsigned_intSI_type_node)
    return unsignedp ? unsigned_intSI_type_node : intSI_type_node;
  if (type1 == intHI_type_node || type1 == unsigned_intHI_type_node)
    return unsignedp ? unsigned_intHI_type_node : intHI_type_node;
  if (type1 == intQI_type_node || type1 == unsigned_intQI_type_node)
    return unsignedp ? unsigned_intQI_type_node : intQI_type_node;

#define C_COMMON_FIXED_TYPES(NAME)	    \
  if (type1 == short_ ## NAME ## _type_node \
      || type1 == unsigned_short_ ## NAME ## _type_node) \
    return unsignedp ? unsigned_short_ ## NAME ## _type_node \
		     : short_ ## NAME ## _type_node; \
  if (type1 == NAME ## _type_node \
      || type1 == unsigned_ ## NAME ## _type_node) \
    return unsignedp ? unsigned_ ## NAME ## _type_node \
		     : NAME ## _type_node; \
  if (type1 == long_ ## NAME ## _type_node \
      || type1 == unsigned_long_ ## NAME ## _type_node) \
    return unsignedp ? unsigned_long_ ## NAME ## _type_node \
		     : long_ ## NAME ## _type_node; \
  if (type1 == long_long_ ## NAME ## _type_node \
      || type1 == unsigned_long_long_ ## NAME ## _type_node) \
    return unsignedp ? unsigned_long_long_ ## NAME ## _type_node \
		     : long_long_ ## NAME ## _type_node;

#define C_COMMON_FIXED_MODE_TYPES(NAME) \
  if (type1 == NAME ## _type_node \
      || type1 == u ## NAME ## _type_node) \
    return unsignedp ? u ## NAME ## _type_node \
		     : NAME ## _type_node;

#define C_COMMON_FIXED_TYPES_SAT(NAME) \
  if (type1 == sat_ ## short_ ## NAME ## _type_node \
      || type1 == sat_ ## unsigned_short_ ## NAME ## _type_node) \
    return unsignedp ? sat_ ## unsigned_short_ ## NAME ## _type_node \
		     : sat_ ## short_ ## NAME ## _type_node; \
  if (type1 == sat_ ## NAME ## _type_node \
      || type1 == sat_ ## unsigned_ ## NAME ## _type_node) \
    return unsignedp ? sat_ ## unsigned_ ## NAME ## _type_node \
		     : sat_ ## NAME ## _type_node; \
  if (type1 == sat_ ## long_ ## NAME ## _type_node \
      || type1 == sat_ ## unsigned_long_ ## NAME ## _type_node) \
    return unsignedp ? sat_ ## unsigned_long_ ## NAME ## _type_node \
		     : sat_ ## long_ ## NAME ## _type_node; \
  if (type1 == sat_ ## long_long_ ## NAME ## _type_node \
      || type1 == sat_ ## unsigned_long_long_ ## NAME ## _type_node) \
    return unsignedp ? sat_ ## unsigned_long_long_ ## NAME ## _type_node \
		     : sat_ ## long_long_ ## NAME ## _type_node;

#define C_COMMON_FIXED_MODE_TYPES_SAT(NAME)	\
  if (type1 == sat_ ## NAME ## _type_node \
      || type1 == sat_ ## u ## NAME ## _type_node) \
    return unsignedp ? sat_ ## u ## NAME ## _type_node \
		     : sat_ ## NAME ## _type_node;

  C_COMMON_FIXED_TYPES (fract);
  C_COMMON_FIXED_TYPES_SAT (fract);
  C_COMMON_FIXED_TYPES (accum);
  C_COMMON_FIXED_TYPES_SAT (accum);

  C_COMMON_FIXED_MODE_TYPES (qq);
  C_COMMON_FIXED_MODE_TYPES (hq);
  C_COMMON_FIXED_MODE_TYPES (sq);
  C_COMMON_FIXED_MODE_TYPES (dq);
  C_COMMON_FIXED_MODE_TYPES (tq);
  C_COMMON_FIXED_MODE_TYPES_SAT (qq);
  C_COMMON_FIXED_MODE_TYPES_SAT (hq);
  C_COMMON_FIXED_MODE_TYPES_SAT (sq);
  C_COMMON_FIXED_MODE_TYPES_SAT (dq);
  C_COMMON_FIXED_MODE_TYPES_SAT (tq);
  C_COMMON_FIXED_MODE_TYPES (ha);
  C_COMMON_FIXED_MODE_TYPES (sa);
  C_COMMON_FIXED_MODE_TYPES (da);
  C_COMMON_FIXED_MODE_TYPES (ta);
  C_COMMON_FIXED_MODE_TYPES_SAT (ha);
  C_COMMON_FIXED_MODE_TYPES_SAT (sa);
  C_COMMON_FIXED_MODE_TYPES_SAT (da);
  C_COMMON_FIXED_MODE_TYPES_SAT (ta);

  /* For ENUMERAL_TYPEs in C++, must check the mode of the types, not
     the precision; they have precision set to match their range, but
     may use a wider mode to match an ABI.  If we change modes, we may
     wind up with bad conversions.  For INTEGER_TYPEs in C, must check
     the precision as well, so as to yield correct results for
     bit-field types.  C++ does not have these separate bit-field
     types, and producing a signed or unsigned variant of an
     ENUMERAL_TYPE may cause other problems as well.  */

  if (!INTEGRAL_TYPE_P (type)
      || TYPE_UNSIGNED (type) == unsignedp)
    return type;

#define TYPE_OK(node)							    \
  (TYPE_MODE (type) == TYPE_MODE (node)					    \
   && TYPE_PRECISION (type) == TYPE_PRECISION (node))
  if (TYPE_OK (signed_char_type_node))
    return unsignedp ? unsigned_char_type_node : signed_char_type_node;
  if (TYPE_OK (integer_type_node))
    return unsignedp ? unsigned_type_node : integer_type_node;
  if (TYPE_OK (short_integer_type_node))
    return unsignedp ? short_unsigned_type_node : short_integer_type_node;
  if (TYPE_OK (long_integer_type_node))
    return unsignedp ? long_unsigned_type_node : long_integer_type_node;
  if (TYPE_OK (long_long_integer_type_node))
    return (unsignedp ? long_long_unsigned_type_node
	    : long_long_integer_type_node);
  if (int128_integer_type_node && TYPE_OK (int128_integer_type_node))
    return (unsignedp ? int128_unsigned_type_node
	    : int128_integer_type_node);
  if (TYPE_OK (widest_integer_literal_type_node))
    return (unsignedp ? widest_unsigned_literal_type_node
	    : widest_integer_literal_type_node);

#if HOST_BITS_PER_WIDE_INT >= 64
  if (TYPE_OK (intTI_type_node))
    return unsignedp ? unsigned_intTI_type_node : intTI_type_node;
#endif
  if (TYPE_OK (intDI_type_node))
    return unsignedp ? unsigned_intDI_type_node : intDI_type_node;
  if (TYPE_OK (intSI_type_node))
    return unsignedp ? unsigned_intSI_type_node : intSI_type_node;
  if (TYPE_OK (intHI_type_node))
    return unsignedp ? unsigned_intHI_type_node : intHI_type_node;
  if (TYPE_OK (intQI_type_node))
    return unsignedp ? unsigned_intQI_type_node : intQI_type_node;
#undef TYPE_OK

  return build_nonstandard_integer_type (TYPE_PRECISION (type), unsignedp);
}

/* Build a bit-field integer type for the given WIDTH and UNSIGNEDP.  */

tree
c_build_bitfield_integer_type (unsigned HOST_WIDE_INT width, int unsignedp)
{
  /* Extended integer types of the same width as a standard type have
     lesser rank, so those of the same width as int promote to int or
     unsigned int and are valid for printf formats expecting int or
     unsigned int.  To avoid such special cases, avoid creating
     extended integer types for bit-fields if a standard integer type
     is available.  */
  if (width == TYPE_PRECISION (integer_type_node))
    return unsignedp ? unsigned_type_node : integer_type_node;
  if (width == TYPE_PRECISION (signed_char_type_node))
    return unsignedp ? unsigned_char_type_node : signed_char_type_node;
  if (width == TYPE_PRECISION (short_integer_type_node))
    return unsignedp ? short_unsigned_type_node : short_integer_type_node;
  if (width == TYPE_PRECISION (long_integer_type_node))
    return unsignedp ? long_unsigned_type_node : long_integer_type_node;
  if (width == TYPE_PRECISION (long_long_integer_type_node))
    return (unsignedp ? long_long_unsigned_type_node
	    : long_long_integer_type_node);
  if (int128_integer_type_node
      && width == TYPE_PRECISION (int128_integer_type_node))
    return (unsignedp ? int128_unsigned_type_node
	    : int128_integer_type_node);
  return build_nonstandard_integer_type (width, unsignedp);
}

/* The C version of the register_builtin_type langhook.  */

void
c_register_builtin_type (tree type, const char* name)
{
  tree decl;

  decl = build_decl (UNKNOWN_LOCATION,
		     TYPE_DECL, get_identifier (name), type);
  DECL_ARTIFICIAL (decl) = 1;
  if (!TYPE_NAME (type))
    TYPE_NAME (type) = decl;
  pushdecl (decl);

  registered_builtin_types = tree_cons (0, type, registered_builtin_types);
}

/* Print an error message for invalid operands to arith operation
   CODE with TYPE0 for operand 0, and TYPE1 for operand 1.
   LOCATION is the location of the message.  */

void
binary_op_error (location_t location, enum tree_code code,
		 tree type0, tree type1)
{
  const char *opname;

  switch (code)
    {
    case PLUS_EXPR:
      opname = "+"; break;
    case MINUS_EXPR:
      opname = "-"; break;
    case MULT_EXPR:
      opname = "*"; break;
    case MAX_EXPR:
      opname = "max"; break;
    case MIN_EXPR:
      opname = "min"; break;
    case EQ_EXPR:
      opname = "=="; break;
    case NE_EXPR:
      opname = "!="; break;
    case LE_EXPR:
      opname = "<="; break;
    case GE_EXPR:
      opname = ">="; break;
    case LT_EXPR:
      opname = "<"; break;
    case GT_EXPR:
      opname = ">"; break;
    case LSHIFT_EXPR:
      opname = "<<"; break;
    case RSHIFT_EXPR:
      opname = ">>"; break;
    case TRUNC_MOD_EXPR:
    case FLOOR_MOD_EXPR:
      opname = "%"; break;
    case TRUNC_DIV_EXPR:
    case FLOOR_DIV_EXPR:
      opname = "/"; break;
    case BIT_AND_EXPR:
      opname = "&"; break;
    case BIT_IOR_EXPR:
      opname = "|"; break;
    case TRUTH_ANDIF_EXPR:
      opname = "&&"; break;
    case TRUTH_ORIF_EXPR:
      opname = "||"; break;
    case BIT_XOR_EXPR:
      opname = "^"; break;
    default:
      gcc_unreachable ();
    }
  error_at (location,
	    "invalid operands to binary %s (have %qT and %qT)", opname,
	    type0, type1);
}

/* Given an expression as a tree, return its original type.  Do this
   by stripping any conversion that preserves the sign and precision.  */
static tree
expr_original_type (tree expr)
{
  STRIP_SIGN_NOPS (expr);
  return TREE_TYPE (expr);
}

/* Subroutine of build_binary_op, used for comparison operations.
   See if the operands have both been converted from subword integer types
   and, if so, perhaps change them both back to their original type.
   This function is also responsible for converting the two operands
   to the proper common type for comparison.

   The arguments of this function are all pointers to local variables
   of build_binary_op: OP0_PTR is &OP0, OP1_PTR is &OP1,
   RESTYPE_PTR is &RESULT_TYPE and RESCODE_PTR is &RESULTCODE.

   LOC is the location of the comparison.

   If this function returns nonzero, it means that the comparison has
   a constant value.  What this function returns is an expression for
   that value.  */

tree
shorten_compare (location_t loc, tree *op0_ptr, tree *op1_ptr,
		 tree *restype_ptr, enum tree_code *rescode_ptr)
{
  tree type;
  tree op0 = *op0_ptr;
  tree op1 = *op1_ptr;
  int unsignedp0, unsignedp1;
  int real1, real2;
  tree primop0, primop1;
  enum tree_code code = *rescode_ptr;

  /* Throw away any conversions to wider types
     already present in the operands.  */

  primop0 = c_common_get_narrower (op0, &unsignedp0);
  primop1 = c_common_get_narrower (op1, &unsignedp1);

  /* If primopN is first sign-extended from primopN's precision to opN's
     precision, then zero-extended from opN's precision to
     *restype_ptr precision, shortenings might be invalid.  */
  if (TYPE_PRECISION (TREE_TYPE (primop0)) < TYPE_PRECISION (TREE_TYPE (op0))
      && TYPE_PRECISION (TREE_TYPE (op0)) < TYPE_PRECISION (*restype_ptr)
      && !unsignedp0
      && TYPE_UNSIGNED (TREE_TYPE (op0)))
    primop0 = op0;
  if (TYPE_PRECISION (TREE_TYPE (primop1)) < TYPE_PRECISION (TREE_TYPE (op1))
      && TYPE_PRECISION (TREE_TYPE (op1)) < TYPE_PRECISION (*restype_ptr)
      && !unsignedp1
      && TYPE_UNSIGNED (TREE_TYPE (op1)))
    primop1 = op1;

  /* Handle the case that OP0 does not *contain* a conversion
     but it *requires* conversion to FINAL_TYPE.  */

  if (op0 == primop0 && TREE_TYPE (op0) != *restype_ptr)
    unsignedp0 = TYPE_UNSIGNED (TREE_TYPE (op0));
  if (op1 == primop1 && TREE_TYPE (op1) != *restype_ptr)
    unsignedp1 = TYPE_UNSIGNED (TREE_TYPE (op1));

  /* If one of the operands must be floated, we cannot optimize.  */
  real1 = TREE_CODE (TREE_TYPE (primop0)) == REAL_TYPE;
  real2 = TREE_CODE (TREE_TYPE (primop1)) == REAL_TYPE;

  /* If first arg is constant, swap the args (changing operation
     so value is preserved), for canonicalization.  Don't do this if
     the second arg is 0.  */

  if (TREE_CONSTANT (primop0)
      && !integer_zerop (primop1) && !real_zerop (primop1)
      && !fixed_zerop (primop1))
    {
      tree tem = primop0;
      int temi = unsignedp0;
      primop0 = primop1;
      primop1 = tem;
      tem = op0;
      op0 = op1;
      op1 = tem;
      *op0_ptr = op0;
      *op1_ptr = op1;
      unsignedp0 = unsignedp1;
      unsignedp1 = temi;
      temi = real1;
      real1 = real2;
      real2 = temi;

      switch (code)
	{
	case LT_EXPR:
	  code = GT_EXPR;
	  break;
	case GT_EXPR:
	  code = LT_EXPR;
	  break;
	case LE_EXPR:
	  code = GE_EXPR;
	  break;
	case GE_EXPR:
	  code = LE_EXPR;
	  break;
	default:
	  break;
	}
      *rescode_ptr = code;
    }

  /* If comparing an integer against a constant more bits wide,
     maybe we can deduce a value of 1 or 0 independent of the data.
     Or else truncate the constant now
     rather than extend the variable at run time.

     This is only interesting if the constant is the wider arg.
     Also, it is not safe if the constant is unsigned and the
     variable arg is signed, since in this case the variable
     would be sign-extended and then regarded as unsigned.
     Our technique fails in this case because the lowest/highest
     possible unsigned results don't follow naturally from the
     lowest/highest possible values of the variable operand.
     For just EQ_EXPR and NE_EXPR there is another technique that
     could be used: see if the constant can be faithfully represented
     in the other operand's type, by truncating it and reextending it
     and see if that preserves the constant's value.  */

  if (!real1 && !real2
      && TREE_CODE (TREE_TYPE (primop0)) != FIXED_POINT_TYPE
      && TREE_CODE (primop1) == INTEGER_CST
      && TYPE_PRECISION (TREE_TYPE (primop0)) < TYPE_PRECISION (*restype_ptr))
    {
      int min_gt, max_gt, min_lt, max_lt;
      tree maxval, minval;
      /* 1 if comparison is nominally unsigned.  */
      int unsignedp = TYPE_UNSIGNED (*restype_ptr);
      tree val;

      type = c_common_signed_or_unsigned_type (unsignedp0,
					       TREE_TYPE (primop0));

      maxval = TYPE_MAX_VALUE (type);
      minval = TYPE_MIN_VALUE (type);

      if (unsignedp && !unsignedp0)
	*restype_ptr = c_common_signed_type (*restype_ptr);

      if (TREE_TYPE (primop1) != *restype_ptr)
	{
	  /* Convert primop1 to target type, but do not introduce
	     additional overflow.  We know primop1 is an int_cst.  */
	  primop1 = force_fit_type (*restype_ptr,
				    wide_int::from
				      (primop1,
				       TYPE_PRECISION (*restype_ptr),
				       TYPE_SIGN (TREE_TYPE (primop1))),
				    0, TREE_OVERFLOW (primop1));
	}
      if (type != *restype_ptr)
	{
	  minval = convert (*restype_ptr, minval);
	  maxval = convert (*restype_ptr, maxval);
	}

      min_gt = tree_int_cst_lt (primop1, minval);
      max_gt = tree_int_cst_lt (primop1, maxval);
      min_lt = tree_int_cst_lt (minval, primop1);
      max_lt = tree_int_cst_lt (maxval, primop1);

      val = 0;
      /* This used to be a switch, but Genix compiler can't handle that.  */
      if (code == NE_EXPR)
	{
	  if (max_lt || min_gt)
	    val = truthvalue_true_node;
	}
      else if (code == EQ_EXPR)
	{
	  if (max_lt || min_gt)
	    val = truthvalue_false_node;
	}
      else if (code == LT_EXPR)
	{
	  if (max_lt)
	    val = truthvalue_true_node;
	  if (!min_lt)
	    val = truthvalue_false_node;
	}
      else if (code == GT_EXPR)
	{
	  if (min_gt)
	    val = truthvalue_true_node;
	  if (!max_gt)
	    val = truthvalue_false_node;
	}
      else if (code == LE_EXPR)
	{
	  if (!max_gt)
	    val = truthvalue_true_node;
	  if (min_gt)
	    val = truthvalue_false_node;
	}
      else if (code == GE_EXPR)
	{
	  if (!min_lt)
	    val = truthvalue_true_node;
	  if (max_lt)
	    val = truthvalue_false_node;
	}

      /* If primop0 was sign-extended and unsigned comparison specd,
	 we did a signed comparison above using the signed type bounds.
	 But the comparison we output must be unsigned.

	 Also, for inequalities, VAL is no good; but if the signed
	 comparison had *any* fixed result, it follows that the
	 unsigned comparison just tests the sign in reverse
	 (positive values are LE, negative ones GE).
	 So we can generate an unsigned comparison
	 against an extreme value of the signed type.  */

      if (unsignedp && !unsignedp0)
	{
	  if (val != 0)
	    switch (code)
	      {
	      case LT_EXPR:
	      case GE_EXPR:
		primop1 = TYPE_MIN_VALUE (type);
		val = 0;
		break;

	      case LE_EXPR:
	      case GT_EXPR:
		primop1 = TYPE_MAX_VALUE (type);
		val = 0;
		break;

	      default:
		break;
	      }
	  type = c_common_unsigned_type (type);
	}

      if (TREE_CODE (primop0) != INTEGER_CST)
	{
	  if (val == truthvalue_false_node)
	    warning_at (loc, OPT_Wtype_limits,
			"comparison is always false due to limited range of data type");
	  if (val == truthvalue_true_node)
	    warning_at (loc, OPT_Wtype_limits,
			"comparison is always true due to limited range of data type");
	}

      if (val != 0)
	{
	  /* Don't forget to evaluate PRIMOP0 if it has side effects.  */
	  if (TREE_SIDE_EFFECTS (primop0))
	    return build2 (COMPOUND_EXPR, TREE_TYPE (val), primop0, val);
	  return val;
	}

      /* Value is not predetermined, but do the comparison
	 in the type of the operand that is not constant.
	 TYPE is already properly set.  */
    }

  /* If either arg is decimal float and the other is float, find the
     proper common type to use for comparison.  */
  else if (real1 && real2
	   && (DECIMAL_FLOAT_MODE_P (TYPE_MODE (TREE_TYPE (primop0)))
	       || DECIMAL_FLOAT_MODE_P (TYPE_MODE (TREE_TYPE (primop1)))))
    type = common_type (TREE_TYPE (primop0), TREE_TYPE (primop1));

  else if (real1 && real2
	   && (TYPE_PRECISION (TREE_TYPE (primop0))
	       == TYPE_PRECISION (TREE_TYPE (primop1))))
    type = TREE_TYPE (primop0);

  /* If args' natural types are both narrower than nominal type
     and both extend in the same manner, compare them
     in the type of the wider arg.
     Otherwise must actually extend both to the nominal
     common type lest different ways of extending
     alter the result.
     (eg, (short)-1 == (unsigned short)-1  should be 0.)  */

  else if (unsignedp0 == unsignedp1 && real1 == real2
	   && TYPE_PRECISION (TREE_TYPE (primop0)) < TYPE_PRECISION (*restype_ptr)
	   && TYPE_PRECISION (TREE_TYPE (primop1)) < TYPE_PRECISION (*restype_ptr))
    {
      type = common_type (TREE_TYPE (primop0), TREE_TYPE (primop1));
      type = c_common_signed_or_unsigned_type (unsignedp0
					       || TYPE_UNSIGNED (*restype_ptr),
					       type);
      /* Make sure shorter operand is extended the right way
	 to match the longer operand.  */
      primop0
	= convert (c_common_signed_or_unsigned_type (unsignedp0,
						     TREE_TYPE (primop0)),
		   primop0);
      primop1
	= convert (c_common_signed_or_unsigned_type (unsignedp1,
						     TREE_TYPE (primop1)),
		   primop1);
    }
  else
    {
      /* Here we must do the comparison on the nominal type
	 using the args exactly as we received them.  */
      type = *restype_ptr;
      primop0 = op0;
      primop1 = op1;

      if (!real1 && !real2 && integer_zerop (primop1)
	  && TYPE_UNSIGNED (*restype_ptr))
	{
	  tree value = 0;
	  /* All unsigned values are >= 0, so we warn.  However,
	     if OP0 is a constant that is >= 0, the signedness of
	     the comparison isn't an issue, so suppress the
	     warning.  */
	  bool warn = 
	    warn_type_limits && !in_system_header_at (loc)
	    && !(TREE_CODE (primop0) == INTEGER_CST
		 && !TREE_OVERFLOW (convert (c_common_signed_type (type),
					     primop0)))
	    /* Do not warn for enumeration types.  */
	    && (TREE_CODE (expr_original_type (primop0)) != ENUMERAL_TYPE);
	  
	  switch (code)
	    {
	    case GE_EXPR:
	      if (warn)
		warning_at (loc, OPT_Wtype_limits,
			    "comparison of unsigned expression >= 0 is always true");
	      value = truthvalue_true_node;
	      break;

	    case LT_EXPR:
	      if (warn)
		warning_at (loc, OPT_Wtype_limits,
			    "comparison of unsigned expression < 0 is always false");
	      value = truthvalue_false_node;
	      break;

	    default:
	      break;
	    }

	  if (value != 0)
	    {
	      /* Don't forget to evaluate PRIMOP0 if it has side effects.  */
	      if (TREE_SIDE_EFFECTS (primop0))
		return build2 (COMPOUND_EXPR, TREE_TYPE (value),
			       primop0, value);
	      return value;
	    }
	}
    }

  *op0_ptr = convert (type, primop0);
  *op1_ptr = convert (type, primop1);

  *restype_ptr = truthvalue_type_node;

  return 0;
}

/* Return a tree for the sum or difference (RESULTCODE says which)
   of pointer PTROP and integer INTOP.  */

tree
pointer_int_sum (location_t loc, enum tree_code resultcode,
		 tree ptrop, tree intop, bool complain)
{
  tree size_exp, ret;

  /* The result is a pointer of the same type that is being added.  */
  tree result_type = TREE_TYPE (ptrop);

  /* If the pointer lives in UPC shared memory, then
     drop the 'shared' qualifier.  */
  if (TREE_SHARED (ptrop) || upc_shared_type_p (result_type))
    result_type = build_upc_unshared_type (result_type);

  if (TREE_CODE (TREE_TYPE (result_type)) == VOID_TYPE)
    {
      if (complain && warn_pointer_arith)
	pedwarn (loc, OPT_Wpointer_arith,
		 "pointer of type %<void *%> used in arithmetic");
      else if (!complain)
	return error_mark_node;
      size_exp = integer_one_node;
    }
  else if (TREE_CODE (TREE_TYPE (result_type)) == FUNCTION_TYPE)
    {
      if (complain && warn_pointer_arith)
	pedwarn (loc, OPT_Wpointer_arith,
		 "pointer to a function used in arithmetic");
      else if (!complain)
	return error_mark_node;
      size_exp = integer_one_node;
    }
  else
    size_exp = size_in_bytes (TREE_TYPE (result_type));

  /* We are manipulating pointer values, so we don't need to warn
     about relying on undefined signed overflow.  We disable the
     warning here because we use integer types so fold won't know that
     they are really pointers.  */
  fold_defer_overflow_warnings ();

  /* If what we are about to multiply by the size of the elements
     contains a constant term, apply distributive law
     and multiply that constant term separately.
     This helps produce common subexpressions.  */
  if ((TREE_CODE (intop) == PLUS_EXPR || TREE_CODE (intop) == MINUS_EXPR)
      && !TREE_CONSTANT (intop)
      && TREE_CONSTANT (TREE_OPERAND (intop, 1))
      && TREE_CONSTANT (size_exp)
      /* If the constant comes from pointer subtraction,
	 skip this optimization--it would cause an error.  */
      && TREE_CODE (TREE_TYPE (TREE_OPERAND (intop, 0))) == INTEGER_TYPE
      /* If the constant is unsigned, and smaller than the pointer size,
	 then we must skip this optimization.  This is because it could cause
	 an overflow error if the constant is negative but INTOP is not.  */
      && (!TYPE_UNSIGNED (TREE_TYPE (intop))
	  || (TYPE_PRECISION (TREE_TYPE (intop))
	      == TYPE_PRECISION (TREE_TYPE (ptrop)))))
    {
      enum tree_code subcode = resultcode;
      tree int_type = TREE_TYPE (intop);
      if (TREE_CODE (intop) == MINUS_EXPR)
	subcode = (subcode == PLUS_EXPR ? MINUS_EXPR : PLUS_EXPR);
      /* Convert both subexpression types to the type of intop,
	 because weird cases involving pointer arithmetic
	 can result in a sum or difference with different type args.  */
      ptrop = build_binary_op (EXPR_LOCATION (TREE_OPERAND (intop, 1)),
			       subcode, ptrop,
			       convert (int_type, TREE_OPERAND (intop, 1)), 1);
      intop = convert (int_type, TREE_OPERAND (intop, 0));
    }

  /* Convert the integer argument to a type the same size as sizetype
     so the multiply won't overflow spuriously.  */
  if (TYPE_PRECISION (TREE_TYPE (intop)) != TYPE_PRECISION (sizetype)
      || TYPE_UNSIGNED (TREE_TYPE (intop)) != TYPE_UNSIGNED (sizetype))
    intop = convert (c_common_type_for_size (TYPE_PRECISION (sizetype),
					     TYPE_UNSIGNED (sizetype)), intop);

  /* Replace the integer argument with a suitable product by the object size.
     Do this multiplication as signed, then convert to the appropriate type
     for the pointer operation and disregard an overflow that occurred only
     because of the sign-extension change in the latter conversion.  */
  {
    tree t = build_binary_op (loc,
			      MULT_EXPR, intop,
			      convert (TREE_TYPE (intop), size_exp), 1);
    intop = convert (sizetype, t);
    if (TREE_OVERFLOW_P (intop) && !TREE_OVERFLOW (t))
      intop = wide_int_to_tree (TREE_TYPE (intop), intop);
  }

  /* Create the sum or difference.  */
  if (resultcode == MINUS_EXPR)
    intop = fold_build1_loc (loc, NEGATE_EXPR, sizetype, intop);

  ret = fold_build_pointer_plus_loc (loc, ptrop, intop);

  fold_undefer_and_ignore_overflow_warnings ();

  return ret;
}

/* Wrap a C_MAYBE_CONST_EXPR around an expression that is fully folded
   and if NON_CONST is known not to be permitted in an evaluated part
   of a constant expression.  */

tree
c_wrap_maybe_const (tree expr, bool non_const)
{
  bool nowarning = TREE_NO_WARNING (expr);
  location_t loc = EXPR_LOCATION (expr);

  /* This should never be called for C++.  */
  if (c_dialect_cxx ())
    gcc_unreachable ();

  /* The result of folding may have a NOP_EXPR to set TREE_NO_WARNING.  */
  STRIP_TYPE_NOPS (expr);
  expr = build2 (C_MAYBE_CONST_EXPR, TREE_TYPE (expr), NULL, expr);
  C_MAYBE_CONST_EXPR_NON_CONST (expr) = non_const;
  if (nowarning)
    TREE_NO_WARNING (expr) = 1;
  protected_set_expr_location (expr, loc);

  return expr;
}

/* Wrap a SAVE_EXPR around EXPR, if appropriate.  Like save_expr, but
   for C folds the inside expression and wraps a C_MAYBE_CONST_EXPR
   around the SAVE_EXPR if needed so that c_fully_fold does not need
   to look inside SAVE_EXPRs.  */

tree
c_save_expr (tree expr)
{
  bool maybe_const = true;
  if (c_dialect_cxx ())
    return save_expr (expr);
  expr = c_fully_fold (expr, false, &maybe_const);
  expr = save_expr (expr);
  if (!maybe_const)
    expr = c_wrap_maybe_const (expr, true);
  return expr;
}

/* Return whether EXPR is a declaration whose address can never be
   NULL.  */

bool
decl_with_nonnull_addr_p (const_tree expr)
{
  return (DECL_P (expr)
	  && (TREE_CODE (expr) == PARM_DECL
	      || TREE_CODE (expr) == LABEL_DECL
	      || !DECL_WEAK (expr)));
}

/* Prepare expr to be an argument of a TRUTH_NOT_EXPR,
   or for an `if' or `while' statement or ?..: exp.  It should already
   have been validated to be of suitable type; otherwise, a bad
   diagnostic may result.

   The EXPR is located at LOCATION.

   This preparation consists of taking the ordinary
   representation of an expression expr and producing a valid tree
   boolean expression describing whether expr is nonzero.  We could
   simply always do build_binary_op (NE_EXPR, expr, truthvalue_false_node, 1),
   but we optimize comparisons, &&, ||, and !.

   The resulting type should always be `truthvalue_type_node'.  */

tree
c_common_truthvalue_conversion (location_t location, tree expr)
{
  switch (TREE_CODE (expr))
    {
    case EQ_EXPR:   case NE_EXPR:   case UNEQ_EXPR: case LTGT_EXPR:
    case LE_EXPR:   case GE_EXPR:   case LT_EXPR:   case GT_EXPR:
    case UNLE_EXPR: case UNGE_EXPR: case UNLT_EXPR: case UNGT_EXPR:
    case ORDERED_EXPR: case UNORDERED_EXPR:
      if (TREE_TYPE (expr) == truthvalue_type_node)
	return expr;
      expr = build2 (TREE_CODE (expr), truthvalue_type_node,
		     TREE_OPERAND (expr, 0), TREE_OPERAND (expr, 1));
      goto ret;

    case TRUTH_ANDIF_EXPR:
    case TRUTH_ORIF_EXPR:
    case TRUTH_AND_EXPR:
    case TRUTH_OR_EXPR:
    case TRUTH_XOR_EXPR:
      if (TREE_TYPE (expr) == truthvalue_type_node)
	return expr;
      expr = build2 (TREE_CODE (expr), truthvalue_type_node,
		     c_common_truthvalue_conversion (location,
						     TREE_OPERAND (expr, 0)),
		     c_common_truthvalue_conversion (location,
						     TREE_OPERAND (expr, 1)));
      goto ret;

    case TRUTH_NOT_EXPR:
      if (TREE_TYPE (expr) == truthvalue_type_node)
	return expr;
      expr = build1 (TREE_CODE (expr), truthvalue_type_node,
		     c_common_truthvalue_conversion (location,
						     TREE_OPERAND (expr, 0)));
      goto ret;

    case ERROR_MARK:
      return expr;

    case INTEGER_CST:
      return integer_zerop (expr) ? truthvalue_false_node
				  : truthvalue_true_node;

    case REAL_CST:
      return real_compare (NE_EXPR, &TREE_REAL_CST (expr), &dconst0)
	     ? truthvalue_true_node
	     : truthvalue_false_node;

    case FIXED_CST:
      return fixed_compare (NE_EXPR, &TREE_FIXED_CST (expr),
			    &FCONST0 (TYPE_MODE (TREE_TYPE (expr))))
	     ? truthvalue_true_node
	     : truthvalue_false_node;

    case FUNCTION_DECL:
      expr = build_unary_op (location, ADDR_EXPR, expr, 0);
      /* Fall through.  */

    case ADDR_EXPR:
      {
 	tree inner = TREE_OPERAND (expr, 0);
	if (decl_with_nonnull_addr_p (inner))
	  {
	    /* Common Ada/Pascal programmer's mistake.  */
	    warning_at (location,
			OPT_Waddress,
			"the address of %qD will always evaluate as %<true%>",
			inner);
	    return truthvalue_true_node;
	  }
	break;
      }

    case COMPLEX_EXPR:
      expr = build_binary_op (EXPR_LOCATION (expr),
			      (TREE_SIDE_EFFECTS (TREE_OPERAND (expr, 1))
			       ? TRUTH_OR_EXPR : TRUTH_ORIF_EXPR),
		c_common_truthvalue_conversion (location,
						TREE_OPERAND (expr, 0)),
		c_common_truthvalue_conversion (location,
						TREE_OPERAND (expr, 1)),
			      0);
      goto ret;

    case NEGATE_EXPR:
    case ABS_EXPR:
    case FLOAT_EXPR:
    case EXCESS_PRECISION_EXPR:
      /* These don't change whether an object is nonzero or zero.  */
      return c_common_truthvalue_conversion (location, TREE_OPERAND (expr, 0));

    case LROTATE_EXPR:
    case RROTATE_EXPR:
      /* These don't change whether an object is zero or nonzero, but
	 we can't ignore them if their second arg has side-effects.  */
      if (TREE_SIDE_EFFECTS (TREE_OPERAND (expr, 1)))
	{
	  expr = build2 (COMPOUND_EXPR, truthvalue_type_node,
			 TREE_OPERAND (expr, 1),
			 c_common_truthvalue_conversion
			 (location, TREE_OPERAND (expr, 0)));
	  goto ret;
	}
      else
	return c_common_truthvalue_conversion (location,
					       TREE_OPERAND (expr, 0));

    case COND_EXPR:
      /* Distribute the conversion into the arms of a COND_EXPR.  */
      if (c_dialect_cxx ())
	{
	  tree op1 = TREE_OPERAND (expr, 1);
	  tree op2 = TREE_OPERAND (expr, 2);
	  /* In C++ one of the arms might have void type if it is throw.  */
	  if (!VOID_TYPE_P (TREE_TYPE (op1)))
	    op1 = c_common_truthvalue_conversion (location, op1);
	  if (!VOID_TYPE_P (TREE_TYPE (op2)))
	    op2 = c_common_truthvalue_conversion (location, op2);
	  expr = fold_build3_loc (location, COND_EXPR, truthvalue_type_node,
				  TREE_OPERAND (expr, 0), op1, op2);
	  goto ret;
	}
      else
	{
	  /* Folding will happen later for C.  */
	  expr = build3 (COND_EXPR, truthvalue_type_node,
			 TREE_OPERAND (expr, 0),
			 c_common_truthvalue_conversion (location,
							 TREE_OPERAND (expr, 1)),
			 c_common_truthvalue_conversion (location,
							 TREE_OPERAND (expr, 2)));
	  goto ret;
	}

    CASE_CONVERT:
      {
	tree totype = TREE_TYPE (expr);
	tree fromtype = TREE_TYPE (TREE_OPERAND (expr, 0));

	/* Don't cancel the effect of a CONVERT_EXPR from a REFERENCE_TYPE,
	   since that affects how `default_conversion' will behave.  */
	if (TREE_CODE (totype) == REFERENCE_TYPE
	    || TREE_CODE (fromtype) == REFERENCE_TYPE)
	  break;
	/* Don't strip a conversion from C++0x scoped enum, since they
	   don't implicitly convert to other types.  */
	if (TREE_CODE (fromtype) == ENUMERAL_TYPE
	    && ENUM_IS_SCOPED (fromtype))
	  break;
	/* If this isn't narrowing the argument, we can ignore it.  */
	if (TYPE_PRECISION (totype) >= TYPE_PRECISION (fromtype))
	  return c_common_truthvalue_conversion (location,
						 TREE_OPERAND (expr, 0));
      }
      break;

    case MODIFY_EXPR:
      if (!TREE_NO_WARNING (expr)
	  && warn_parentheses)
	{
	  warning (OPT_Wparentheses,
		   "suggest parentheses around assignment used as truth value");
	  TREE_NO_WARNING (expr) = 1;
	}
      break;

    default:
      break;
    }

  if (TREE_CODE (TREE_TYPE (expr)) == COMPLEX_TYPE)
    {
      tree t = (in_late_binary_op ? save_expr (expr) : c_save_expr (expr));
      expr = (build_binary_op
	      (EXPR_LOCATION (expr),
	       (TREE_SIDE_EFFECTS (expr)
		? TRUTH_OR_EXPR : TRUTH_ORIF_EXPR),
	c_common_truthvalue_conversion
	       (location,
		build_unary_op (location, REALPART_EXPR, t, 0)),
	c_common_truthvalue_conversion
	       (location,
		build_unary_op (location, IMAGPART_EXPR, t, 0)),
	       0));
      goto ret;
    }

  if (TREE_CODE (TREE_TYPE (expr)) == FIXED_POINT_TYPE)
    {
      tree fixed_zero_node = build_fixed (TREE_TYPE (expr),
					  FCONST0 (TYPE_MODE
						   (TREE_TYPE (expr))));
      return build_binary_op (location, NE_EXPR, expr, fixed_zero_node, 1);
    }
  else
    return build_binary_op (location, NE_EXPR, expr, integer_zero_node, 1);

 ret:
  protected_set_expr_location (expr, location);
  return expr;
}

static void def_builtin_1  (enum built_in_function fncode,
			    const char *name,
			    enum built_in_class fnclass,
			    tree fntype, tree libtype,
			    bool both_p, bool fallback_p, bool nonansi_p,
			    tree fnattrs, bool implicit_p);


/* Apply the TYPE_QUALS to the new DECL.  */

void
c_apply_type_quals_to_decl (int type_quals, tree decl)
{
  tree type = TREE_TYPE (decl);

  if (type == error_mark_node)
    return;

  if ((type_quals & TYPE_QUAL_CONST)
      || (type && TREE_CODE (type) == REFERENCE_TYPE))
    /* We used to check TYPE_NEEDS_CONSTRUCTING here, but now a constexpr
       constructor can produce constant init, so rely on cp_finish_decl to
       clear TREE_READONLY if the variable has non-constant init.  */
    TREE_READONLY (decl) = 1;
  if (type_quals & TYPE_QUAL_VOLATILE)
    {
      TREE_SIDE_EFFECTS (decl) = 1;
      TREE_THIS_VOLATILE (decl) = 1;
    }
  if (type_quals & TYPE_QUAL_RESTRICT)
    {
      while (type && TREE_CODE (type) == ARRAY_TYPE)
	/* Allow 'restrict' on arrays of pointers.
	   FIXME currently we just ignore it.  */
	type = TREE_TYPE (type);
      if (!type
	  || !POINTER_TYPE_P (type)
	  || !C_TYPE_OBJECT_OR_INCOMPLETE_P (TREE_TYPE (type)))
	error ("invalid use of %<restrict%>");
    }
  if (type_quals & TYPE_QUAL_UPC_SHARED)
    {
      TREE_SHARED (decl) = 1;
      if (type_quals & TYPE_QUAL_UPC_STRICT)
	TREE_STRICT(decl) = 1;
      else if (type_quals & TYPE_QUAL_UPC_RELAXED)
	TREE_RELAXED(decl) = 1;
      /* The declaration's type should have been previously defined
	 as a UPC shared type.  */
      gcc_assert (upc_shared_type_p (type));
    }
}

/* Hash function for the problem of multiple type definitions in
   different files.  This must hash all types that will compare
   equal via comptypes to the same value.  In practice it hashes
   on some of the simple stuff and leaves the details to comptypes.  */

static hashval_t
c_type_hash (const void *p)
{
  int n_elements;
  int shift, size;
  const_tree const t = (const_tree) p;
  tree t2;
  switch (TREE_CODE (t))
    {
    /* For pointers, hash on pointee type plus some swizzling.  */
    case POINTER_TYPE:
      return c_type_hash (TREE_TYPE (t)) ^ 0x3003003;
    /* Hash on number of elements and total size.  */
    case ENUMERAL_TYPE:
      shift = 3;
      t2 = TYPE_VALUES (t);
      break;
    case RECORD_TYPE:
      shift = 0;
      t2 = TYPE_FIELDS (t);
      break;
    case QUAL_UNION_TYPE:
      shift = 1;
      t2 = TYPE_FIELDS (t);
      break;
    case UNION_TYPE:
      shift = 2;
      t2 = TYPE_FIELDS (t);
      break;
    default:
      gcc_unreachable ();
    }
  /* FIXME: We want to use a DECL_CHAIN iteration method here, but
     TYPE_VALUES of ENUMERAL_TYPEs is stored as a TREE_LIST.  */
  n_elements = list_length (t2);
  /* We might have a VLA here.  */
  if (TREE_CODE (TYPE_SIZE (t)) != INTEGER_CST)
    size = 0;
  else
    size = TREE_INT_CST_LOW (TYPE_SIZE (t));
  return ((size << 24) | (n_elements << shift));
}

static GTY((param_is (union tree_node))) htab_t type_hash_table;

/* Return the typed-based alias set for T, which may be an expression
   or a type.  Return -1 if we don't do anything special.  */

alias_set_type
c_common_get_alias_set (tree t)
{
  tree u;
  PTR *slot;

  /* For VLAs, use the alias set of the element type rather than the
     default of alias set 0 for types compared structurally.  */
  if (TYPE_P (t) && TYPE_STRUCTURAL_EQUALITY_P (t))
    {
      if (TREE_CODE (t) == ARRAY_TYPE)
	return get_alias_set (TREE_TYPE (t));
      return -1;
    }

  /* Permit type-punning when accessing a union, provided the access
     is directly through the union.  For example, this code does not
     permit taking the address of a union member and then storing
     through it.  Even the type-punning allowed here is a GCC
     extension, albeit a common and useful one; the C standard says
     that such accesses have implementation-defined behavior.  */
  for (u = t;
       TREE_CODE (u) == COMPONENT_REF || TREE_CODE (u) == ARRAY_REF;
       u = TREE_OPERAND (u, 0))
    if (TREE_CODE (u) == COMPONENT_REF
	&& TREE_CODE (TREE_TYPE (TREE_OPERAND (u, 0))) == UNION_TYPE)
      return 0;

  /* That's all the expressions we handle specially.  */
  if (!TYPE_P (t))
    return -1;

  /* The C standard guarantees that any object may be accessed via an
     lvalue that has character type.  */
  if (t == char_type_node
      || t == signed_char_type_node
      || t == unsigned_char_type_node)
    return 0;

  /* The C standard specifically allows aliasing between signed and
     unsigned variants of the same type.  We treat the signed
     variant as canonical.  */
  if (TREE_CODE (t) == INTEGER_TYPE && TYPE_UNSIGNED (t))
    {
      tree t1 = c_common_signed_type (t);

      /* t1 == t can happen for boolean nodes which are always unsigned.  */
      if (t1 != t)
	return get_alias_set (t1);
    }

  /* For the time being, make UPC pointers-to-shared conflict
     with everything else. Ideally, UPC pointers-to-shared should
     only conflict with the internal type used to represent
     the UPC pointer-to-shared (i.e., upc_pts_rep_type_node).  */

  if (TYPE_P (t) ? (TREE_CODE (t) == POINTER_TYPE
		    && upc_shared_type_p (TREE_TYPE (t)))
                 : (TREE_TYPE(t)
		    && TREE_CODE (TREE_TYPE (t)) == POINTER_TYPE
		    && upc_shared_type_p (TREE_TYPE (TREE_TYPE (t)))))
    return 0;

  /* Handle the case of multiple type nodes referring to "the same" type,
     which occurs with IMA.  These share an alias set.  FIXME:  Currently only
     C90 is handled.  (In C99 type compatibility is not transitive, which
     complicates things mightily. The alias set splay trees can theoretically
     represent this, but insertion is tricky when you consider all the
     different orders things might arrive in.) */

  if (c_language != clk_c || flag_isoc99)
    return -1;

  /* Save time if there's only one input file.  */
  if (num_in_fnames == 1)
    return -1;

  /* Pointers need special handling if they point to any type that
     needs special handling (below).  */
  if (TREE_CODE (t) == POINTER_TYPE)
    {
      tree t2;
      /* Find bottom type under any nested POINTERs.  */
      for (t2 = TREE_TYPE (t);
	   TREE_CODE (t2) == POINTER_TYPE;
	   t2 = TREE_TYPE (t2))
	;
      if (TREE_CODE (t2) != RECORD_TYPE
	  && TREE_CODE (t2) != ENUMERAL_TYPE
	  && TREE_CODE (t2) != QUAL_UNION_TYPE
	  && TREE_CODE (t2) != UNION_TYPE)
	return -1;
      if (TYPE_SIZE (t2) == 0)
	return -1;
    }
  /* These are the only cases that need special handling.  */
  if (TREE_CODE (t) != RECORD_TYPE
      && TREE_CODE (t) != ENUMERAL_TYPE
      && TREE_CODE (t) != QUAL_UNION_TYPE
      && TREE_CODE (t) != UNION_TYPE
      && TREE_CODE (t) != POINTER_TYPE)
    return -1;
  /* Undefined? */
  if (TYPE_SIZE (t) == 0)
    return -1;

  /* Look up t in hash table.  Only one of the compatible types within each
     alias set is recorded in the table.  */
  if (!type_hash_table)
    type_hash_table = htab_create_ggc (1021, c_type_hash,
	    (htab_eq) lang_hooks.types_compatible_p,
	    NULL);
  slot = htab_find_slot (type_hash_table, t, INSERT);
  if (*slot != NULL)
    {
      TYPE_ALIAS_SET (t) = TYPE_ALIAS_SET ((tree)*slot);
      return TYPE_ALIAS_SET ((tree)*slot);
    }
  else
    /* Our caller will assign and record (in t) a new alias set; all we need
       to do is remember t in the hash table.  */
    *slot = t;

  return -1;
}

<<<<<<< HEAD
/* Return the value of THREADS.

   UPC defines a reserved variable, THREADS, which returns the
   number of threads that will be created when the UPC program
   executes.  The value of threads can be specified at runtime via
   the -fupc-threads=N switch, where N is an integer specifying
   the number of threads.  When the value of THREADS is specified
   at compile-time, this is called the "static threads compilation
   environment".

   In the static threads compilation environment, THREADS is a
   pre-defined preprocessor macro with the value, N.

   If no value for threads is given at compile-time, then the value
   must be specified when the application program is executed.
   This method of establishing the value of THREADS is called
   the "dynamic threads compilation environment".  */

tree
upc_num_threads (void)
{
  tree n;
  gcc_assert (flag_upc);
  n = flag_upc_threads ? ssize_int (flag_upc_threads)
    : lookup_name (get_identifier ("THREADS"));
  if (!n)
    {
      error ("the UPC-required THREADS variable is undefined; "
	     "when compiling pre-processed source, "
	     "all -fupc-* switches must be passed on the command line, "
	     "asserting the same values as supplied when the "
	     "original source file was preprocessed");
      abort ();
    }

  return n;
}

=======
/* Return the least alignment required for type TYPE.  */

unsigned int
min_align_of_type (tree type)
{
  unsigned int align = TYPE_ALIGN (type);
  align = MIN (align, BIGGEST_ALIGNMENT);
#ifdef BIGGEST_FIELD_ALIGNMENT
  align = MIN (align, BIGGEST_FIELD_ALIGNMENT);
#endif
  unsigned int field_align = align;
#ifdef ADJUST_FIELD_ALIGN
  tree field = build_decl (UNKNOWN_LOCATION, FIELD_DECL, NULL_TREE,
			   type);
  field_align = ADJUST_FIELD_ALIGN (field, field_align);
#endif
  align = MIN (align, field_align);
  return align / BITS_PER_UNIT;
}

>>>>>>> c7ae26aa
/* Compute the value of 'sizeof (TYPE)' or '__alignof__ (TYPE)', where
   the IS_SIZEOF parameter indicates which operator is being applied.
   The COMPLAIN flag controls whether we should diagnose possibly
   ill-formed constructs or not.  LOC is the location of the SIZEOF or
   TYPEOF operator.  If MIN_ALIGNOF, the least alignment required for
   a type in any context should be returned, rather than the normal
   alignment for that type.  */

tree
c_sizeof_or_alignof_type (location_t loc,
			  tree type, bool is_sizeof, bool min_alignof,
			  int complain)
{
  const char *op_name;
  tree value = NULL;
  enum tree_code type_code = TREE_CODE (type);

  op_name = is_sizeof ? "sizeof" : "__alignof__";

  if (type_code == FUNCTION_TYPE)
    {
      if (is_sizeof)
	{
	  if (complain && warn_pointer_arith)
	    pedwarn (loc, OPT_Wpointer_arith,
		     "invalid application of %<sizeof%> to a function type");
          else if (!complain)
            return error_mark_node;
	  value = size_one_node;
	}
      else
	{
	  if (complain)
	    {
	      if (c_dialect_cxx ())
		pedwarn (loc, OPT_Wpedantic, "ISO C++ does not permit "
			 "%<alignof%> applied to a function type");
	      else
		pedwarn (loc, OPT_Wpedantic, "ISO C does not permit "
			 "%<_Alignof%> applied to a function type");
	    }
	  value = size_int (FUNCTION_BOUNDARY / BITS_PER_UNIT);
	}
    }
  else if (type_code == VOID_TYPE || type_code == ERROR_MARK)
    {
      if (complain)
        {
	  if (type_code == VOID_TYPE && upc_shared_type_p (type))
	    error_at (loc, "invalid application of %qs"
	                   " to %<shared void%> type", op_name);
          else if (type_code == VOID_TYPE && warn_pointer_arith)
	    pedwarn (loc, pedantic ? OPT_Wpedantic : OPT_Wpointer_arith,
		     "invalid application of %qs to a void type", op_name);
        }
      else
        return error_mark_node;
      value = size_one_node;
    }
  else if (!COMPLETE_TYPE_P (type)
	   && (!c_dialect_cxx () || is_sizeof || type_code != ARRAY_TYPE))
    {
      if (complain)
	error_at (loc, "invalid application of %qs to incomplete type %qT",
		  op_name, type);
      return error_mark_node;
    }
  else if (c_dialect_cxx () && type_code == ARRAY_TYPE
	   && !COMPLETE_TYPE_P (TREE_TYPE (type)))
    {
      if (complain)
	error_at (loc, "invalid application of %qs to array type %qT of "
		  "incomplete element type", op_name, type);
      return error_mark_node;
    }
  else
    {
      if (is_sizeof)
	/* Convert in case a char is more than one unit.  */
	value = size_binop_loc (loc, CEIL_DIV_EXPR, TYPE_SIZE_UNIT (type),
				size_int (TYPE_PRECISION (char_type_node)
					  / BITS_PER_UNIT));
      else if (min_alignof)
	value = size_int (min_align_of_type (type));
      else
	value = size_int (TYPE_ALIGN_UNIT (type));
    }

  if (is_sizeof && (TREE_CODE (type) == ARRAY_TYPE)
      && upc_shared_type_p (type)
      && TYPE_HAS_THREADS_FACTOR (type))
    {
      const tree n_threads = convert (sizetype, upc_num_threads ());
      value = size_binop (MULT_EXPR, value, n_threads);
    }

  /* VALUE will have the middle-end integer type sizetype.
     However, we should really return a value of type `size_t',
     which is just a typedef for an ordinary integer type.  */
  value = fold_convert_loc (loc, size_type_node, value);

  return value;
}

/* Implement the __alignof keyword: Return the minimum required
   alignment of EXPR, measured in bytes.  For VAR_DECLs,
   FUNCTION_DECLs and FIELD_DECLs return DECL_ALIGN (which can be set
   from an "aligned" __attribute__ specification).  LOC is the
   location of the ALIGNOF operator.  */

tree
c_alignof_expr (location_t loc, tree expr)
{
  tree t;

  if (VAR_OR_FUNCTION_DECL_P (expr))
    t = size_int (DECL_ALIGN_UNIT (expr));

  else if (TREE_CODE (expr) == COMPONENT_REF
	   && DECL_C_BIT_FIELD (TREE_OPERAND (expr, 1)))
    {
      error_at (loc, "%<__alignof%> applied to a bit-field");
      t = size_one_node;
    }
  else if (TREE_CODE (expr) == COMPONENT_REF
	   && TREE_CODE (TREE_OPERAND (expr, 1)) == FIELD_DECL)
    t = size_int (DECL_ALIGN_UNIT (TREE_OPERAND (expr, 1)));

  else if (TREE_CODE (expr) == INDIRECT_REF)
    {
      tree t = TREE_OPERAND (expr, 0);
      tree best = t;
      int bestalign = TYPE_ALIGN (TREE_TYPE (TREE_TYPE (t)));

      while (CONVERT_EXPR_P (t)
	     && TREE_CODE (TREE_TYPE (TREE_OPERAND (t, 0))) == POINTER_TYPE)
	{
	  int thisalign;

	  t = TREE_OPERAND (t, 0);
	  thisalign = TYPE_ALIGN (TREE_TYPE (TREE_TYPE (t)));
	  if (thisalign > bestalign)
	    best = t, bestalign = thisalign;
	}
      return c_alignof (loc, TREE_TYPE (TREE_TYPE (best)));
    }
  else
    return c_alignof (loc, TREE_TYPE (expr));

  return fold_convert_loc (loc, size_type_node, t);
}

/* Handle C and C++ default attributes.  */

enum built_in_attribute
{
#define DEF_ATTR_NULL_TREE(ENUM) ENUM,
#define DEF_ATTR_INT(ENUM, VALUE) ENUM,
#define DEF_ATTR_STRING(ENUM, VALUE) ENUM,
#define DEF_ATTR_IDENT(ENUM, STRING) ENUM,
#define DEF_ATTR_TREE_LIST(ENUM, PURPOSE, VALUE, CHAIN) ENUM,
#include "builtin-attrs.def"
#undef DEF_ATTR_NULL_TREE
#undef DEF_ATTR_INT
#undef DEF_ATTR_STRING
#undef DEF_ATTR_IDENT
#undef DEF_ATTR_TREE_LIST
  ATTR_LAST
};

static GTY(()) tree built_in_attributes[(int) ATTR_LAST];

static void c_init_attributes (void);

enum c_builtin_type
{
#define DEF_PRIMITIVE_TYPE(NAME, VALUE) NAME,
#define DEF_FUNCTION_TYPE_0(NAME, RETURN) NAME,
#define DEF_FUNCTION_TYPE_1(NAME, RETURN, ARG1) NAME,
#define DEF_FUNCTION_TYPE_2(NAME, RETURN, ARG1, ARG2) NAME,
#define DEF_FUNCTION_TYPE_3(NAME, RETURN, ARG1, ARG2, ARG3) NAME,
#define DEF_FUNCTION_TYPE_4(NAME, RETURN, ARG1, ARG2, ARG3, ARG4) NAME,
#define DEF_FUNCTION_TYPE_5(NAME, RETURN, ARG1, ARG2, ARG3, ARG4, ARG5) NAME,
#define DEF_FUNCTION_TYPE_6(NAME, RETURN, ARG1, ARG2, ARG3, ARG4, ARG5, ARG6) NAME,
#define DEF_FUNCTION_TYPE_7(NAME, RETURN, ARG1, ARG2, ARG3, ARG4, ARG5, ARG6, ARG7) NAME,
#define DEF_FUNCTION_TYPE_8(NAME, RETURN, ARG1, ARG2, ARG3, ARG4, ARG5, ARG6, ARG7, ARG8) NAME,
#define DEF_FUNCTION_TYPE_VAR_0(NAME, RETURN) NAME,
#define DEF_FUNCTION_TYPE_VAR_1(NAME, RETURN, ARG1) NAME,
#define DEF_FUNCTION_TYPE_VAR_2(NAME, RETURN, ARG1, ARG2) NAME,
#define DEF_FUNCTION_TYPE_VAR_3(NAME, RETURN, ARG1, ARG2, ARG3) NAME,
#define DEF_FUNCTION_TYPE_VAR_4(NAME, RETURN, ARG1, ARG2, ARG3, ARG4) NAME,
#define DEF_FUNCTION_TYPE_VAR_5(NAME, RETURN, ARG1, ARG2, ARG3, ARG4, ARG6) \
  NAME,
#define DEF_POINTER_TYPE(NAME, TYPE) NAME,
#include "builtin-types.def"
#undef DEF_PRIMITIVE_TYPE
#undef DEF_FUNCTION_TYPE_0
#undef DEF_FUNCTION_TYPE_1
#undef DEF_FUNCTION_TYPE_2
#undef DEF_FUNCTION_TYPE_3
#undef DEF_FUNCTION_TYPE_4
#undef DEF_FUNCTION_TYPE_5
#undef DEF_FUNCTION_TYPE_6
#undef DEF_FUNCTION_TYPE_7
#undef DEF_FUNCTION_TYPE_8
#undef DEF_FUNCTION_TYPE_VAR_0
#undef DEF_FUNCTION_TYPE_VAR_1
#undef DEF_FUNCTION_TYPE_VAR_2
#undef DEF_FUNCTION_TYPE_VAR_3
#undef DEF_FUNCTION_TYPE_VAR_4
#undef DEF_FUNCTION_TYPE_VAR_5
#undef DEF_POINTER_TYPE
  BT_LAST
};

typedef enum c_builtin_type builtin_type;

/* A temporary array for c_common_nodes_and_builtins.  Used in
   communication with def_fn_type.  */
static tree builtin_types[(int) BT_LAST + 1];

/* A helper function for c_common_nodes_and_builtins.  Build function type
   for DEF with return type RET and N arguments.  If VAR is true, then the
   function should be variadic after those N arguments.

   Takes special care not to ICE if any of the types involved are
   error_mark_node, which indicates that said type is not in fact available
   (see builtin_type_for_size).  In which case the function type as a whole
   should be error_mark_node.  */

static void
def_fn_type (builtin_type def, builtin_type ret, bool var, int n, ...)
{
  tree t;
  tree *args = XALLOCAVEC (tree, n);
  va_list list;
  int i;

  va_start (list, n);
  for (i = 0; i < n; ++i)
    {
      builtin_type a = (builtin_type) va_arg (list, int);
      t = builtin_types[a];
      if (t == error_mark_node)
	goto egress;
      args[i] = t;
    }

  t = builtin_types[ret];
  if (t == error_mark_node)
    goto egress;
  if (var)
    t = build_varargs_function_type_array (t, n, args);
  else
    t = build_function_type_array (t, n, args);

 egress:
  builtin_types[def] = t;
  va_end (list);
}

/* Build builtin functions common to both C and C++ language
   frontends.  */

static void
c_define_builtins (tree va_list_ref_type_node, tree va_list_arg_type_node)
{
#define DEF_PRIMITIVE_TYPE(ENUM, VALUE) \
  builtin_types[ENUM] = VALUE;
#define DEF_FUNCTION_TYPE_0(ENUM, RETURN) \
  def_fn_type (ENUM, RETURN, 0, 0);
#define DEF_FUNCTION_TYPE_1(ENUM, RETURN, ARG1) \
  def_fn_type (ENUM, RETURN, 0, 1, ARG1);
#define DEF_FUNCTION_TYPE_2(ENUM, RETURN, ARG1, ARG2) \
  def_fn_type (ENUM, RETURN, 0, 2, ARG1, ARG2);
#define DEF_FUNCTION_TYPE_3(ENUM, RETURN, ARG1, ARG2, ARG3) \
  def_fn_type (ENUM, RETURN, 0, 3, ARG1, ARG2, ARG3);
#define DEF_FUNCTION_TYPE_4(ENUM, RETURN, ARG1, ARG2, ARG3, ARG4) \
  def_fn_type (ENUM, RETURN, 0, 4, ARG1, ARG2, ARG3, ARG4);
#define DEF_FUNCTION_TYPE_5(ENUM, RETURN, ARG1, ARG2, ARG3, ARG4, ARG5)	\
  def_fn_type (ENUM, RETURN, 0, 5, ARG1, ARG2, ARG3, ARG4, ARG5);
#define DEF_FUNCTION_TYPE_6(ENUM, RETURN, ARG1, ARG2, ARG3, ARG4, ARG5, \
			    ARG6)					\
  def_fn_type (ENUM, RETURN, 0, 6, ARG1, ARG2, ARG3, ARG4, ARG5, ARG6);
#define DEF_FUNCTION_TYPE_7(ENUM, RETURN, ARG1, ARG2, ARG3, ARG4, ARG5, \
			    ARG6, ARG7)					\
  def_fn_type (ENUM, RETURN, 0, 7, ARG1, ARG2, ARG3, ARG4, ARG5, ARG6, ARG7);
#define DEF_FUNCTION_TYPE_8(ENUM, RETURN, ARG1, ARG2, ARG3, ARG4, ARG5, \
			    ARG6, ARG7, ARG8)				\
  def_fn_type (ENUM, RETURN, 0, 8, ARG1, ARG2, ARG3, ARG4, ARG5, ARG6,	\
	       ARG7, ARG8);
#define DEF_FUNCTION_TYPE_VAR_0(ENUM, RETURN) \
  def_fn_type (ENUM, RETURN, 1, 0);
#define DEF_FUNCTION_TYPE_VAR_1(ENUM, RETURN, ARG1) \
  def_fn_type (ENUM, RETURN, 1, 1, ARG1);
#define DEF_FUNCTION_TYPE_VAR_2(ENUM, RETURN, ARG1, ARG2) \
  def_fn_type (ENUM, RETURN, 1, 2, ARG1, ARG2);
#define DEF_FUNCTION_TYPE_VAR_3(ENUM, RETURN, ARG1, ARG2, ARG3) \
  def_fn_type (ENUM, RETURN, 1, 3, ARG1, ARG2, ARG3);
#define DEF_FUNCTION_TYPE_VAR_4(ENUM, RETURN, ARG1, ARG2, ARG3, ARG4) \
  def_fn_type (ENUM, RETURN, 1, 4, ARG1, ARG2, ARG3, ARG4);
#define DEF_FUNCTION_TYPE_VAR_5(ENUM, RETURN, ARG1, ARG2, ARG3, ARG4, ARG5) \
  def_fn_type (ENUM, RETURN, 1, 5, ARG1, ARG2, ARG3, ARG4, ARG5);
#define DEF_POINTER_TYPE(ENUM, TYPE) \
  builtin_types[(int) ENUM] = build_pointer_type (builtin_types[(int) TYPE]);

#include "builtin-types.def"

#undef DEF_PRIMITIVE_TYPE
#undef DEF_FUNCTION_TYPE_1
#undef DEF_FUNCTION_TYPE_2
#undef DEF_FUNCTION_TYPE_3
#undef DEF_FUNCTION_TYPE_4
#undef DEF_FUNCTION_TYPE_5
#undef DEF_FUNCTION_TYPE_6
#undef DEF_FUNCTION_TYPE_VAR_0
#undef DEF_FUNCTION_TYPE_VAR_1
#undef DEF_FUNCTION_TYPE_VAR_2
#undef DEF_FUNCTION_TYPE_VAR_3
#undef DEF_FUNCTION_TYPE_VAR_4
#undef DEF_FUNCTION_TYPE_VAR_5
#undef DEF_POINTER_TYPE
  builtin_types[(int) BT_LAST] = NULL_TREE;

  c_init_attributes ();

#define DEF_BUILTIN(ENUM, NAME, CLASS, TYPE, LIBTYPE, BOTH_P, FALLBACK_P, \
		    NONANSI_P, ATTRS, IMPLICIT, COND)			\
  if (NAME && COND)							\
    def_builtin_1 (ENUM, NAME, CLASS,                                   \
		   builtin_types[(int) TYPE],                           \
		   builtin_types[(int) LIBTYPE],                        \
		   BOTH_P, FALLBACK_P, NONANSI_P,                       \
		   built_in_attributes[(int) ATTRS], IMPLICIT);
#include "builtins.def"
#undef DEF_BUILTIN

  targetm.init_builtins ();

  build_common_builtin_nodes ();

  if (flag_cilkplus)
    cilk_init_builtins ();
}

/* Like get_identifier, but avoid warnings about null arguments when
   the argument may be NULL for targets where GCC lacks stdint.h type
   information.  */

static inline tree
c_get_ident (const char *id)
{
  return get_identifier (id);
}

/* Build tree nodes and builtin functions common to both C and C++ language
   frontends.  */

void
c_common_nodes_and_builtins (void)
{
  int char16_type_size;
  int char32_type_size;
  int wchar_type_size;
  tree array_domain_type;
  tree va_list_ref_type_node;
  tree va_list_arg_type_node;

  build_common_tree_nodes (flag_signed_char, flag_short_double);

  /* Define `int' and `char' first so that dbx will output them first.  */
  record_builtin_type (RID_INT, NULL, integer_type_node);
  record_builtin_type (RID_CHAR, "char", char_type_node);

  /* `signed' is the same as `int'.  FIXME: the declarations of "signed",
     "unsigned long", "long long unsigned" and "unsigned short" were in C++
     but not C.  Are the conditionals here needed?  */
  if (c_dialect_cxx ())
    record_builtin_type (RID_SIGNED, NULL, integer_type_node);
  record_builtin_type (RID_LONG, "long int", long_integer_type_node);
  record_builtin_type (RID_UNSIGNED, "unsigned int", unsigned_type_node);
  record_builtin_type (RID_MAX, "long unsigned int",
		       long_unsigned_type_node);
  if (int128_integer_type_node != NULL_TREE)
    {
      record_builtin_type (RID_INT128, "__int128",
			   int128_integer_type_node);
      record_builtin_type (RID_MAX, "__int128 unsigned",
			   int128_unsigned_type_node);
    }
  if (c_dialect_cxx ())
    record_builtin_type (RID_MAX, "unsigned long", long_unsigned_type_node);
  record_builtin_type (RID_MAX, "long long int",
		       long_long_integer_type_node);
  record_builtin_type (RID_MAX, "long long unsigned int",
		       long_long_unsigned_type_node);
  if (c_dialect_cxx ())
    record_builtin_type (RID_MAX, "long long unsigned",
			 long_long_unsigned_type_node);
  record_builtin_type (RID_SHORT, "short int", short_integer_type_node);
  record_builtin_type (RID_MAX, "short unsigned int",
		       short_unsigned_type_node);
  if (c_dialect_cxx ())
    record_builtin_type (RID_MAX, "unsigned short",
			 short_unsigned_type_node);

  /* Define both `signed char' and `unsigned char'.  */
  record_builtin_type (RID_MAX, "signed char", signed_char_type_node);
  record_builtin_type (RID_MAX, "unsigned char", unsigned_char_type_node);

  /* These are types that c_common_type_for_size and
     c_common_type_for_mode use.  */
  lang_hooks.decls.pushdecl (build_decl (UNKNOWN_LOCATION,
					 TYPE_DECL, NULL_TREE,
					 intQI_type_node));
  lang_hooks.decls.pushdecl (build_decl (UNKNOWN_LOCATION,
					 TYPE_DECL, NULL_TREE,
					 intHI_type_node));
  lang_hooks.decls.pushdecl (build_decl (UNKNOWN_LOCATION,
					 TYPE_DECL, NULL_TREE,
					 intSI_type_node));
  lang_hooks.decls.pushdecl (build_decl (UNKNOWN_LOCATION,
					 TYPE_DECL, NULL_TREE,
					 intDI_type_node));
#if HOST_BITS_PER_WIDE_INT >= 64
  if (targetm.scalar_mode_supported_p (TImode))
    lang_hooks.decls.pushdecl (build_decl (UNKNOWN_LOCATION,
					   TYPE_DECL,
					   get_identifier ("__int128_t"),
					   intTI_type_node));
#endif
  lang_hooks.decls.pushdecl (build_decl (UNKNOWN_LOCATION,
					 TYPE_DECL, NULL_TREE,
					 unsigned_intQI_type_node));
  lang_hooks.decls.pushdecl (build_decl (UNKNOWN_LOCATION,
					 TYPE_DECL, NULL_TREE,
					 unsigned_intHI_type_node));
  lang_hooks.decls.pushdecl (build_decl (UNKNOWN_LOCATION,
					 TYPE_DECL, NULL_TREE,
					 unsigned_intSI_type_node));
  lang_hooks.decls.pushdecl (build_decl (UNKNOWN_LOCATION,
					 TYPE_DECL, NULL_TREE,
					 unsigned_intDI_type_node));
#if HOST_BITS_PER_WIDE_INT >= 64
  if (targetm.scalar_mode_supported_p (TImode))
    lang_hooks.decls.pushdecl (build_decl (UNKNOWN_LOCATION,
					   TYPE_DECL,
					   get_identifier ("__uint128_t"),
					   unsigned_intTI_type_node));
#endif

  /* Create the widest literal types.  */
  widest_integer_literal_type_node
    = make_signed_type (HOST_BITS_PER_WIDE_INT * 2);
  lang_hooks.decls.pushdecl (build_decl (UNKNOWN_LOCATION,
					 TYPE_DECL, NULL_TREE,
					 widest_integer_literal_type_node));

  widest_unsigned_literal_type_node
    = make_unsigned_type (HOST_BITS_PER_WIDE_INT * 2);
  lang_hooks.decls.pushdecl (build_decl (UNKNOWN_LOCATION,
					 TYPE_DECL, NULL_TREE,
					 widest_unsigned_literal_type_node));

  signed_size_type_node = c_common_signed_type (size_type_node);

  pid_type_node =
    TREE_TYPE (identifier_global_value (get_identifier (PID_TYPE)));

  record_builtin_type (RID_FLOAT, NULL, float_type_node);
  record_builtin_type (RID_DOUBLE, NULL, double_type_node);
  record_builtin_type (RID_MAX, "long double", long_double_type_node);

  /* Only supported decimal floating point extension if the target
     actually supports underlying modes. */
  if (targetm.scalar_mode_supported_p (SDmode)
      && targetm.scalar_mode_supported_p (DDmode)
      && targetm.scalar_mode_supported_p (TDmode))
    {
      record_builtin_type (RID_DFLOAT32, NULL, dfloat32_type_node);
      record_builtin_type (RID_DFLOAT64, NULL, dfloat64_type_node);
      record_builtin_type (RID_DFLOAT128, NULL, dfloat128_type_node);
    }

  if (targetm.fixed_point_supported_p ())
    {
      record_builtin_type (RID_MAX, "short _Fract", short_fract_type_node);
      record_builtin_type (RID_FRACT, NULL, fract_type_node);
      record_builtin_type (RID_MAX, "long _Fract", long_fract_type_node);
      record_builtin_type (RID_MAX, "long long _Fract",
			   long_long_fract_type_node);
      record_builtin_type (RID_MAX, "unsigned short _Fract",
			   unsigned_short_fract_type_node);
      record_builtin_type (RID_MAX, "unsigned _Fract",
			   unsigned_fract_type_node);
      record_builtin_type (RID_MAX, "unsigned long _Fract",
			   unsigned_long_fract_type_node);
      record_builtin_type (RID_MAX, "unsigned long long _Fract",
			   unsigned_long_long_fract_type_node);
      record_builtin_type (RID_MAX, "_Sat short _Fract",
			   sat_short_fract_type_node);
      record_builtin_type (RID_MAX, "_Sat _Fract", sat_fract_type_node);
      record_builtin_type (RID_MAX, "_Sat long _Fract",
			   sat_long_fract_type_node);
      record_builtin_type (RID_MAX, "_Sat long long _Fract",
			   sat_long_long_fract_type_node);
      record_builtin_type (RID_MAX, "_Sat unsigned short _Fract",
			   sat_unsigned_short_fract_type_node);
      record_builtin_type (RID_MAX, "_Sat unsigned _Fract",
			   sat_unsigned_fract_type_node);
      record_builtin_type (RID_MAX, "_Sat unsigned long _Fract",
			   sat_unsigned_long_fract_type_node);
      record_builtin_type (RID_MAX, "_Sat unsigned long long _Fract",
			   sat_unsigned_long_long_fract_type_node);
      record_builtin_type (RID_MAX, "short _Accum", short_accum_type_node);
      record_builtin_type (RID_ACCUM, NULL, accum_type_node);
      record_builtin_type (RID_MAX, "long _Accum", long_accum_type_node);
      record_builtin_type (RID_MAX, "long long _Accum",
			   long_long_accum_type_node);
      record_builtin_type (RID_MAX, "unsigned short _Accum",
			   unsigned_short_accum_type_node);
      record_builtin_type (RID_MAX, "unsigned _Accum",
			   unsigned_accum_type_node);
      record_builtin_type (RID_MAX, "unsigned long _Accum",
			   unsigned_long_accum_type_node);
      record_builtin_type (RID_MAX, "unsigned long long _Accum",
			   unsigned_long_long_accum_type_node);
      record_builtin_type (RID_MAX, "_Sat short _Accum",
			   sat_short_accum_type_node);
      record_builtin_type (RID_MAX, "_Sat _Accum", sat_accum_type_node);
      record_builtin_type (RID_MAX, "_Sat long _Accum",
			   sat_long_accum_type_node);
      record_builtin_type (RID_MAX, "_Sat long long _Accum",
			  sat_long_long_accum_type_node);
      record_builtin_type (RID_MAX, "_Sat unsigned short _Accum",
			   sat_unsigned_short_accum_type_node);
      record_builtin_type (RID_MAX, "_Sat unsigned _Accum",
			   sat_unsigned_accum_type_node);
      record_builtin_type (RID_MAX, "_Sat unsigned long _Accum",
			   sat_unsigned_long_accum_type_node);
      record_builtin_type (RID_MAX, "_Sat unsigned long long _Accum",
			   sat_unsigned_long_long_accum_type_node);

    }

  lang_hooks.decls.pushdecl (build_decl (UNKNOWN_LOCATION,
					 TYPE_DECL,
					 get_identifier ("complex int"),
					 complex_integer_type_node));
  lang_hooks.decls.pushdecl (build_decl (UNKNOWN_LOCATION,
					 TYPE_DECL,
					 get_identifier ("complex float"),
					 complex_float_type_node));
  lang_hooks.decls.pushdecl (build_decl (UNKNOWN_LOCATION,
					 TYPE_DECL,
					 get_identifier ("complex double"),
					 complex_double_type_node));
  lang_hooks.decls.pushdecl
    (build_decl (UNKNOWN_LOCATION,
		 TYPE_DECL, get_identifier ("complex long double"),
		 complex_long_double_type_node));

  if (c_dialect_cxx ())
    /* For C++, make fileptr_type_node a distinct void * type until
       FILE type is defined.  */
    fileptr_type_node = build_variant_type_copy (ptr_type_node);

  record_builtin_type (RID_VOID, NULL, void_type_node);

  /* Set the TYPE_NAME for any variants that were built before
     record_builtin_type gave names to the built-in types. */
  {
    tree void_name = TYPE_NAME (void_type_node);
    TYPE_NAME (void_type_node) = NULL_TREE;
    TYPE_NAME (build_qualified_type (void_type_node, TYPE_QUAL_CONST))
      = void_name;
    TYPE_NAME (void_type_node) = void_name;
  }

  /* This node must not be shared.  */
  void_zero_node = make_int_cst (1, 1);
  TREE_TYPE (void_zero_node) = void_type_node;

  void_list_node = build_void_list_node ();

  /* Make a type to be the domain of a few array types
     whose domains don't really matter.
     200 is small enough that it always fits in size_t
     and large enough that it can hold most function names for the
     initializations of __FUNCTION__ and __PRETTY_FUNCTION__.  */
  array_domain_type = build_index_type (size_int (200));

  /* Make a type for arrays of characters.
     With luck nothing will ever really depend on the length of this
     array type.  */
  char_array_type_node
    = build_array_type (char_type_node, array_domain_type);

  string_type_node = build_pointer_type (char_type_node);
  const_string_type_node
    = build_pointer_type (build_qualified_type
			  (char_type_node, TYPE_QUAL_CONST));

  /* This is special for C++ so functions can be overloaded.  */
  wchar_type_node = get_identifier (MODIFIED_WCHAR_TYPE);
  wchar_type_node = TREE_TYPE (identifier_global_value (wchar_type_node));
  wchar_type_size = TYPE_PRECISION (wchar_type_node);
  underlying_wchar_type_node = wchar_type_node;
  if (c_dialect_cxx ())
    {
      if (TYPE_UNSIGNED (wchar_type_node))
	wchar_type_node = make_unsigned_type (wchar_type_size);
      else
	wchar_type_node = make_signed_type (wchar_type_size);
      record_builtin_type (RID_WCHAR, "wchar_t", wchar_type_node);
    }

  /* This is for wide string constants.  */
  wchar_array_type_node
    = build_array_type (wchar_type_node, array_domain_type);

  /* Define 'char16_t'.  */
  char16_type_node = get_identifier (CHAR16_TYPE);
  char16_type_node = TREE_TYPE (identifier_global_value (char16_type_node));
  char16_type_size = TYPE_PRECISION (char16_type_node);
  if (c_dialect_cxx ())
    {
      char16_type_node = make_unsigned_type (char16_type_size);

      if (cxx_dialect >= cxx11)
	record_builtin_type (RID_CHAR16, "char16_t", char16_type_node);
    }

  /* This is for UTF-16 string constants.  */
  char16_array_type_node
    = build_array_type (char16_type_node, array_domain_type);

  /* Define 'char32_t'.  */
  char32_type_node = get_identifier (CHAR32_TYPE);
  char32_type_node = TREE_TYPE (identifier_global_value (char32_type_node));
  char32_type_size = TYPE_PRECISION (char32_type_node);
  if (c_dialect_cxx ())
    {
      char32_type_node = make_unsigned_type (char32_type_size);

      if (cxx_dialect >= cxx11)
	record_builtin_type (RID_CHAR32, "char32_t", char32_type_node);
    }

  /* This is for UTF-32 string constants.  */
  char32_array_type_node
    = build_array_type (char32_type_node, array_domain_type);

  wint_type_node =
    TREE_TYPE (identifier_global_value (get_identifier (WINT_TYPE)));

  intmax_type_node =
    TREE_TYPE (identifier_global_value (get_identifier (INTMAX_TYPE)));
  uintmax_type_node =
    TREE_TYPE (identifier_global_value (get_identifier (UINTMAX_TYPE)));

  if (SIG_ATOMIC_TYPE)
    sig_atomic_type_node =
      TREE_TYPE (identifier_global_value (c_get_ident (SIG_ATOMIC_TYPE)));
  if (INT8_TYPE)
    int8_type_node =
      TREE_TYPE (identifier_global_value (c_get_ident (INT8_TYPE)));
  if (INT16_TYPE)
    int16_type_node =
      TREE_TYPE (identifier_global_value (c_get_ident (INT16_TYPE)));
  if (INT32_TYPE)
    int32_type_node =
      TREE_TYPE (identifier_global_value (c_get_ident (INT32_TYPE)));
  if (INT64_TYPE)
    int64_type_node =
      TREE_TYPE (identifier_global_value (c_get_ident (INT64_TYPE)));
  if (UINT8_TYPE)
    uint8_type_node =
      TREE_TYPE (identifier_global_value (c_get_ident (UINT8_TYPE)));
  if (UINT16_TYPE)
    c_uint16_type_node = uint16_type_node =
      TREE_TYPE (identifier_global_value (c_get_ident (UINT16_TYPE)));
  if (UINT32_TYPE)
    c_uint32_type_node = uint32_type_node =
      TREE_TYPE (identifier_global_value (c_get_ident (UINT32_TYPE)));
  if (UINT64_TYPE)
    c_uint64_type_node = uint64_type_node =
      TREE_TYPE (identifier_global_value (c_get_ident (UINT64_TYPE)));
  if (INT_LEAST8_TYPE)
    int_least8_type_node =
      TREE_TYPE (identifier_global_value (c_get_ident (INT_LEAST8_TYPE)));
  if (INT_LEAST16_TYPE)
    int_least16_type_node =
      TREE_TYPE (identifier_global_value (c_get_ident (INT_LEAST16_TYPE)));
  if (INT_LEAST32_TYPE)
    int_least32_type_node =
      TREE_TYPE (identifier_global_value (c_get_ident (INT_LEAST32_TYPE)));
  if (INT_LEAST64_TYPE)
    int_least64_type_node =
      TREE_TYPE (identifier_global_value (c_get_ident (INT_LEAST64_TYPE)));
  if (UINT_LEAST8_TYPE)
    uint_least8_type_node =
      TREE_TYPE (identifier_global_value (c_get_ident (UINT_LEAST8_TYPE)));
  if (UINT_LEAST16_TYPE)
    uint_least16_type_node =
      TREE_TYPE (identifier_global_value (c_get_ident (UINT_LEAST16_TYPE)));
  if (UINT_LEAST32_TYPE)
    uint_least32_type_node =
      TREE_TYPE (identifier_global_value (c_get_ident (UINT_LEAST32_TYPE)));
  if (UINT_LEAST64_TYPE)
    uint_least64_type_node =
      TREE_TYPE (identifier_global_value (c_get_ident (UINT_LEAST64_TYPE)));
  if (INT_FAST8_TYPE)
    int_fast8_type_node =
      TREE_TYPE (identifier_global_value (c_get_ident (INT_FAST8_TYPE)));
  if (INT_FAST16_TYPE)
    int_fast16_type_node =
      TREE_TYPE (identifier_global_value (c_get_ident (INT_FAST16_TYPE)));
  if (INT_FAST32_TYPE)
    int_fast32_type_node =
      TREE_TYPE (identifier_global_value (c_get_ident (INT_FAST32_TYPE)));
  if (INT_FAST64_TYPE)
    int_fast64_type_node =
      TREE_TYPE (identifier_global_value (c_get_ident (INT_FAST64_TYPE)));
  if (UINT_FAST8_TYPE)
    uint_fast8_type_node =
      TREE_TYPE (identifier_global_value (c_get_ident (UINT_FAST8_TYPE)));
  if (UINT_FAST16_TYPE)
    uint_fast16_type_node =
      TREE_TYPE (identifier_global_value (c_get_ident (UINT_FAST16_TYPE)));
  if (UINT_FAST32_TYPE)
    uint_fast32_type_node =
      TREE_TYPE (identifier_global_value (c_get_ident (UINT_FAST32_TYPE)));
  if (UINT_FAST64_TYPE)
    uint_fast64_type_node =
      TREE_TYPE (identifier_global_value (c_get_ident (UINT_FAST64_TYPE)));
  if (INTPTR_TYPE)
    intptr_type_node =
      TREE_TYPE (identifier_global_value (c_get_ident (INTPTR_TYPE)));
  if (UINTPTR_TYPE)
    uintptr_type_node =
      TREE_TYPE (identifier_global_value (c_get_ident (UINTPTR_TYPE)));

  default_function_type
    = build_varargs_function_type_list (integer_type_node, NULL_TREE);
  ptrdiff_type_node
    = TREE_TYPE (identifier_global_value (get_identifier (PTRDIFF_TYPE)));
  unsigned_ptrdiff_type_node = c_common_unsigned_type (ptrdiff_type_node);

  lang_hooks.decls.pushdecl
    (build_decl (UNKNOWN_LOCATION,
		 TYPE_DECL, get_identifier ("__builtin_va_list"),
		 va_list_type_node));
  if (targetm.enum_va_list_p)
    {
      int l;
      const char *pname;
      tree ptype;

      for (l = 0; targetm.enum_va_list_p (l, &pname, &ptype); ++l)
	{
	  lang_hooks.decls.pushdecl
	    (build_decl (UNKNOWN_LOCATION,
		         TYPE_DECL, get_identifier (pname),
	  	         ptype));

	}
    }

  if (TREE_CODE (va_list_type_node) == ARRAY_TYPE)
    {
      va_list_arg_type_node = va_list_ref_type_node =
	build_pointer_type (TREE_TYPE (va_list_type_node));
    }
  else
    {
      va_list_arg_type_node = va_list_type_node;
      va_list_ref_type_node = build_reference_type (va_list_type_node);
    }

  if (!flag_preprocess_only)
    c_define_builtins (va_list_ref_type_node, va_list_arg_type_node);

  main_identifier_node = get_identifier ("main");

  /* Create the built-in __null node.  It is important that this is
     not shared.  */
  null_node = make_int_cst (1, 1);
  TREE_TYPE (null_node) = c_common_type_for_size (POINTER_SIZE, 0);

  /* Since builtin_types isn't gc'ed, don't export these nodes.  */
  memset (builtin_types, 0, sizeof (builtin_types));
}

/* The number of named compound-literals generated thus far.  */
static GTY(()) int compound_literal_number;

/* Set DECL_NAME for DECL, a VAR_DECL for a compound-literal.  */

void
set_compound_literal_name (tree decl)
{
  char *name;
  ASM_FORMAT_PRIVATE_NAME (name, "__compound_literal",
			   compound_literal_number);
  compound_literal_number++;
  DECL_NAME (decl) = get_identifier (name);
}

tree
build_va_arg (location_t loc, tree expr, tree type)
{
  expr = build1 (VA_ARG_EXPR, type, expr);
  SET_EXPR_LOCATION (expr, loc);
  return expr;
}


/* Linked list of disabled built-in functions.  */

typedef struct disabled_builtin
{
  const char *name;
  struct disabled_builtin *next;
} disabled_builtin;
static disabled_builtin *disabled_builtins = NULL;

static bool builtin_function_disabled_p (const char *);

/* Disable a built-in function specified by -fno-builtin-NAME.  If NAME
   begins with "__builtin_", give an error.  */

void
disable_builtin_function (const char *name)
{
  if (strncmp (name, "__builtin_", strlen ("__builtin_")) == 0)
    error ("cannot disable built-in function %qs", name);
  else
    {
      disabled_builtin *new_disabled_builtin = XNEW (disabled_builtin);
      new_disabled_builtin->name = name;
      new_disabled_builtin->next = disabled_builtins;
      disabled_builtins = new_disabled_builtin;
    }
}


/* Return true if the built-in function NAME has been disabled, false
   otherwise.  */

static bool
builtin_function_disabled_p (const char *name)
{
  disabled_builtin *p;
  for (p = disabled_builtins; p != NULL; p = p->next)
    {
      if (strcmp (name, p->name) == 0)
	return true;
    }
  return false;
}


/* Worker for DEF_BUILTIN.
   Possibly define a builtin function with one or two names.
   Does not declare a non-__builtin_ function if flag_no_builtin, or if
   nonansi_p and flag_no_nonansi_builtin.  */

static void
def_builtin_1 (enum built_in_function fncode,
	       const char *name,
	       enum built_in_class fnclass,
	       tree fntype, tree libtype,
	       bool both_p, bool fallback_p, bool nonansi_p,
	       tree fnattrs, bool implicit_p)
{
  tree decl;
  const char *libname;

  if (fntype == error_mark_node)
    return;

  gcc_assert ((!both_p && !fallback_p)
	      || !strncmp (name, "__builtin_",
			   strlen ("__builtin_")));

  libname = name + strlen ("__builtin_");
  decl = add_builtin_function (name, fntype, fncode, fnclass,
			       (fallback_p ? libname : NULL),
			       fnattrs);

  set_builtin_decl (fncode, decl, implicit_p);

  if (both_p
      && !flag_no_builtin && !builtin_function_disabled_p (libname)
      && !(nonansi_p && flag_no_nonansi_builtin))
    add_builtin_function (libname, libtype, fncode, fnclass,
			  NULL, fnattrs);
}

/* Nonzero if the type T promotes to int.  This is (nearly) the
   integral promotions defined in ISO C99 6.3.1.1/2.  */

bool
c_promoting_integer_type_p (const_tree t)
{
  switch (TREE_CODE (t))
    {
    case INTEGER_TYPE:
      return (TYPE_MAIN_VARIANT (t) == char_type_node
	      || TYPE_MAIN_VARIANT (t) == signed_char_type_node
	      || TYPE_MAIN_VARIANT (t) == unsigned_char_type_node
	      || TYPE_MAIN_VARIANT (t) == short_integer_type_node
	      || TYPE_MAIN_VARIANT (t) == short_unsigned_type_node
	      || TYPE_PRECISION (t) < TYPE_PRECISION (integer_type_node));

    case ENUMERAL_TYPE:
      /* ??? Technically all enumerations not larger than an int
	 promote to an int.  But this is used along code paths
	 that only want to notice a size change.  */
      return TYPE_PRECISION (t) < TYPE_PRECISION (integer_type_node);

    case BOOLEAN_TYPE:
      return 1;

    default:
      return 0;
    }
}

/* Return 1 if PARMS specifies a fixed number of parameters
   and none of their types is affected by default promotions.  */

int
self_promoting_args_p (const_tree parms)
{
  const_tree t;
  for (t = parms; t; t = TREE_CHAIN (t))
    {
      tree type = TREE_VALUE (t);

      if (type == error_mark_node)
	continue;

      if (TREE_CHAIN (t) == 0 && type != void_type_node)
	return 0;

      if (type == 0)
	return 0;

      if (TYPE_MAIN_VARIANT (type) == float_type_node)
	return 0;

      if (c_promoting_integer_type_p (type))
	return 0;
    }
  return 1;
}

/* Recursively remove any '*' or '&' operator from TYPE.  */
tree
strip_pointer_operator (tree t)
{
  while (POINTER_TYPE_P (t))
    t = TREE_TYPE (t);
  return t;
}

/* Recursively remove pointer or array type from TYPE. */
tree
strip_pointer_or_array_types (tree t)
{
  while (TREE_CODE (t) == ARRAY_TYPE || POINTER_TYPE_P (t))
    t = TREE_TYPE (t);
  return t;
}

/* Used to compare case labels.  K1 and K2 are actually tree nodes
   representing case labels, or NULL_TREE for a `default' label.
   Returns -1 if K1 is ordered before K2, -1 if K1 is ordered after
   K2, and 0 if K1 and K2 are equal.  */

int
case_compare (splay_tree_key k1, splay_tree_key k2)
{
  /* Consider a NULL key (such as arises with a `default' label) to be
     smaller than anything else.  */
  if (!k1)
    return k2 ? -1 : 0;
  else if (!k2)
    return k1 ? 1 : 0;

  return tree_int_cst_compare ((tree) k1, (tree) k2);
}

/* Process a case label, located at LOC, for the range LOW_VALUE
   ... HIGH_VALUE.  If LOW_VALUE and HIGH_VALUE are both NULL_TREE
   then this case label is actually a `default' label.  If only
   HIGH_VALUE is NULL_TREE, then case label was declared using the
   usual C/C++ syntax, rather than the GNU case range extension.
   CASES is a tree containing all the case ranges processed so far;
   COND is the condition for the switch-statement itself.  Returns the
   CASE_LABEL_EXPR created, or ERROR_MARK_NODE if no CASE_LABEL_EXPR
   is created.  */

tree
c_add_case_label (location_t loc, splay_tree cases, tree cond, tree orig_type,
		  tree low_value, tree high_value)
{
  tree type;
  tree label;
  tree case_label;
  splay_tree_node node;

  /* Create the LABEL_DECL itself.  */
  label = create_artificial_label (loc);

  /* If there was an error processing the switch condition, bail now
     before we get more confused.  */
  if (!cond || cond == error_mark_node)
    goto error_out;

  if ((low_value && TREE_TYPE (low_value)
       && POINTER_TYPE_P (TREE_TYPE (low_value)))
      || (high_value && TREE_TYPE (high_value)
	  && POINTER_TYPE_P (TREE_TYPE (high_value))))
    {
      error_at (loc, "pointers are not permitted as case values");
      goto error_out;
    }

  /* Case ranges are a GNU extension.  */
  if (high_value)
    pedwarn (loc, OPT_Wpedantic,
	     "range expressions in switch statements are non-standard");

  type = TREE_TYPE (cond);
  if (low_value)
    {
      low_value = check_case_value (low_value);
      low_value = convert_and_check (loc, type, low_value);
      if (low_value == error_mark_node)
	goto error_out;
    }
  if (high_value)
    {
      high_value = check_case_value (high_value);
      high_value = convert_and_check (loc, type, high_value);
      if (high_value == error_mark_node)
	goto error_out;
    }

  if (low_value && high_value)
    {
      /* If the LOW_VALUE and HIGH_VALUE are the same, then this isn't
	 really a case range, even though it was written that way.
	 Remove the HIGH_VALUE to simplify later processing.  */
      if (tree_int_cst_equal (low_value, high_value))
	high_value = NULL_TREE;
      else if (!tree_int_cst_lt (low_value, high_value))
	warning_at (loc, 0, "empty range specified");
    }

  /* See if the case is in range of the type of the original testing
     expression.  If both low_value and high_value are out of range,
     don't insert the case label and return NULL_TREE.  */
  if (low_value
      && !check_case_bounds (type, orig_type,
			     &low_value, high_value ? &high_value : NULL))
    return NULL_TREE;

  /* Look up the LOW_VALUE in the table of case labels we already
     have.  */
  node = splay_tree_lookup (cases, (splay_tree_key) low_value);
  /* If there was not an exact match, check for overlapping ranges.
     There's no need to do this if there's no LOW_VALUE or HIGH_VALUE;
     that's a `default' label and the only overlap is an exact match.  */
  if (!node && (low_value || high_value))
    {
      splay_tree_node low_bound;
      splay_tree_node high_bound;

      /* Even though there wasn't an exact match, there might be an
	 overlap between this case range and another case range.
	 Since we've (inductively) not allowed any overlapping case
	 ranges, we simply need to find the greatest low case label
	 that is smaller that LOW_VALUE, and the smallest low case
	 label that is greater than LOW_VALUE.  If there is an overlap
	 it will occur in one of these two ranges.  */
      low_bound = splay_tree_predecessor (cases,
					  (splay_tree_key) low_value);
      high_bound = splay_tree_successor (cases,
					 (splay_tree_key) low_value);

      /* Check to see if the LOW_BOUND overlaps.  It is smaller than
	 the LOW_VALUE, so there is no need to check unless the
	 LOW_BOUND is in fact itself a case range.  */
      if (low_bound
	  && CASE_HIGH ((tree) low_bound->value)
	  && tree_int_cst_compare (CASE_HIGH ((tree) low_bound->value),
				    low_value) >= 0)
	node = low_bound;
      /* Check to see if the HIGH_BOUND overlaps.  The low end of that
	 range is bigger than the low end of the current range, so we
	 are only interested if the current range is a real range, and
	 not an ordinary case label.  */
      else if (high_bound
	       && high_value
	       && (tree_int_cst_compare ((tree) high_bound->key,
					 high_value)
		   <= 0))
	node = high_bound;
    }
  /* If there was an overlap, issue an error.  */
  if (node)
    {
      tree duplicate = CASE_LABEL ((tree) node->value);

      if (high_value)
	{
	  error_at (loc, "duplicate (or overlapping) case value");
	  error_at (DECL_SOURCE_LOCATION (duplicate),
		    "this is the first entry overlapping that value");
	}
      else if (low_value)
	{
	  error_at (loc, "duplicate case value") ;
	  error_at (DECL_SOURCE_LOCATION (duplicate), "previously used here");
	}
      else
	{
	  error_at (loc, "multiple default labels in one switch");
	  error_at (DECL_SOURCE_LOCATION (duplicate),
		    "this is the first default label");
	}
      goto error_out;
    }

  /* Add a CASE_LABEL to the statement-tree.  */
  case_label = add_stmt (build_case_label (low_value, high_value, label));
  /* Register this case label in the splay tree.  */
  splay_tree_insert (cases,
		     (splay_tree_key) low_value,
		     (splay_tree_value) case_label);

  return case_label;

 error_out:
  /* Add a label so that the back-end doesn't think that the beginning of
     the switch is unreachable.  Note that we do not add a case label, as
     that just leads to duplicates and thence to failure later on.  */
  if (!cases->root)
    {
      tree t = create_artificial_label (loc);
      add_stmt (build_stmt (loc, LABEL_EXPR, t));
    }
  return error_mark_node;
}

/* Subroutines of c_do_switch_warnings, called via splay_tree_foreach.
   Used to verify that case values match up with enumerator values.  */

static void
match_case_to_enum_1 (tree key, tree type, tree label)
{
  char buf[WIDE_INT_PRINT_BUFFER_SIZE];

  if (tree_fits_uhwi_p (key))
    print_dec (key, buf, UNSIGNED);
  else if (tree_fits_shwi_p (key))
    print_dec (key, buf, SIGNED);
  else
    print_hex (key, buf);

  if (TYPE_NAME (type) == 0)
    warning_at (DECL_SOURCE_LOCATION (CASE_LABEL (label)),
		warn_switch ? OPT_Wswitch : OPT_Wswitch_enum,
		"case value %qs not in enumerated type",
		buf);
  else
    warning_at (DECL_SOURCE_LOCATION (CASE_LABEL (label)),
		warn_switch ? OPT_Wswitch : OPT_Wswitch_enum,
		"case value %qs not in enumerated type %qT",
		buf, type);
}

/* Subroutine of c_do_switch_warnings, called via splay_tree_foreach.
   Used to verify that case values match up with enumerator values.  */

static int
match_case_to_enum (splay_tree_node node, void *data)
{
  tree label = (tree) node->value;
  tree type = (tree) data;

  /* Skip default case.  */
  if (!CASE_LOW (label))
    return 0;

  /* If CASE_LOW_SEEN is not set, that means CASE_LOW did not appear
     when we did our enum->case scan.  Reset our scratch bit after.  */
  if (!CASE_LOW_SEEN (label))
    match_case_to_enum_1 (CASE_LOW (label), type, label);
  else
    CASE_LOW_SEEN (label) = 0;

  /* If CASE_HIGH is non-null, we have a range.  If CASE_HIGH_SEEN is
     not set, that means that CASE_HIGH did not appear when we did our
     enum->case scan.  Reset our scratch bit after.  */
  if (CASE_HIGH (label))
    {
      if (!CASE_HIGH_SEEN (label))
	match_case_to_enum_1 (CASE_HIGH (label), type, label);
      else
	CASE_HIGH_SEEN (label) = 0;
    }

  return 0;
}

/* Handle -Wswitch*.  Called from the front end after parsing the
   switch construct.  */
/* ??? Should probably be somewhere generic, since other languages
   besides C and C++ would want this.  At the moment, however, C/C++
   are the only tree-ssa languages that support enumerations at all,
   so the point is moot.  */

void
c_do_switch_warnings (splay_tree cases, location_t switch_location,
		      tree type, tree cond)
{
  splay_tree_node default_node;
  splay_tree_node node;
  tree chain;

  if (!warn_switch && !warn_switch_enum && !warn_switch_default)
    return;

  default_node = splay_tree_lookup (cases, (splay_tree_key) NULL);
  if (!default_node)
    warning_at (switch_location, OPT_Wswitch_default,
		"switch missing default case");

  /* From here on, we only care about about enumerated types.  */
  if (!type || TREE_CODE (type) != ENUMERAL_TYPE)
    return;

  /* From here on, we only care about -Wswitch and -Wswitch-enum.  */
  if (!warn_switch_enum && !warn_switch)
    return;

  /* Check the cases.  Warn about case values which are not members of
     the enumerated type.  For -Wswitch-enum, or for -Wswitch when
     there is no default case, check that exactly all enumeration
     literals are covered by the cases.  */

  /* Clearing COND if it is not an integer constant simplifies
     the tests inside the loop below.  */
  if (TREE_CODE (cond) != INTEGER_CST)
    cond = NULL_TREE;

  /* The time complexity here is O(N*lg(N)) worst case, but for the
      common case of monotonically increasing enumerators, it is
      O(N), since the nature of the splay tree will keep the next
      element adjacent to the root at all times.  */

  for (chain = TYPE_VALUES (type); chain; chain = TREE_CHAIN (chain))
    {
      tree value = TREE_VALUE (chain);
      if (TREE_CODE (value) == CONST_DECL)
        value = DECL_INITIAL (value);
      node = splay_tree_lookup (cases, (splay_tree_key) value);
      if (node)
	{
	  /* Mark the CASE_LOW part of the case entry as seen.  */
	  tree label = (tree) node->value;
	  CASE_LOW_SEEN (label) = 1;
	  continue;
	}

      /* Even though there wasn't an exact match, there might be a
	 case range which includes the enumerator's value.  */
      node = splay_tree_predecessor (cases, (splay_tree_key) value);
      if (node && CASE_HIGH ((tree) node->value))
	{
	  tree label = (tree) node->value;
	  int cmp = tree_int_cst_compare (CASE_HIGH (label), value);
	  if (cmp >= 0)
	    {
	      /* If we match the upper bound exactly, mark the CASE_HIGH
		 part of the case entry as seen.  */
	      if (cmp == 0)
		CASE_HIGH_SEEN (label) = 1;
	      continue;
	    }
	}

      /* We've now determined that this enumerated literal isn't
	 handled by the case labels of the switch statement.  */

      /* If the switch expression is a constant, we only really care
	 about whether that constant is handled by the switch.  */
      if (cond && tree_int_cst_compare (cond, value))
	continue;

      /* If there is a default_node, the only relevant option is
	 Wswitch-enum.  Otherwise, if both are enabled then we prefer
	 to warn using -Wswitch because -Wswitch is enabled by -Wall
	 while -Wswitch-enum is explicit.  */
      warning_at (switch_location,
		  (default_node || !warn_switch
		   ? OPT_Wswitch_enum
		   : OPT_Wswitch),
		  "enumeration value %qE not handled in switch",
		  TREE_PURPOSE (chain));
    }

  /* Warn if there are case expressions that don't correspond to
     enumerators.  This can occur since C and C++ don't enforce
     type-checking of assignments to enumeration variables.

     The time complexity here is now always O(N) worst case, since
     we should have marked both the lower bound and upper bound of
     every disjoint case label, with CASE_LOW_SEEN and CASE_HIGH_SEEN
     above.  This scan also resets those fields.  */

  splay_tree_foreach (cases, match_case_to_enum, type);
}

/* Finish an expression taking the address of LABEL (an
   IDENTIFIER_NODE).  Returns an expression for the address.

   LOC is the location for the expression returned.  */

tree
finish_label_address_expr (tree label, location_t loc)
{
  tree result;

  pedwarn (input_location, OPT_Wpedantic, "taking the address of a label is non-standard");

  if (label == error_mark_node)
    return error_mark_node;

  label = lookup_label (label);
  if (label == NULL_TREE)
    result = null_pointer_node;
  else
    {
      TREE_USED (label) = 1;
      result = build1 (ADDR_EXPR, ptr_type_node, label);
      /* The current function is not necessarily uninlinable.
	 Computed gotos are incompatible with inlining, but the value
	 here could be used only in a diagnostic, for example.  */
      protected_set_expr_location (result, loc);
    }

  return result;
}


/* Given a boolean expression ARG, return a tree representing an increment
   or decrement (as indicated by CODE) of ARG.  The front end must check for
   invalid cases (e.g., decrement in C++).  */
tree
boolean_increment (enum tree_code code, tree arg)
{
  tree val;
  tree true_res = build_int_cst (TREE_TYPE (arg), 1);

  arg = stabilize_reference (arg);
  switch (code)
    {
    case PREINCREMENT_EXPR:
      val = build2 (MODIFY_EXPR, TREE_TYPE (arg), arg, true_res);
      break;
    case POSTINCREMENT_EXPR:
      val = build2 (MODIFY_EXPR, TREE_TYPE (arg), arg, true_res);
      arg = save_expr (arg);
      val = build2 (COMPOUND_EXPR, TREE_TYPE (arg), val, arg);
      val = build2 (COMPOUND_EXPR, TREE_TYPE (arg), arg, val);
      break;
    case PREDECREMENT_EXPR:
      val = build2 (MODIFY_EXPR, TREE_TYPE (arg), arg,
		    invert_truthvalue_loc (input_location, arg));
      break;
    case POSTDECREMENT_EXPR:
      val = build2 (MODIFY_EXPR, TREE_TYPE (arg), arg,
		    invert_truthvalue_loc (input_location, arg));
      arg = save_expr (arg);
      val = build2 (COMPOUND_EXPR, TREE_TYPE (arg), val, arg);
      val = build2 (COMPOUND_EXPR, TREE_TYPE (arg), arg, val);
      break;
    default:
      gcc_unreachable ();
    }
  TREE_SIDE_EFFECTS (val) = 1;
  return val;
}

/* Built-in macros for stddef.h and stdint.h, that require macros
   defined in this file.  */
void
c_stddef_cpp_builtins(void)
{
  builtin_define_with_value ("__SIZE_TYPE__", SIZE_TYPE, 0);
  builtin_define_with_value ("__PTRDIFF_TYPE__", PTRDIFF_TYPE, 0);
  builtin_define_with_value ("__WCHAR_TYPE__", MODIFIED_WCHAR_TYPE, 0);
  builtin_define_with_value ("__WINT_TYPE__", WINT_TYPE, 0);
  builtin_define_with_value ("__INTMAX_TYPE__", INTMAX_TYPE, 0);
  builtin_define_with_value ("__UINTMAX_TYPE__", UINTMAX_TYPE, 0);
  builtin_define_with_value ("__CHAR16_TYPE__", CHAR16_TYPE, 0);
  builtin_define_with_value ("__CHAR32_TYPE__", CHAR32_TYPE, 0);
  if (SIG_ATOMIC_TYPE)
    builtin_define_with_value ("__SIG_ATOMIC_TYPE__", SIG_ATOMIC_TYPE, 0);
  if (INT8_TYPE)
    builtin_define_with_value ("__INT8_TYPE__", INT8_TYPE, 0);
  if (INT16_TYPE)
    builtin_define_with_value ("__INT16_TYPE__", INT16_TYPE, 0);
  if (INT32_TYPE)
    builtin_define_with_value ("__INT32_TYPE__", INT32_TYPE, 0);
  if (INT64_TYPE)
    builtin_define_with_value ("__INT64_TYPE__", INT64_TYPE, 0);
  if (UINT8_TYPE)
    builtin_define_with_value ("__UINT8_TYPE__", UINT8_TYPE, 0);
  if (UINT16_TYPE)
    builtin_define_with_value ("__UINT16_TYPE__", UINT16_TYPE, 0);
  if (UINT32_TYPE)
    builtin_define_with_value ("__UINT32_TYPE__", UINT32_TYPE, 0);
  if (UINT64_TYPE)
    builtin_define_with_value ("__UINT64_TYPE__", UINT64_TYPE, 0);
  if (INT_LEAST8_TYPE)
    builtin_define_with_value ("__INT_LEAST8_TYPE__", INT_LEAST8_TYPE, 0);
  if (INT_LEAST16_TYPE)
    builtin_define_with_value ("__INT_LEAST16_TYPE__", INT_LEAST16_TYPE, 0);
  if (INT_LEAST32_TYPE)
    builtin_define_with_value ("__INT_LEAST32_TYPE__", INT_LEAST32_TYPE, 0);
  if (INT_LEAST64_TYPE)
    builtin_define_with_value ("__INT_LEAST64_TYPE__", INT_LEAST64_TYPE, 0);
  if (UINT_LEAST8_TYPE)
    builtin_define_with_value ("__UINT_LEAST8_TYPE__", UINT_LEAST8_TYPE, 0);
  if (UINT_LEAST16_TYPE)
    builtin_define_with_value ("__UINT_LEAST16_TYPE__", UINT_LEAST16_TYPE, 0);
  if (UINT_LEAST32_TYPE)
    builtin_define_with_value ("__UINT_LEAST32_TYPE__", UINT_LEAST32_TYPE, 0);
  if (UINT_LEAST64_TYPE)
    builtin_define_with_value ("__UINT_LEAST64_TYPE__", UINT_LEAST64_TYPE, 0);
  if (INT_FAST8_TYPE)
    builtin_define_with_value ("__INT_FAST8_TYPE__", INT_FAST8_TYPE, 0);
  if (INT_FAST16_TYPE)
    builtin_define_with_value ("__INT_FAST16_TYPE__", INT_FAST16_TYPE, 0);
  if (INT_FAST32_TYPE)
    builtin_define_with_value ("__INT_FAST32_TYPE__", INT_FAST32_TYPE, 0);
  if (INT_FAST64_TYPE)
    builtin_define_with_value ("__INT_FAST64_TYPE__", INT_FAST64_TYPE, 0);
  if (UINT_FAST8_TYPE)
    builtin_define_with_value ("__UINT_FAST8_TYPE__", UINT_FAST8_TYPE, 0);
  if (UINT_FAST16_TYPE)
    builtin_define_with_value ("__UINT_FAST16_TYPE__", UINT_FAST16_TYPE, 0);
  if (UINT_FAST32_TYPE)
    builtin_define_with_value ("__UINT_FAST32_TYPE__", UINT_FAST32_TYPE, 0);
  if (UINT_FAST64_TYPE)
    builtin_define_with_value ("__UINT_FAST64_TYPE__", UINT_FAST64_TYPE, 0);
  if (INTPTR_TYPE)
    builtin_define_with_value ("__INTPTR_TYPE__", INTPTR_TYPE, 0);
  if (UINTPTR_TYPE)
    builtin_define_with_value ("__UINTPTR_TYPE__", UINTPTR_TYPE, 0);
}

static void
c_init_attributes (void)
{
  /* Fill in the built_in_attributes array.  */
#define DEF_ATTR_NULL_TREE(ENUM)				\
  built_in_attributes[(int) ENUM] = NULL_TREE;
#define DEF_ATTR_INT(ENUM, VALUE)				\
  built_in_attributes[(int) ENUM] = build_int_cst (integer_type_node, VALUE);
#define DEF_ATTR_STRING(ENUM, VALUE)				\
  built_in_attributes[(int) ENUM] = build_string (strlen (VALUE), VALUE);
#define DEF_ATTR_IDENT(ENUM, STRING)				\
  built_in_attributes[(int) ENUM] = get_identifier (STRING);
#define DEF_ATTR_TREE_LIST(ENUM, PURPOSE, VALUE, CHAIN)	\
  built_in_attributes[(int) ENUM]			\
    = tree_cons (built_in_attributes[(int) PURPOSE],	\
		 built_in_attributes[(int) VALUE],	\
		 built_in_attributes[(int) CHAIN]);
#include "builtin-attrs.def"
#undef DEF_ATTR_NULL_TREE
#undef DEF_ATTR_INT
#undef DEF_ATTR_IDENT
#undef DEF_ATTR_TREE_LIST
}

/* Returns TRUE iff the attribute indicated by ATTR_ID takes a plain
   identifier as an argument, so the front end shouldn't look it up.  */

bool
attribute_takes_identifier_p (const_tree attr_id)
{
  const struct attribute_spec *spec = lookup_attribute_spec (attr_id);
  if (spec == NULL)
    /* Unknown attribute that we'll end up ignoring, return true so we
       don't complain about an identifier argument.  */
    return true;
  else if (!strcmp ("mode", spec->name)
	   || !strcmp ("format", spec->name)
	   || !strcmp ("cleanup", spec->name))
    return true;
  else
    return targetm.attribute_takes_identifier_p (attr_id);
}

/* Attribute handlers common to C front ends.  */

/* Handle a "packed" attribute; arguments as in
   struct attribute_spec.handler.  */

static tree
handle_packed_attribute (tree *node, tree name, tree ARG_UNUSED (args),
			 int flags, bool *no_add_attrs)
{
  if (TYPE_P (*node))
    {
      if (!(flags & (int) ATTR_FLAG_TYPE_IN_PLACE))
	*node = build_variant_type_copy (*node);
      TYPE_PACKED (*node) = 1;
    }
  else if (TREE_CODE (*node) == FIELD_DECL)
    {
      if (TYPE_ALIGN (TREE_TYPE (*node)) <= BITS_PER_UNIT
	  /* Still pack bitfields.  */
	  && ! DECL_INITIAL (*node))
	warning (OPT_Wattributes,
		 "%qE attribute ignored for field of type %qT",
		 name, TREE_TYPE (*node));
      else
	DECL_PACKED (*node) = 1;
    }
  /* We can't set DECL_PACKED for a VAR_DECL, because the bit is
     used for DECL_REGISTER.  It wouldn't mean anything anyway.
     We can't set DECL_PACKED on the type of a TYPE_DECL, because
     that changes what the typedef is typing.  */
  else
    {
      warning (OPT_Wattributes, "%qE attribute ignored", name);
      *no_add_attrs = true;
    }

  return NULL_TREE;
}

/* Handle a "nocommon" attribute; arguments as in
   struct attribute_spec.handler.  */

static tree
handle_nocommon_attribute (tree *node, tree name,
			   tree ARG_UNUSED (args),
			   int ARG_UNUSED (flags), bool *no_add_attrs)
{
  if (TREE_CODE (*node) == VAR_DECL)
    DECL_COMMON (*node) = 0;
  else
    {
      warning (OPT_Wattributes, "%qE attribute ignored", name);
      *no_add_attrs = true;
    }

  return NULL_TREE;
}

/* Handle a "common" attribute; arguments as in
   struct attribute_spec.handler.  */

static tree
handle_common_attribute (tree *node, tree name, tree ARG_UNUSED (args),
			 int ARG_UNUSED (flags), bool *no_add_attrs)
{
  if (TREE_CODE (*node) == VAR_DECL)
    DECL_COMMON (*node) = 1;
  else
    {
      warning (OPT_Wattributes, "%qE attribute ignored", name);
      *no_add_attrs = true;
    }

  return NULL_TREE;
}

/* Handle a "noreturn" attribute; arguments as in
   struct attribute_spec.handler.  */

static tree
handle_noreturn_attribute (tree *node, tree name, tree ARG_UNUSED (args),
			   int ARG_UNUSED (flags), bool *no_add_attrs)
{
  tree type = TREE_TYPE (*node);

  /* See FIXME comment in c_common_attribute_table.  */
  if (TREE_CODE (*node) == FUNCTION_DECL
      || objc_method_decl (TREE_CODE (*node)))
    TREE_THIS_VOLATILE (*node) = 1;
  else if (TREE_CODE (type) == POINTER_TYPE
	   && TREE_CODE (TREE_TYPE (type)) == FUNCTION_TYPE)
    TREE_TYPE (*node)
      = build_pointer_type
	(build_type_variant (TREE_TYPE (type),
			     TYPE_READONLY (TREE_TYPE (type)), 1));
  else
    {
      warning (OPT_Wattributes, "%qE attribute ignored", name);
      *no_add_attrs = true;
    }

  return NULL_TREE;
}

/* Handle a "hot" and attribute; arguments as in
   struct attribute_spec.handler.  */

static tree
handle_hot_attribute (tree *node, tree name, tree ARG_UNUSED (args),
		      int ARG_UNUSED (flags), bool *no_add_attrs)
{
  if (TREE_CODE (*node) == FUNCTION_DECL
      || TREE_CODE (*node) == LABEL_DECL)
    {
      if (lookup_attribute ("cold", DECL_ATTRIBUTES (*node)) != NULL)
	{
	  warning (OPT_Wattributes, "%qE attribute ignored due to conflict "
		   "with attribute %qs", name, "cold");
	  *no_add_attrs = true;
	}
      /* Most of the rest of the hot processing is done later with
	 lookup_attribute.  */
    }
  else
    {
      warning (OPT_Wattributes, "%qE attribute ignored", name);
      *no_add_attrs = true;
    }

  return NULL_TREE;
}

/* Handle a "cold" and attribute; arguments as in
   struct attribute_spec.handler.  */

static tree
handle_cold_attribute (tree *node, tree name, tree ARG_UNUSED (args),
		       int ARG_UNUSED (flags), bool *no_add_attrs)
{
  if (TREE_CODE (*node) == FUNCTION_DECL
      || TREE_CODE (*node) == LABEL_DECL)
    {
      if (lookup_attribute ("hot", DECL_ATTRIBUTES (*node)) != NULL)
	{
	  warning (OPT_Wattributes, "%qE attribute ignored due to conflict "
		   "with attribute %qs", name, "hot");
	  *no_add_attrs = true;
	}
      /* Most of the rest of the cold processing is done later with
	 lookup_attribute.  */
    }
  else
    {
      warning (OPT_Wattributes, "%qE attribute ignored", name);
      *no_add_attrs = true;
    }

  return NULL_TREE;
}

/* Handle a "no_sanitize_address" attribute; arguments as in
   struct attribute_spec.handler.  */

static tree
handle_no_sanitize_address_attribute (tree *node, tree name, tree, int,
				      bool *no_add_attrs)
{
  if (TREE_CODE (*node) != FUNCTION_DECL)
    {
      warning (OPT_Wattributes, "%qE attribute ignored", name);
      *no_add_attrs = true;
    }

  return NULL_TREE;
}

/* Handle a "no_address_safety_analysis" attribute; arguments as in
   struct attribute_spec.handler.  */

static tree
handle_no_address_safety_analysis_attribute (tree *node, tree name, tree, int,
					     bool *no_add_attrs)
{
  if (TREE_CODE (*node) != FUNCTION_DECL)
    warning (OPT_Wattributes, "%qE attribute ignored", name);
  else if (!lookup_attribute ("no_sanitize_address", DECL_ATTRIBUTES (*node)))
    DECL_ATTRIBUTES (*node)
      = tree_cons (get_identifier ("no_sanitize_address"),
		   NULL_TREE, DECL_ATTRIBUTES (*node));
  *no_add_attrs = true;
  return NULL_TREE;
}

/* Handle a "no_sanitize_undefined" attribute; arguments as in
   struct attribute_spec.handler.  */

static tree
handle_no_sanitize_undefined_attribute (tree *node, tree name, tree, int,
				      bool *no_add_attrs)
{
  if (TREE_CODE (*node) != FUNCTION_DECL)
    {
      warning (OPT_Wattributes, "%qE attribute ignored", name);
      *no_add_attrs = true;
    }

  return NULL_TREE;
}

/* Handle a "noinline" attribute; arguments as in
   struct attribute_spec.handler.  */

static tree
handle_noinline_attribute (tree *node, tree name,
			   tree ARG_UNUSED (args),
			   int ARG_UNUSED (flags), bool *no_add_attrs)
{
  if (TREE_CODE (*node) == FUNCTION_DECL)
    {
      if (lookup_attribute ("always_inline", DECL_ATTRIBUTES (*node)))
	{
	  warning (OPT_Wattributes, "%qE attribute ignored due to conflict "
		   "with attribute %qs", name, "always_inline");
	  *no_add_attrs = true;
	}
      else
	DECL_UNINLINABLE (*node) = 1;
    }
  else
    {
      warning (OPT_Wattributes, "%qE attribute ignored", name);
      *no_add_attrs = true;
    }

  return NULL_TREE;
}

/* Handle a "noclone" attribute; arguments as in
   struct attribute_spec.handler.  */

static tree
handle_noclone_attribute (tree *node, tree name,
			  tree ARG_UNUSED (args),
			  int ARG_UNUSED (flags), bool *no_add_attrs)
{
  if (TREE_CODE (*node) != FUNCTION_DECL)
    {
      warning (OPT_Wattributes, "%qE attribute ignored", name);
      *no_add_attrs = true;
    }

  return NULL_TREE;
}

/* Handle a "always_inline" attribute; arguments as in
   struct attribute_spec.handler.  */

static tree
handle_always_inline_attribute (tree *node, tree name,
				tree ARG_UNUSED (args),
				int ARG_UNUSED (flags),
				bool *no_add_attrs)
{
  if (TREE_CODE (*node) == FUNCTION_DECL)
    {
      if (lookup_attribute ("noinline", DECL_ATTRIBUTES (*node)))
	{
	  warning (OPT_Wattributes, "%qE attribute ignored due to conflict "
		   "with %qs attribute", name, "noinline");
	  *no_add_attrs = true;
	}
      else
	/* Set the attribute and mark it for disregarding inline
	   limits.  */
	DECL_DISREGARD_INLINE_LIMITS (*node) = 1;
    }
  else
    {
      warning (OPT_Wattributes, "%qE attribute ignored", name);
      *no_add_attrs = true;
    }

  return NULL_TREE;
}

/* Handle a "gnu_inline" attribute; arguments as in
   struct attribute_spec.handler.  */

static tree
handle_gnu_inline_attribute (tree *node, tree name,
			     tree ARG_UNUSED (args),
			     int ARG_UNUSED (flags),
			     bool *no_add_attrs)
{
  if (TREE_CODE (*node) == FUNCTION_DECL && DECL_DECLARED_INLINE_P (*node))
    {
      /* Do nothing else, just set the attribute.  We'll get at
	 it later with lookup_attribute.  */
    }
  else
    {
      warning (OPT_Wattributes, "%qE attribute ignored", name);
      *no_add_attrs = true;
    }

  return NULL_TREE;
}

/* Handle a "leaf" attribute; arguments as in
   struct attribute_spec.handler.  */

static tree
handle_leaf_attribute (tree *node, tree name,
		       tree ARG_UNUSED (args),
		       int ARG_UNUSED (flags), bool *no_add_attrs)
{
  if (TREE_CODE (*node) != FUNCTION_DECL)
    {
      warning (OPT_Wattributes, "%qE attribute ignored", name);
      *no_add_attrs = true;
    }
  if (!TREE_PUBLIC (*node))
    {
      warning (OPT_Wattributes, "%qE attribute has no effect on unit local functions", name);
      *no_add_attrs = true;
    }

  return NULL_TREE;
}

/* Handle an "artificial" attribute; arguments as in
   struct attribute_spec.handler.  */

static tree
handle_artificial_attribute (tree *node, tree name,
			     tree ARG_UNUSED (args),
			     int ARG_UNUSED (flags),
			     bool *no_add_attrs)
{
  if (TREE_CODE (*node) == FUNCTION_DECL && DECL_DECLARED_INLINE_P (*node))
    {
      /* Do nothing else, just set the attribute.  We'll get at
	 it later with lookup_attribute.  */
    }
  else
    {
      warning (OPT_Wattributes, "%qE attribute ignored", name);
      *no_add_attrs = true;
    }

  return NULL_TREE;
}

/* Handle a "flatten" attribute; arguments as in
   struct attribute_spec.handler.  */

static tree
handle_flatten_attribute (tree *node, tree name,
			  tree args ATTRIBUTE_UNUSED,
			  int flags ATTRIBUTE_UNUSED, bool *no_add_attrs)
{
  if (TREE_CODE (*node) == FUNCTION_DECL)
    /* Do nothing else, just set the attribute.  We'll get at
       it later with lookup_attribute.  */
    ;
  else
    {
      warning (OPT_Wattributes, "%qE attribute ignored", name);
      *no_add_attrs = true;
    }

  return NULL_TREE;
}

/* Handle a "warning" or "error" attribute; arguments as in
   struct attribute_spec.handler.  */

static tree
handle_error_attribute (tree *node, tree name, tree args,
			int ARG_UNUSED (flags), bool *no_add_attrs)
{
  if (TREE_CODE (*node) == FUNCTION_DECL
      && TREE_CODE (TREE_VALUE (args)) == STRING_CST)
    /* Do nothing else, just set the attribute.  We'll get at
       it later with lookup_attribute.  */
    ;
  else
    {
      warning (OPT_Wattributes, "%qE attribute ignored", name);
      *no_add_attrs = true;
    }

  return NULL_TREE;
}

/* Handle a "used" attribute; arguments as in
   struct attribute_spec.handler.  */

static tree
handle_used_attribute (tree *pnode, tree name, tree ARG_UNUSED (args),
		       int ARG_UNUSED (flags), bool *no_add_attrs)
{
  tree node = *pnode;

  if (TREE_CODE (node) == FUNCTION_DECL
      || (TREE_CODE (node) == VAR_DECL && TREE_STATIC (node))
      || (TREE_CODE (node) == TYPE_DECL))
    {
      TREE_USED (node) = 1;
      DECL_PRESERVE_P (node) = 1;
      if (TREE_CODE (node) == VAR_DECL)
	DECL_READ_P (node) = 1;
    }
  else
    {
      warning (OPT_Wattributes, "%qE attribute ignored", name);
      *no_add_attrs = true;
    }

  return NULL_TREE;
}

/* Handle a "unused" attribute; arguments as in
   struct attribute_spec.handler.  */

static tree
handle_unused_attribute (tree *node, tree name, tree ARG_UNUSED (args),
			 int flags, bool *no_add_attrs)
{
  if (DECL_P (*node))
    {
      tree decl = *node;

      if (TREE_CODE (decl) == PARM_DECL
	  || TREE_CODE (decl) == VAR_DECL
	  || TREE_CODE (decl) == FUNCTION_DECL
	  || TREE_CODE (decl) == LABEL_DECL
	  || TREE_CODE (decl) == TYPE_DECL)
	{
	  TREE_USED (decl) = 1;
	  if (TREE_CODE (decl) == VAR_DECL
	      || TREE_CODE (decl) == PARM_DECL)
	    DECL_READ_P (decl) = 1;
	}
      else
	{
	  warning (OPT_Wattributes, "%qE attribute ignored", name);
	  *no_add_attrs = true;
	}
    }
  else
    {
      if (!(flags & (int) ATTR_FLAG_TYPE_IN_PLACE))
	*node = build_variant_type_copy (*node);
      TREE_USED (*node) = 1;
    }

  return NULL_TREE;
}

/* Handle a "externally_visible" attribute; arguments as in
   struct attribute_spec.handler.  */

static tree
handle_externally_visible_attribute (tree *pnode, tree name,
				     tree ARG_UNUSED (args),
				     int ARG_UNUSED (flags),
				     bool *no_add_attrs)
{
  tree node = *pnode;

  if (TREE_CODE (node) == FUNCTION_DECL || TREE_CODE (node) == VAR_DECL)
    {
      if ((!TREE_STATIC (node) && TREE_CODE (node) != FUNCTION_DECL
	   && !DECL_EXTERNAL (node)) || !TREE_PUBLIC (node))
	{
	  warning (OPT_Wattributes,
		   "%qE attribute have effect only on public objects", name);
	  *no_add_attrs = true;
	}
    }
  else
    {
      warning (OPT_Wattributes, "%qE attribute ignored", name);
      *no_add_attrs = true;
    }

  return NULL_TREE;
}

/* Handle a "const" attribute; arguments as in
   struct attribute_spec.handler.  */

static tree
handle_const_attribute (tree *node, tree name, tree ARG_UNUSED (args),
			int ARG_UNUSED (flags), bool *no_add_attrs)
{
  tree type = TREE_TYPE (*node);

  /* See FIXME comment on noreturn in c_common_attribute_table.  */
  if (TREE_CODE (*node) == FUNCTION_DECL)
    TREE_READONLY (*node) = 1;
  else if (TREE_CODE (type) == POINTER_TYPE
	   && TREE_CODE (TREE_TYPE (type)) == FUNCTION_TYPE)
    TREE_TYPE (*node)
      = build_pointer_type
	(build_type_variant (TREE_TYPE (type), 1,
			     TREE_THIS_VOLATILE (TREE_TYPE (type))));
  else
    {
      warning (OPT_Wattributes, "%qE attribute ignored", name);
      *no_add_attrs = true;
    }

  return NULL_TREE;
}

/* Handle a "transparent_union" attribute; arguments as in
   struct attribute_spec.handler.  */

static tree
handle_transparent_union_attribute (tree *node, tree name,
				    tree ARG_UNUSED (args), int flags,
				    bool *no_add_attrs)
{
  tree type;

  *no_add_attrs = true;


  if (TREE_CODE (*node) == TYPE_DECL
      && ! (flags & ATTR_FLAG_CXX11))
    node = &TREE_TYPE (*node);
  type = *node;

  if (TREE_CODE (type) == UNION_TYPE)
    {
      /* Make sure that the first field will work for a transparent union.
	 If the type isn't complete yet, leave the check to the code in
	 finish_struct.  */
      if (TYPE_SIZE (type))
	{
	  tree first = first_field (type);
	  if (first == NULL_TREE
	      || DECL_ARTIFICIAL (first)
	      || TYPE_MODE (type) != DECL_MODE (first))
	    goto ignored;
	}

      if (!(flags & (int) ATTR_FLAG_TYPE_IN_PLACE))
	{
	  /* If the type isn't complete yet, setting the flag
	     on a variant wouldn't ever be checked.  */
	  if (!TYPE_SIZE (type))
	    goto ignored;

	  /* build_duplicate_type doesn't work for C++.  */
	  if (c_dialect_cxx ())
	    goto ignored;

	  /* A type variant isn't good enough, since we don't a cast
	     to such a type removed as a no-op.  */
	  *node = type = build_duplicate_type (type);
	}

      TYPE_TRANSPARENT_AGGR (type) = 1;
      return NULL_TREE;
    }

 ignored:
  warning (OPT_Wattributes, "%qE attribute ignored", name);
  return NULL_TREE;
}

/* Subroutine of handle_{con,de}structor_attribute.  Evaluate ARGS to
   get the requested priority for a constructor or destructor,
   possibly issuing diagnostics for invalid or reserved
   priorities.  */

static priority_type
get_priority (tree args, bool is_destructor)
{
  HOST_WIDE_INT pri;
  tree arg;

  if (!args)
    return DEFAULT_INIT_PRIORITY;

  if (!SUPPORTS_INIT_PRIORITY)
    {
      if (is_destructor)
	error ("destructor priorities are not supported");
      else
	error ("constructor priorities are not supported");
      return DEFAULT_INIT_PRIORITY;
    }

  arg = TREE_VALUE (args);
  if (TREE_CODE (arg) == IDENTIFIER_NODE)
    goto invalid;
  if (arg == error_mark_node)
    return DEFAULT_INIT_PRIORITY;
  arg = default_conversion (arg);
  if (!tree_fits_shwi_p (arg)
      || !INTEGRAL_TYPE_P (TREE_TYPE (arg)))
    goto invalid;

  pri = tree_to_shwi (arg);
  if (pri < 0 || pri > MAX_INIT_PRIORITY)
    goto invalid;

  if (pri <= MAX_RESERVED_INIT_PRIORITY)
    {
      if (is_destructor)
	warning (0,
		 "destructor priorities from 0 to %d are reserved "
		 "for the implementation",
		 MAX_RESERVED_INIT_PRIORITY);
      else
	warning (0,
		 "constructor priorities from 0 to %d are reserved "
		 "for the implementation",
		 MAX_RESERVED_INIT_PRIORITY);
    }
  return pri;

 invalid:
  if (is_destructor)
    error ("destructor priorities must be integers from 0 to %d inclusive",
	   MAX_INIT_PRIORITY);
  else
    error ("constructor priorities must be integers from 0 to %d inclusive",
	   MAX_INIT_PRIORITY);
  return DEFAULT_INIT_PRIORITY;
}

/* Handle a "constructor" attribute; arguments as in
   struct attribute_spec.handler.  */

static tree
handle_constructor_attribute (tree *node, tree name, tree args,
			      int ARG_UNUSED (flags),
			      bool *no_add_attrs)
{
  tree decl = *node;
  tree type = TREE_TYPE (decl);

  if (TREE_CODE (decl) == FUNCTION_DECL
      && TREE_CODE (type) == FUNCTION_TYPE
      && decl_function_context (decl) == 0)
    {
      priority_type priority;
      DECL_STATIC_CONSTRUCTOR (decl) = 1;
      priority = get_priority (args, /*is_destructor=*/false);
      SET_DECL_INIT_PRIORITY (decl, priority);
      TREE_USED (decl) = 1;
    }
  else
    {
      warning (OPT_Wattributes, "%qE attribute ignored", name);
      *no_add_attrs = true;
    }

  return NULL_TREE;
}

/* Handle a "destructor" attribute; arguments as in
   struct attribute_spec.handler.  */

static tree
handle_destructor_attribute (tree *node, tree name, tree args,
			     int ARG_UNUSED (flags),
			     bool *no_add_attrs)
{
  tree decl = *node;
  tree type = TREE_TYPE (decl);

  if (TREE_CODE (decl) == FUNCTION_DECL
      && TREE_CODE (type) == FUNCTION_TYPE
      && decl_function_context (decl) == 0)
    {
      priority_type priority;
      DECL_STATIC_DESTRUCTOR (decl) = 1;
      priority = get_priority (args, /*is_destructor=*/true);
      SET_DECL_FINI_PRIORITY (decl, priority);
      TREE_USED (decl) = 1;
    }
  else
    {
      warning (OPT_Wattributes, "%qE attribute ignored", name);
      *no_add_attrs = true;
    }

  return NULL_TREE;
}

/* Nonzero if the mode is a valid vector mode for this architecture.
   This returns nonzero even if there is no hardware support for the
   vector mode, but we can emulate with narrower modes.  */

static int
vector_mode_valid_p (enum machine_mode mode)
{
  enum mode_class mclass = GET_MODE_CLASS (mode);
  enum machine_mode innermode;

  /* Doh!  What's going on?  */
  if (mclass != MODE_VECTOR_INT
      && mclass != MODE_VECTOR_FLOAT
      && mclass != MODE_VECTOR_FRACT
      && mclass != MODE_VECTOR_UFRACT
      && mclass != MODE_VECTOR_ACCUM
      && mclass != MODE_VECTOR_UACCUM)
    return 0;

  /* Hardware support.  Woo hoo!  */
  if (targetm.vector_mode_supported_p (mode))
    return 1;

  innermode = GET_MODE_INNER (mode);

  /* We should probably return 1 if requesting V4DI and we have no DI,
     but we have V2DI, but this is probably very unlikely.  */

  /* If we have support for the inner mode, we can safely emulate it.
     We may not have V2DI, but me can emulate with a pair of DIs.  */
  return targetm.scalar_mode_supported_p (innermode);
}


/* Handle a "mode" attribute; arguments as in
   struct attribute_spec.handler.  */

static tree
handle_mode_attribute (tree *node, tree name, tree args,
		       int ARG_UNUSED (flags), bool *no_add_attrs)
{
  tree type = *node;
  tree ident = TREE_VALUE (args);

  *no_add_attrs = true;

  if (TREE_CODE (ident) != IDENTIFIER_NODE)
    warning (OPT_Wattributes, "%qE attribute ignored", name);
  else
    {
      int j;
      const char *p = IDENTIFIER_POINTER (ident);
      int len = strlen (p);
      enum machine_mode mode = VOIDmode;
      tree typefm;
      bool valid_mode;

      if (len > 4 && p[0] == '_' && p[1] == '_'
	  && p[len - 1] == '_' && p[len - 2] == '_')
	{
	  char *newp = (char *) alloca (len - 1);

	  strcpy (newp, &p[2]);
	  newp[len - 4] = '\0';
	  p = newp;
	}

      /* Change this type to have a type with the specified mode.
	 First check for the special modes.  */
      if (!strcmp (p, "byte"))
	mode = byte_mode;
      else if (!strcmp (p, "word"))
	mode = word_mode;
      else if (!strcmp (p, "pointer"))
	mode = ptr_mode;
      else if (!strcmp (p, "libgcc_cmp_return"))
	mode = targetm.libgcc_cmp_return_mode ();
      else if (!strcmp (p, "libgcc_shift_count"))
	mode = targetm.libgcc_shift_count_mode ();
      else if (!strcmp (p, "unwind_word"))
	mode = targetm.unwind_word_mode ();
      else
	for (j = 0; j < NUM_MACHINE_MODES; j++)
	  if (!strcmp (p, GET_MODE_NAME (j)))
	    {
	      mode = (enum machine_mode) j;
	      break;
	    }

      if (mode == VOIDmode)
	{
	  error ("unknown machine mode %qE", ident);
	  return NULL_TREE;
	}

      valid_mode = false;
      switch (GET_MODE_CLASS (mode))
	{
	case MODE_INT:
	case MODE_PARTIAL_INT:
	case MODE_FLOAT:
	case MODE_DECIMAL_FLOAT:
	case MODE_FRACT:
	case MODE_UFRACT:
	case MODE_ACCUM:
	case MODE_UACCUM:
	  valid_mode = targetm.scalar_mode_supported_p (mode);
	  break;

	case MODE_COMPLEX_INT:
	case MODE_COMPLEX_FLOAT:
	  valid_mode = targetm.scalar_mode_supported_p (GET_MODE_INNER (mode));
	  break;

	case MODE_VECTOR_INT:
	case MODE_VECTOR_FLOAT:
	case MODE_VECTOR_FRACT:
	case MODE_VECTOR_UFRACT:
	case MODE_VECTOR_ACCUM:
	case MODE_VECTOR_UACCUM:
	  warning (OPT_Wattributes, "specifying vector types with "
		   "__attribute__ ((mode)) is deprecated");
	  warning (OPT_Wattributes,
		   "use __attribute__ ((vector_size)) instead");
	  valid_mode = vector_mode_valid_p (mode);
	  break;

	default:
	  break;
	}
      if (!valid_mode)
	{
	  error ("unable to emulate %qs", p);
	  return NULL_TREE;
	}

      if (POINTER_TYPE_P (type))
	{
	  addr_space_t as = TYPE_ADDR_SPACE (TREE_TYPE (type));
	  tree (*fn)(tree, enum machine_mode, bool);

	  if (!targetm.addr_space.valid_pointer_mode (mode, as))
	    {
	      error ("invalid pointer mode %qs", p);
	      return NULL_TREE;
	    }

	  if (TREE_CODE (type) == POINTER_TYPE)
	    fn = build_pointer_type_for_mode;
	  else
	    fn = build_reference_type_for_mode;
	  typefm = fn (TREE_TYPE (type), mode, false);
	}
      else
	{
	  /* For fixed-point modes, we need to test if the signness of type
	     and the machine mode are consistent.  */
	  if (ALL_FIXED_POINT_MODE_P (mode)
	      && TYPE_UNSIGNED (type) != UNSIGNED_FIXED_POINT_MODE_P (mode))
	    {
	      error ("signedness of type and machine mode %qs don%'t match", p);
	      return NULL_TREE;
	    }
	  /* For fixed-point modes, we need to pass saturating info.  */
	  typefm = lang_hooks.types.type_for_mode (mode,
			ALL_FIXED_POINT_MODE_P (mode) ? TYPE_SATURATING (type)
						      : TYPE_UNSIGNED (type));
	}

      if (typefm == NULL_TREE)
	{
	  error ("no data type for mode %qs", p);
	  return NULL_TREE;
	}
      else if (TREE_CODE (type) == ENUMERAL_TYPE)
	{
	  /* For enumeral types, copy the precision from the integer
	     type returned above.  If not an INTEGER_TYPE, we can't use
	     this mode for this type.  */
	  if (TREE_CODE (typefm) != INTEGER_TYPE)
	    {
	      error ("cannot use mode %qs for enumeral types", p);
	      return NULL_TREE;
	    }

	  if (flags & ATTR_FLAG_TYPE_IN_PLACE)
	    {
	      TYPE_PRECISION (type) = TYPE_PRECISION (typefm);
	      typefm = type;
	    }
	  else
	    {
	      /* We cannot build a type variant, as there's code that assumes
		 that TYPE_MAIN_VARIANT has the same mode.  This includes the
		 debug generators.  Instead, create a subrange type.  This
		 results in all of the enumeral values being emitted only once
		 in the original, and the subtype gets them by reference.  */
	      if (TYPE_UNSIGNED (type))
		typefm = make_unsigned_type (TYPE_PRECISION (typefm));
	      else
		typefm = make_signed_type (TYPE_PRECISION (typefm));
	      TREE_TYPE (typefm) = type;
	    }
	}
      else if (VECTOR_MODE_P (mode)
	       ? TREE_CODE (type) != TREE_CODE (TREE_TYPE (typefm))
	       : TREE_CODE (type) != TREE_CODE (typefm))
	{
	  error ("mode %qs applied to inappropriate type", p);
	  return NULL_TREE;
	}

      *node = typefm;
    }

  return NULL_TREE;
}

/* Handle a "section" attribute; arguments as in
   struct attribute_spec.handler.  */

static tree
handle_section_attribute (tree *node, tree ARG_UNUSED (name), tree args,
			  int ARG_UNUSED (flags), bool *no_add_attrs)
{
  tree decl = *node;

  if (targetm_common.have_named_sections)
    {
      user_defined_section_attribute = true;

      if ((TREE_CODE (decl) == FUNCTION_DECL
	   || TREE_CODE (decl) == VAR_DECL)
	  && TREE_CODE (TREE_VALUE (args)) == STRING_CST)
	{
	  if (TREE_CODE (decl) == VAR_DECL
	      && current_function_decl != NULL_TREE
	      && !TREE_STATIC (decl))
	    {
	      error_at (DECL_SOURCE_LOCATION (decl),
			"section attribute cannot be specified for "
			"local variables");
	      *no_add_attrs = true;
	    }

	  /* The decl may have already been given a section attribute
	     from a previous declaration.  Ensure they match.  */
	  else if (DECL_SECTION_NAME (decl) != NULL_TREE
		   && strcmp (TREE_STRING_POINTER (DECL_SECTION_NAME (decl)),
			      TREE_STRING_POINTER (TREE_VALUE (args))) != 0)
	    {
	      error ("section of %q+D conflicts with previous declaration",
		     *node);
	      *no_add_attrs = true;
	    }
	  else if (TREE_CODE (decl) == VAR_DECL
		   && !targetm.have_tls && targetm.emutls.tmpl_section
		   && DECL_THREAD_LOCAL_P (decl))
	    {
	      error ("section of %q+D cannot be overridden", *node);
	      *no_add_attrs = true;
	    }
	  else
	    DECL_SECTION_NAME (decl) = TREE_VALUE (args);
	}
      else
	{
	  error ("section attribute not allowed for %q+D", *node);
	  *no_add_attrs = true;
	}
    }
  else
    {
      error_at (DECL_SOURCE_LOCATION (*node),
		"section attributes are not supported for this target");
      *no_add_attrs = true;
    }

  return NULL_TREE;
}

/* Check whether ALIGN is a valid user-specified alignment.  If so,
   return its base-2 log; if not, output an error and return -1.  If
   ALLOW_ZERO then 0 is valid and should result in a return of -1 with
   no error.  */
int
check_user_alignment (const_tree align, bool allow_zero)
{
  int i;

  if (error_operand_p (align))
    return -1;
  if (TREE_CODE (align) != INTEGER_CST
      || !INTEGRAL_TYPE_P (TREE_TYPE (align)))
    {
      error ("requested alignment is not an integer constant");
      return -1;
    }
  else if (allow_zero && integer_zerop (align))
    return -1;
  else if (tree_int_cst_sgn (align) == -1
           || (i = tree_log2 (align)) == -1)
    {
      error ("requested alignment is not a positive power of 2");
      return -1;
    }
  else if (i >= HOST_BITS_PER_INT - BITS_PER_UNIT_LOG)
    {
      error ("requested alignment is too large");
      return -1;
    }
  return i;
}

/* 
   If in c++-11, check if the c++-11 alignment constraint with respect
   to fundamental alignment (in [dcl.align]) are satisfied.  If not in
   c++-11 mode, does nothing.

   [dcl.align]2/ says:

   [* if the constant expression evaluates to a fundamental alignment,
   the alignment requirement of the declared entity shall be the
   specified fundamental alignment.

   * if the constant expression evaluates to an extended alignment
   and the implementation supports that alignment in the context
   of the declaration, the alignment of the declared entity shall
   be that alignment

   * if the constant expression evaluates to an extended alignment
   and the implementation does not support that alignment in the
   context of the declaration, the program is ill-formed].  */

static bool
check_cxx_fundamental_alignment_constraints (tree node,
					     unsigned align_log,
					     int flags)
{
  bool alignment_too_large_p = false;
  unsigned requested_alignment = 1U << align_log;
  unsigned max_align = 0;

  if ((!(flags & ATTR_FLAG_CXX11) && !warn_cxx_compat)
      || (node == NULL_TREE || node == error_mark_node))
    return true;

  if (cxx_fundamental_alignment_p (requested_alignment))
    return true;

  if (DECL_P (node))
    {
      if (TREE_STATIC (node))
	{
	  /* For file scope variables and static members, the target
	     supports alignments that are at most
	     MAX_OFILE_ALIGNMENT.  */
	  if (requested_alignment > (max_align = MAX_OFILE_ALIGNMENT))
	    alignment_too_large_p = true;
	}
      else
	{
#ifdef BIGGEST_FIELD_ALIGNMENT
#define MAX_TARGET_FIELD_ALIGNMENT BIGGEST_FIELD_ALIGNMENT
#else
#define MAX_TARGET_FIELD_ALIGNMENT BIGGEST_ALIGNMENT
#endif
	  /* For non-static members, the target supports either
	     alignments that at most either BIGGEST_FIELD_ALIGNMENT
	     if it is defined or BIGGEST_ALIGNMENT.  */
	  max_align = MAX_TARGET_FIELD_ALIGNMENT;
	  if (TREE_CODE (node) == FIELD_DECL
	      && requested_alignment > (max_align = MAX_TARGET_FIELD_ALIGNMENT))
	    alignment_too_large_p = true;
#undef MAX_TARGET_FIELD_ALIGNMENT
	  /* For stack variables, the target supports at most
	     MAX_STACK_ALIGNMENT.  */
	  else if (decl_function_context (node) != NULL
		   && requested_alignment > (max_align = MAX_STACK_ALIGNMENT))
	    alignment_too_large_p = true;
	}
    }
  else if (TYPE_P (node))
    {
      /* Let's be liberal for types.  */
      if (requested_alignment > (max_align = BIGGEST_ALIGNMENT))
	alignment_too_large_p = true;
    }

  if (alignment_too_large_p)
    pedwarn (input_location, OPT_Wattributes,
	     "requested alignment %d is larger than %d",
	     requested_alignment, max_align);

  return !alignment_too_large_p;
}

/* Handle a "aligned" attribute; arguments as in
   struct attribute_spec.handler.  */

static tree
handle_aligned_attribute (tree *node, tree ARG_UNUSED (name), tree args,
			  int flags, bool *no_add_attrs)
{
  tree decl = NULL_TREE;
  tree *type = NULL;
  int is_type = 0;
  tree align_expr;
  int i;

  if (args)
    {
      align_expr = TREE_VALUE (args);
      if (align_expr && TREE_CODE (align_expr) != IDENTIFIER_NODE
	  && TREE_CODE (align_expr) != FUNCTION_DECL)
	align_expr = default_conversion (align_expr);
    }
  else
    align_expr = size_int (ATTRIBUTE_ALIGNED_VALUE / BITS_PER_UNIT);

  if (DECL_P (*node))
    {
      decl = *node;
      type = &TREE_TYPE (decl);
      is_type = TREE_CODE (*node) == TYPE_DECL;
    }
  else if (TYPE_P (*node))
    type = node, is_type = 1;

  if ((i = check_user_alignment (align_expr, false)) == -1
      || !check_cxx_fundamental_alignment_constraints (*node, i, flags))
    *no_add_attrs = true;
  else if (is_type)
    {
      if ((flags & (int) ATTR_FLAG_TYPE_IN_PLACE))
	/* OK, modify the type in place.  */;
      /* If we have a TYPE_DECL, then copy the type, so that we
	 don't accidentally modify a builtin type.  See pushdecl.  */
      else if (decl && TREE_TYPE (decl) != error_mark_node
	       && DECL_ORIGINAL_TYPE (decl) == NULL_TREE)
	{
	  tree tt = TREE_TYPE (decl);
	  *type = build_variant_type_copy (*type);
	  DECL_ORIGINAL_TYPE (decl) = tt;
	  TYPE_NAME (*type) = decl;
	  TREE_USED (*type) = TREE_USED (decl);
	  TREE_TYPE (decl) = *type;
	}
      else
	*type = build_variant_type_copy (*type);

      TYPE_ALIGN (*type) = (1U << i) * BITS_PER_UNIT;
      TYPE_USER_ALIGN (*type) = 1;
    }
  else if (! VAR_OR_FUNCTION_DECL_P (decl)
	   && TREE_CODE (decl) != FIELD_DECL)
    {
      error ("alignment may not be specified for %q+D", decl);
      *no_add_attrs = true;
    }
  else if (DECL_USER_ALIGN (decl)
	   && DECL_ALIGN (decl) > (1U << i) * BITS_PER_UNIT)
    /* C++-11 [dcl.align/4]:

           When multiple alignment-specifiers are specified for an
	   entity, the alignment requirement shall be set to the
	   strictest specified alignment.

      This formally comes from the c++11 specification but we are
      doing it for the GNU attribute syntax as well.  */
    *no_add_attrs = true;
  else if (TREE_CODE (decl) == FUNCTION_DECL
	   && DECL_ALIGN (decl) > (1U << i) * BITS_PER_UNIT)
    {
      if (DECL_USER_ALIGN (decl))
	error ("alignment for %q+D was previously specified as %d "
	       "and may not be decreased", decl,
	       DECL_ALIGN (decl) / BITS_PER_UNIT);
      else
	error ("alignment for %q+D must be at least %d", decl,
	       DECL_ALIGN (decl) / BITS_PER_UNIT);
      *no_add_attrs = true;
    }
  else
    {
      DECL_ALIGN (decl) = (1U << i) * BITS_PER_UNIT;
      DECL_USER_ALIGN (decl) = 1;
    }

  return NULL_TREE;
}

/* Handle a "weak" attribute; arguments as in
   struct attribute_spec.handler.  */

static tree
handle_weak_attribute (tree *node, tree name,
		       tree ARG_UNUSED (args),
		       int ARG_UNUSED (flags),
		       bool * ARG_UNUSED (no_add_attrs))
{
  if (TREE_CODE (*node) == FUNCTION_DECL
      && DECL_DECLARED_INLINE_P (*node))
    {
      warning (OPT_Wattributes, "inline function %q+D declared weak", *node);
      *no_add_attrs = true;
    }
  else if (lookup_attribute ("ifunc", DECL_ATTRIBUTES (*node)))
    {
      error ("indirect function %q+D cannot be declared weak", *node);
      *no_add_attrs = true;
      return NULL_TREE;
    }
  else if (TREE_CODE (*node) == FUNCTION_DECL
	   || TREE_CODE (*node) == VAR_DECL)
    declare_weak (*node);
  else
    warning (OPT_Wattributes, "%qE attribute ignored", name);

  return NULL_TREE;
}

/* Handle an "alias" or "ifunc" attribute; arguments as in
   struct attribute_spec.handler, except that IS_ALIAS tells us
   whether this is an alias as opposed to ifunc attribute.  */

static tree
handle_alias_ifunc_attribute (bool is_alias, tree *node, tree name, tree args,
			      bool *no_add_attrs)
{
  tree decl = *node;

  if (TREE_CODE (decl) != FUNCTION_DECL
      && (!is_alias || TREE_CODE (decl) != VAR_DECL))
    {
      warning (OPT_Wattributes, "%qE attribute ignored", name);
      *no_add_attrs = true;
    }
  else if ((TREE_CODE (decl) == FUNCTION_DECL && DECL_INITIAL (decl))
      || (TREE_CODE (decl) != FUNCTION_DECL
	  && TREE_PUBLIC (decl) && !DECL_EXTERNAL (decl))
      /* A static variable declaration is always a tentative definition,
	 but the alias is a non-tentative definition which overrides.  */
      || (TREE_CODE (decl) != FUNCTION_DECL
	  && ! TREE_PUBLIC (decl) && DECL_INITIAL (decl)))
    {
      error ("%q+D defined both normally and as %qE attribute", decl, name);
      *no_add_attrs = true;
      return NULL_TREE;
    }
  else if (!is_alias
	   && (lookup_attribute ("weak", DECL_ATTRIBUTES (decl)) 
	       || lookup_attribute ("weakref", DECL_ATTRIBUTES (decl))))
    {
      error ("weak %q+D cannot be defined %qE", decl, name);
      *no_add_attrs = true;
      return NULL_TREE;
    }			 

  /* Note that the very first time we process a nested declaration,
     decl_function_context will not be set.  Indeed, *would* never
     be set except for the DECL_INITIAL/DECL_EXTERNAL frobbery that
     we do below.  After such frobbery, pushdecl would set the context.
     In any case, this is never what we want.  */
  else if (decl_function_context (decl) == 0 && current_function_decl == NULL)
    {
      tree id;

      id = TREE_VALUE (args);
      if (TREE_CODE (id) != STRING_CST)
	{
	  error ("attribute %qE argument not a string", name);
	  *no_add_attrs = true;
	  return NULL_TREE;
	}
      id = get_identifier (TREE_STRING_POINTER (id));
      /* This counts as a use of the object pointed to.  */
      TREE_USED (id) = 1;

      if (TREE_CODE (decl) == FUNCTION_DECL)
	DECL_INITIAL (decl) = error_mark_node;
      else
	TREE_STATIC (decl) = 1;

      if (!is_alias)
	/* ifuncs are also aliases, so set that attribute too. */
	DECL_ATTRIBUTES (decl)
	  = tree_cons (get_identifier ("alias"), args, DECL_ATTRIBUTES (decl));
    }
  else
    {
      warning (OPT_Wattributes, "%qE attribute ignored", name);
      *no_add_attrs = true;
    }

  return NULL_TREE;
}

/* Handle an "alias" or "ifunc" attribute; arguments as in
   struct attribute_spec.handler.  */

static tree
handle_ifunc_attribute (tree *node, tree name, tree args,
			int ARG_UNUSED (flags), bool *no_add_attrs)
{
  return handle_alias_ifunc_attribute (false, node, name, args, no_add_attrs);
}

/* Handle an "alias" or "ifunc" attribute; arguments as in
   struct attribute_spec.handler.  */

static tree
handle_alias_attribute (tree *node, tree name, tree args,
			int ARG_UNUSED (flags), bool *no_add_attrs)
{
  return handle_alias_ifunc_attribute (true, node, name, args, no_add_attrs);
}

/* Handle a "weakref" attribute; arguments as in struct
   attribute_spec.handler.  */

static tree
handle_weakref_attribute (tree *node, tree ARG_UNUSED (name), tree args,
			  int flags, bool *no_add_attrs)
{
  tree attr = NULL_TREE;

  /* We must ignore the attribute when it is associated with
     local-scoped decls, since attribute alias is ignored and many
     such symbols do not even have a DECL_WEAK field.  */
  if (decl_function_context (*node)
      || current_function_decl
      || (TREE_CODE (*node) != VAR_DECL && TREE_CODE (*node) != FUNCTION_DECL))
    {
      warning (OPT_Wattributes, "%qE attribute ignored", name);
      *no_add_attrs = true;
      return NULL_TREE;
    }

  if (lookup_attribute ("ifunc", DECL_ATTRIBUTES (*node)))
    {
      error ("indirect function %q+D cannot be declared weakref", *node);
      *no_add_attrs = true;
      return NULL_TREE;
    }

  /* The idea here is that `weakref("name")' mutates into `weakref,
     alias("name")', and weakref without arguments, in turn,
     implicitly adds weak. */

  if (args)
    {
      attr = tree_cons (get_identifier ("alias"), args, attr);
      attr = tree_cons (get_identifier ("weakref"), NULL_TREE, attr);

      *no_add_attrs = true;

      decl_attributes (node, attr, flags);
    }
  else
    {
      if (lookup_attribute ("alias", DECL_ATTRIBUTES (*node)))
	error_at (DECL_SOURCE_LOCATION (*node),
		  "weakref attribute must appear before alias attribute");

      /* Can't call declare_weak because it wants this to be TREE_PUBLIC,
	 and that isn't supported; and because it wants to add it to
	 the list of weak decls, which isn't helpful.  */
      DECL_WEAK (*node) = 1;
    }

  return NULL_TREE;
}

/* Handle an "visibility" attribute; arguments as in
   struct attribute_spec.handler.  */

static tree
handle_visibility_attribute (tree *node, tree name, tree args,
			     int ARG_UNUSED (flags),
			     bool *ARG_UNUSED (no_add_attrs))
{
  tree decl = *node;
  tree id = TREE_VALUE (args);
  enum symbol_visibility vis;

  if (TYPE_P (*node))
    {
      if (TREE_CODE (*node) == ENUMERAL_TYPE)
	/* OK */;
      else if (TREE_CODE (*node) != RECORD_TYPE && TREE_CODE (*node) != UNION_TYPE)
	{
	  warning (OPT_Wattributes, "%qE attribute ignored on non-class types",
		   name);
	  return NULL_TREE;
	}
      else if (TYPE_FIELDS (*node))
	{
	  error ("%qE attribute ignored because %qT is already defined",
		 name, *node);
	  return NULL_TREE;
	}
    }
  else if (decl_function_context (decl) != 0 || !TREE_PUBLIC (decl))
    {
      warning (OPT_Wattributes, "%qE attribute ignored", name);
      return NULL_TREE;
    }

  if (TREE_CODE (id) != STRING_CST)
    {
      error ("visibility argument not a string");
      return NULL_TREE;
    }

  /*  If this is a type, set the visibility on the type decl.  */
  if (TYPE_P (decl))
    {
      decl = TYPE_NAME (decl);
      if (!decl)
	return NULL_TREE;
      if (TREE_CODE (decl) == IDENTIFIER_NODE)
	{
	   warning (OPT_Wattributes, "%qE attribute ignored on types",
		    name);
	   return NULL_TREE;
	}
    }

  if (strcmp (TREE_STRING_POINTER (id), "default") == 0)
    vis = VISIBILITY_DEFAULT;
  else if (strcmp (TREE_STRING_POINTER (id), "internal") == 0)
    vis = VISIBILITY_INTERNAL;
  else if (strcmp (TREE_STRING_POINTER (id), "hidden") == 0)
    vis = VISIBILITY_HIDDEN;
  else if (strcmp (TREE_STRING_POINTER (id), "protected") == 0)
    vis = VISIBILITY_PROTECTED;
  else
    {
      error ("visibility argument must be one of \"default\", \"hidden\", \"protected\" or \"internal\"");
      vis = VISIBILITY_DEFAULT;
    }

  if (DECL_VISIBILITY_SPECIFIED (decl)
      && vis != DECL_VISIBILITY (decl))
    {
      tree attributes = (TYPE_P (*node)
			 ? TYPE_ATTRIBUTES (*node)
			 : DECL_ATTRIBUTES (decl));
      if (lookup_attribute ("visibility", attributes))
	error ("%qD redeclared with different visibility", decl);
      else if (TARGET_DLLIMPORT_DECL_ATTRIBUTES
	       && lookup_attribute ("dllimport", attributes))
	error ("%qD was declared %qs which implies default visibility",
	       decl, "dllimport");
      else if (TARGET_DLLIMPORT_DECL_ATTRIBUTES
	       && lookup_attribute ("dllexport", attributes))
	error ("%qD was declared %qs which implies default visibility",
	       decl, "dllexport");
    }

  DECL_VISIBILITY (decl) = vis;
  DECL_VISIBILITY_SPECIFIED (decl) = 1;

  /* Go ahead and attach the attribute to the node as well.  This is needed
     so we can determine whether we have VISIBILITY_DEFAULT because the
     visibility was not specified, or because it was explicitly overridden
     from the containing scope.  */

  return NULL_TREE;
}

/* Determine the ELF symbol visibility for DECL, which is either a
   variable or a function.  It is an error to use this function if a
   definition of DECL is not available in this translation unit.
   Returns true if the final visibility has been determined by this
   function; false if the caller is free to make additional
   modifications.  */

bool
c_determine_visibility (tree decl)
{
  gcc_assert (TREE_CODE (decl) == VAR_DECL
	      || TREE_CODE (decl) == FUNCTION_DECL);

  /* If the user explicitly specified the visibility with an
     attribute, honor that.  DECL_VISIBILITY will have been set during
     the processing of the attribute.  We check for an explicit
     attribute, rather than just checking DECL_VISIBILITY_SPECIFIED,
     to distinguish the use of an attribute from the use of a "#pragma
     GCC visibility push(...)"; in the latter case we still want other
     considerations to be able to overrule the #pragma.  */
  if (lookup_attribute ("visibility", DECL_ATTRIBUTES (decl))
      || (TARGET_DLLIMPORT_DECL_ATTRIBUTES
	  && (lookup_attribute ("dllimport", DECL_ATTRIBUTES (decl))
	      || lookup_attribute ("dllexport", DECL_ATTRIBUTES (decl)))))
    return true;

  /* Set default visibility to whatever the user supplied with
     visibility_specified depending on #pragma GCC visibility.  */
  if (!DECL_VISIBILITY_SPECIFIED (decl))
    {
      if (visibility_options.inpragma
	  || DECL_VISIBILITY (decl) != default_visibility)
	{
	  DECL_VISIBILITY (decl) = default_visibility;
	  DECL_VISIBILITY_SPECIFIED (decl) = visibility_options.inpragma;
	  /* If visibility changed and DECL already has DECL_RTL, ensure
	     symbol flags are updated.  */
	  if (((TREE_CODE (decl) == VAR_DECL && TREE_STATIC (decl))
	       || TREE_CODE (decl) == FUNCTION_DECL)
	      && DECL_RTL_SET_P (decl))
	    make_decl_rtl (decl);
	}
    }
  return false;
}

/* Handle an "tls_model" attribute; arguments as in
   struct attribute_spec.handler.  */

static tree
handle_tls_model_attribute (tree *node, tree name, tree args,
			    int ARG_UNUSED (flags), bool *no_add_attrs)
{
  tree id;
  tree decl = *node;
  enum tls_model kind;

  *no_add_attrs = true;

  if (TREE_CODE (decl) != VAR_DECL || !DECL_THREAD_LOCAL_P (decl))
    {
      warning (OPT_Wattributes, "%qE attribute ignored", name);
      return NULL_TREE;
    }

  kind = DECL_TLS_MODEL (decl);
  id = TREE_VALUE (args);
  if (TREE_CODE (id) != STRING_CST)
    {
      error ("tls_model argument not a string");
      return NULL_TREE;
    }

  if (!strcmp (TREE_STRING_POINTER (id), "local-exec"))
    kind = TLS_MODEL_LOCAL_EXEC;
  else if (!strcmp (TREE_STRING_POINTER (id), "initial-exec"))
    kind = TLS_MODEL_INITIAL_EXEC;
  else if (!strcmp (TREE_STRING_POINTER (id), "local-dynamic"))
    kind = optimize ? TLS_MODEL_LOCAL_DYNAMIC : TLS_MODEL_GLOBAL_DYNAMIC;
  else if (!strcmp (TREE_STRING_POINTER (id), "global-dynamic"))
    kind = TLS_MODEL_GLOBAL_DYNAMIC;
  else
    error ("tls_model argument must be one of \"local-exec\", \"initial-exec\", \"local-dynamic\" or \"global-dynamic\"");

  DECL_TLS_MODEL (decl) = kind;
  return NULL_TREE;
}

/* Handle a "no_instrument_function" attribute; arguments as in
   struct attribute_spec.handler.  */

static tree
handle_no_instrument_function_attribute (tree *node, tree name,
					 tree ARG_UNUSED (args),
					 int ARG_UNUSED (flags),
					 bool *no_add_attrs)
{
  tree decl = *node;

  if (TREE_CODE (decl) != FUNCTION_DECL)
    {
      error_at (DECL_SOURCE_LOCATION (decl),
		"%qE attribute applies only to functions", name);
      *no_add_attrs = true;
    }
  else
    DECL_NO_INSTRUMENT_FUNCTION_ENTRY_EXIT (decl) = 1;

  return NULL_TREE;
}

/* Handle a "malloc" attribute; arguments as in
   struct attribute_spec.handler.  */

static tree
handle_malloc_attribute (tree *node, tree name, tree ARG_UNUSED (args),
			 int ARG_UNUSED (flags), bool *no_add_attrs)
{
  if (TREE_CODE (*node) == FUNCTION_DECL
      && POINTER_TYPE_P (TREE_TYPE (TREE_TYPE (*node))))
    DECL_IS_MALLOC (*node) = 1;
  else
    {
      warning (OPT_Wattributes, "%qE attribute ignored", name);
      *no_add_attrs = true;
    }

  return NULL_TREE;
}

/* Handle a "alloc_size" attribute; arguments as in
   struct attribute_spec.handler.  */

static tree
handle_alloc_size_attribute (tree *node, tree ARG_UNUSED (name), tree args,
			     int ARG_UNUSED (flags), bool *no_add_attrs)
{
  unsigned arg_count = type_num_arguments (*node);
  for (; args; args = TREE_CHAIN (args))
    {
      tree position = TREE_VALUE (args);
      if (position && TREE_CODE (position) != IDENTIFIER_NODE
	  && TREE_CODE (position) != FUNCTION_DECL)
	position = default_conversion (position);

      if (!tree_fits_uhwi_p (position)
	  || !arg_count
	  || !IN_RANGE (tree_to_uhwi (position), 1, arg_count))
	{
	  warning (OPT_Wattributes,
	           "alloc_size parameter outside range");
	  *no_add_attrs = true;
	  return NULL_TREE;
	}
    }
  return NULL_TREE;
}

/* Handle a "alloc_align" attribute; arguments as in
   struct attribute_spec.handler.  */

static tree
handle_alloc_align_attribute (tree *node, tree, tree args, int,
			      bool *no_add_attrs)
{
  unsigned arg_count = type_num_arguments (*node);
  tree position = TREE_VALUE (args);
  if (position && TREE_CODE (position) != IDENTIFIER_NODE)
    position = default_conversion (position);

  if (!tree_fits_uhwi_p (position)
      || !arg_count
      || !IN_RANGE (tree_to_uhwi (position), 1, arg_count))
    {
      warning (OPT_Wattributes,
	       "alloc_align parameter outside range");
      *no_add_attrs = true;
      return NULL_TREE;
    }
  return NULL_TREE;
}

/* Handle a "assume_aligned" attribute; arguments as in
   struct attribute_spec.handler.  */

static tree
handle_assume_aligned_attribute (tree *, tree, tree args, int,
				 bool *no_add_attrs)
{
  for (; args; args = TREE_CHAIN (args))
    {
      tree position = TREE_VALUE (args);
      if (position && TREE_CODE (position) != IDENTIFIER_NODE
	  && TREE_CODE (position) != FUNCTION_DECL)
	position = default_conversion (position);

      if (TREE_CODE (position) != INTEGER_CST)
	{
	  warning (OPT_Wattributes,
		   "assume_aligned parameter not integer constant");
	  *no_add_attrs = true;
	  return NULL_TREE;
	}
    }
  return NULL_TREE;
}

/* Handle a "fn spec" attribute; arguments as in
   struct attribute_spec.handler.  */

static tree
handle_fnspec_attribute (tree *node ATTRIBUTE_UNUSED, tree ARG_UNUSED (name),
			 tree args, int ARG_UNUSED (flags),
			 bool *no_add_attrs ATTRIBUTE_UNUSED)
{
  gcc_assert (args
	      && TREE_CODE (TREE_VALUE (args)) == STRING_CST
	      && !TREE_CHAIN (args));
  return NULL_TREE;
}

/* Handle a "warn_unused" attribute; arguments as in
   struct attribute_spec.handler.  */

static tree
handle_warn_unused_attribute (tree *node, tree name,
			      tree args ATTRIBUTE_UNUSED,
			      int flags ATTRIBUTE_UNUSED, bool *no_add_attrs)
{
  if (TYPE_P (*node))
    /* Do nothing else, just set the attribute.  We'll get at
       it later with lookup_attribute.  */
    ;
  else
    {
      warning (OPT_Wattributes, "%qE attribute ignored", name);
      *no_add_attrs = true;
    }

  return NULL_TREE;
}

/* Handle an "omp declare simd" attribute; arguments as in
   struct attribute_spec.handler.  */

static tree
handle_omp_declare_simd_attribute (tree *, tree, tree, int, bool *)
{
  return NULL_TREE;
}

/* Handle an "omp declare target" attribute; arguments as in
   struct attribute_spec.handler.  */

static tree
handle_omp_declare_target_attribute (tree *, tree, tree, int, bool *)
{
  return NULL_TREE;
}

/* Handle a "returns_twice" attribute; arguments as in
   struct attribute_spec.handler.  */

static tree
handle_returns_twice_attribute (tree *node, tree name, tree ARG_UNUSED (args),
			 int ARG_UNUSED (flags), bool *no_add_attrs)
{
  if (TREE_CODE (*node) == FUNCTION_DECL)
    DECL_IS_RETURNS_TWICE (*node) = 1;
  else
    {
      warning (OPT_Wattributes, "%qE attribute ignored", name);
      *no_add_attrs = true;
    }

  return NULL_TREE;
}

/* Handle a "no_limit_stack" attribute; arguments as in
   struct attribute_spec.handler.  */

static tree
handle_no_limit_stack_attribute (tree *node, tree name,
				 tree ARG_UNUSED (args),
				 int ARG_UNUSED (flags),
				 bool *no_add_attrs)
{
  tree decl = *node;

  if (TREE_CODE (decl) != FUNCTION_DECL)
    {
      error_at (DECL_SOURCE_LOCATION (decl),
	     "%qE attribute applies only to functions", name);
      *no_add_attrs = true;
    }
  else if (DECL_INITIAL (decl))
    {
      error_at (DECL_SOURCE_LOCATION (decl),
		"can%'t set %qE attribute after definition", name);
      *no_add_attrs = true;
    }
  else
    DECL_NO_LIMIT_STACK (decl) = 1;

  return NULL_TREE;
}

/* Handle a "pure" attribute; arguments as in
   struct attribute_spec.handler.  */

static tree
handle_pure_attribute (tree *node, tree name, tree ARG_UNUSED (args),
		       int ARG_UNUSED (flags), bool *no_add_attrs)
{
  if (TREE_CODE (*node) == FUNCTION_DECL)
    DECL_PURE_P (*node) = 1;
  /* ??? TODO: Support types.  */
  else
    {
      warning (OPT_Wattributes, "%qE attribute ignored", name);
      *no_add_attrs = true;
    }

  return NULL_TREE;
}

/* Digest an attribute list destined for a transactional memory statement.
   ALLOWED is the set of attributes that are allowed for this statement;
   return the attribute we parsed.  Multiple attributes are never allowed.  */

int
parse_tm_stmt_attr (tree attrs, int allowed)
{
  tree a_seen = NULL;
  int m_seen = 0;

  for ( ; attrs ; attrs = TREE_CHAIN (attrs))
    {
      tree a = TREE_PURPOSE (attrs);
      int m = 0;

      if (is_attribute_p ("outer", a))
	m = TM_STMT_ATTR_OUTER;

      if ((m & allowed) == 0)
	{
	  warning (OPT_Wattributes, "%qE attribute directive ignored", a);
	  continue;
	}

      if (m_seen == 0)
	{
	  a_seen = a;
	  m_seen = m;
	}
      else if (m_seen == m)
	warning (OPT_Wattributes, "%qE attribute duplicated", a);
      else
	warning (OPT_Wattributes, "%qE attribute follows %qE", a, a_seen);
    }

  return m_seen;
}

/* Transform a TM attribute name into a maskable integer and back.
   Note that NULL (i.e. no attribute) is mapped to UNKNOWN, corresponding
   to how the lack of an attribute is treated.  */

int
tm_attr_to_mask (tree attr)
{
  if (attr == NULL)
    return 0;
  if (is_attribute_p ("transaction_safe", attr))
    return TM_ATTR_SAFE;
  if (is_attribute_p ("transaction_callable", attr))
    return TM_ATTR_CALLABLE;
  if (is_attribute_p ("transaction_pure", attr))
    return TM_ATTR_PURE;
  if (is_attribute_p ("transaction_unsafe", attr))
    return TM_ATTR_IRREVOCABLE;
  if (is_attribute_p ("transaction_may_cancel_outer", attr))
    return TM_ATTR_MAY_CANCEL_OUTER;
  return 0;
}

tree
tm_mask_to_attr (int mask)
{
  const char *str;
  switch (mask)
    {
    case TM_ATTR_SAFE:
      str = "transaction_safe";
      break;
    case TM_ATTR_CALLABLE:
      str = "transaction_callable";
      break;
    case TM_ATTR_PURE:
      str = "transaction_pure";
      break;
    case TM_ATTR_IRREVOCABLE:
      str = "transaction_unsafe";
      break;
    case TM_ATTR_MAY_CANCEL_OUTER:
      str = "transaction_may_cancel_outer";
      break;
    default:
      gcc_unreachable ();
    }
  return get_identifier (str);
}

/* Return the first TM attribute seen in LIST.  */

tree
find_tm_attribute (tree list)
{
  for (; list ; list = TREE_CHAIN (list))
    {
      tree name = TREE_PURPOSE (list);
      if (tm_attr_to_mask (name) != 0)
	return name;
    }
  return NULL_TREE;
}

/* Handle the TM attributes; arguments as in struct attribute_spec.handler.
   Here we accept only function types, and verify that none of the other
   function TM attributes are also applied.  */
/* ??? We need to accept class types for C++, but not C.  This greatly
   complicates this function, since we can no longer rely on the extra
   processing given by function_type_required.  */

static tree
handle_tm_attribute (tree *node, tree name, tree args,
		     int flags, bool *no_add_attrs)
{
  /* Only one path adds the attribute; others don't.  */
  *no_add_attrs = true;

  switch (TREE_CODE (*node))
    {
    case RECORD_TYPE:
    case UNION_TYPE:
      /* Only tm_callable and tm_safe apply to classes.  */
      if (tm_attr_to_mask (name) & ~(TM_ATTR_SAFE | TM_ATTR_CALLABLE))
	goto ignored;
      /* FALLTHRU */

    case FUNCTION_TYPE:
    case METHOD_TYPE:
      {
	tree old_name = find_tm_attribute (TYPE_ATTRIBUTES (*node));
	if (old_name == name)
	  ;
	else if (old_name != NULL_TREE)
	  error ("type was previously declared %qE", old_name);
	else
	  *no_add_attrs = false;
      }
      break;

    case POINTER_TYPE:
      {
	enum tree_code subcode = TREE_CODE (TREE_TYPE (*node));
	if (subcode == FUNCTION_TYPE || subcode == METHOD_TYPE)
	  {
	    tree fn_tmp = TREE_TYPE (*node);
	    decl_attributes (&fn_tmp, tree_cons (name, args, NULL), 0);
	    *node = build_pointer_type (fn_tmp);
	    break;
	  }
      }
      /* FALLTHRU */

    default:
      /* If a function is next, pass it on to be tried next.  */
      if (flags & (int) ATTR_FLAG_FUNCTION_NEXT)
	return tree_cons (name, args, NULL);

    ignored:
      warning (OPT_Wattributes, "%qE attribute ignored", name);
      break;
    }

  return NULL_TREE;
}

/* Handle the TM_WRAP attribute; arguments as in
   struct attribute_spec.handler.  */

static tree
handle_tm_wrap_attribute (tree *node, tree name, tree args,
			  int ARG_UNUSED (flags), bool *no_add_attrs)
{
  tree decl = *node;

  /* We don't need the attribute even on success, since we
     record the entry in an external table.  */
  *no_add_attrs = true;

  if (TREE_CODE (decl) != FUNCTION_DECL)
    warning (OPT_Wattributes, "%qE attribute ignored", name);
  else
    {
      tree wrap_decl = TREE_VALUE (args);
      if (error_operand_p (wrap_decl))
        ;
      else if (TREE_CODE (wrap_decl) != IDENTIFIER_NODE
	       && TREE_CODE (wrap_decl) != VAR_DECL
	       && TREE_CODE (wrap_decl) != FUNCTION_DECL)
	error ("%qE argument not an identifier", name);
      else
	{
	  if (TREE_CODE (wrap_decl) == IDENTIFIER_NODE)
	    wrap_decl = lookup_name (wrap_decl);
	  if (wrap_decl && TREE_CODE (wrap_decl) == FUNCTION_DECL)
	    {
	      if (lang_hooks.types_compatible_p (TREE_TYPE (decl),
						 TREE_TYPE (wrap_decl)))
		record_tm_replacement (wrap_decl, decl);
	      else
		error ("%qD is not compatible with %qD", wrap_decl, decl);
	    }
	  else
	    error ("%qE argument is not a function", name);
	}
    }

  return NULL_TREE;
}

/* Ignore the given attribute.  Used when this attribute may be usefully
   overridden by the target, but is not used generically.  */

static tree
ignore_attribute (tree * ARG_UNUSED (node), tree ARG_UNUSED (name),
		  tree ARG_UNUSED (args), int ARG_UNUSED (flags),
		  bool *no_add_attrs)
{
  *no_add_attrs = true;
  return NULL_TREE;
}

/* Handle a "no vops" attribute; arguments as in
   struct attribute_spec.handler.  */

static tree
handle_novops_attribute (tree *node, tree ARG_UNUSED (name),
			 tree ARG_UNUSED (args), int ARG_UNUSED (flags),
			 bool *ARG_UNUSED (no_add_attrs))
{
  gcc_assert (TREE_CODE (*node) == FUNCTION_DECL);
  DECL_IS_NOVOPS (*node) = 1;
  return NULL_TREE;
}

/* Handle a "deprecated" attribute; arguments as in
   struct attribute_spec.handler.  */

static tree
handle_deprecated_attribute (tree *node, tree name,
			     tree args, int flags,
			     bool *no_add_attrs)
{
  tree type = NULL_TREE;
  int warn = 0;
  tree what = NULL_TREE;

  if (!args)
    *no_add_attrs = true;
  else if (TREE_CODE (TREE_VALUE (args)) != STRING_CST)
    {
      error ("deprecated message is not a string");
      *no_add_attrs = true;
    }

  if (DECL_P (*node))
    {
      tree decl = *node;
      type = TREE_TYPE (decl);

      if (TREE_CODE (decl) == TYPE_DECL
	  || TREE_CODE (decl) == PARM_DECL
	  || TREE_CODE (decl) == VAR_DECL
	  || TREE_CODE (decl) == FUNCTION_DECL
	  || TREE_CODE (decl) == FIELD_DECL
	  || objc_method_decl (TREE_CODE (decl)))
	TREE_DEPRECATED (decl) = 1;
      else
	warn = 1;
    }
  else if (TYPE_P (*node))
    {
      if (!(flags & (int) ATTR_FLAG_TYPE_IN_PLACE))
	*node = build_variant_type_copy (*node);
      TREE_DEPRECATED (*node) = 1;
      type = *node;
    }
  else
    warn = 1;

  if (warn)
    {
      *no_add_attrs = true;
      if (type && TYPE_NAME (type))
	{
	  if (TREE_CODE (TYPE_NAME (type)) == IDENTIFIER_NODE)
	    what = TYPE_NAME (*node);
	  else if (TREE_CODE (TYPE_NAME (type)) == TYPE_DECL
		   && DECL_NAME (TYPE_NAME (type)))
	    what = DECL_NAME (TYPE_NAME (type));
	}
      if (what)
	warning (OPT_Wattributes, "%qE attribute ignored for %qE", name, what);
      else
	warning (OPT_Wattributes, "%qE attribute ignored", name);
    }

  return NULL_TREE;
}

/* Handle a "vector_size" attribute; arguments as in
   struct attribute_spec.handler.  */

static tree
handle_vector_size_attribute (tree *node, tree name, tree args,
			      int ARG_UNUSED (flags),
			      bool *no_add_attrs)
{
  unsigned HOST_WIDE_INT vecsize, nunits;
  enum machine_mode orig_mode;
  tree type = *node, new_type, size;

  *no_add_attrs = true;

  size = TREE_VALUE (args);
  if (size && TREE_CODE (size) != IDENTIFIER_NODE
      && TREE_CODE (size) != FUNCTION_DECL)
    size = default_conversion (size);

  if (!tree_fits_uhwi_p (size))
    {
      warning (OPT_Wattributes, "%qE attribute ignored", name);
      return NULL_TREE;
    }

  /* Get the vector size (in bytes).  */
  vecsize = tree_to_uhwi (size);

  /* We need to provide for vector pointers, vector arrays, and
     functions returning vectors.  For example:

       __attribute__((vector_size(16))) short *foo;

     In this case, the mode is SI, but the type being modified is
     HI, so we need to look further.  */

  while (POINTER_TYPE_P (type)
	 || TREE_CODE (type) == FUNCTION_TYPE
	 || TREE_CODE (type) == METHOD_TYPE
	 || TREE_CODE (type) == ARRAY_TYPE
	 || TREE_CODE (type) == OFFSET_TYPE)
    type = TREE_TYPE (type);

  /* Get the mode of the type being modified.  */
  orig_mode = TYPE_MODE (type);

  if ((!INTEGRAL_TYPE_P (type)
       && !SCALAR_FLOAT_TYPE_P (type)
       && !FIXED_POINT_TYPE_P (type))
      || (!SCALAR_FLOAT_MODE_P (orig_mode)
	  && GET_MODE_CLASS (orig_mode) != MODE_INT
	  && !ALL_SCALAR_FIXED_POINT_MODE_P (orig_mode))
      || !tree_fits_uhwi_p (TYPE_SIZE_UNIT (type))
      || TREE_CODE (type) == BOOLEAN_TYPE)
    {
      error ("invalid vector type for attribute %qE", name);
      return NULL_TREE;
    }

  if (vecsize % tree_to_uhwi (TYPE_SIZE_UNIT (type)))
    {
      error ("vector size not an integral multiple of component size");
      return NULL;
    }

  if (vecsize == 0)
    {
      error ("zero vector size");
      return NULL;
    }

  /* Calculate how many units fit in the vector.  */
  nunits = vecsize / tree_to_uhwi (TYPE_SIZE_UNIT (type));
  if (nunits & (nunits - 1))
    {
      error ("number of components of the vector not a power of two");
      return NULL_TREE;
    }

  new_type = build_vector_type (type, nunits);

  /* Build back pointers if needed.  */
  *node = lang_hooks.types.reconstruct_complex_type (*node, new_type);

  return NULL_TREE;
}

/* Handle the "nonnull" attribute.  */
static tree
handle_nonnull_attribute (tree *node, tree ARG_UNUSED (name),
			  tree args, int ARG_UNUSED (flags),
			  bool *no_add_attrs)
{
  tree type = *node;
  unsigned HOST_WIDE_INT attr_arg_num;

  /* If no arguments are specified, all pointer arguments should be
     non-null.  Verify a full prototype is given so that the arguments
     will have the correct types when we actually check them later.  */
  if (!args)
    {
      if (!prototype_p (type))
	{
	  error ("nonnull attribute without arguments on a non-prototype");
	  *no_add_attrs = true;
	}
      return NULL_TREE;
    }

  /* Argument list specified.  Verify that each argument number references
     a pointer argument.  */
  for (attr_arg_num = 1; args; attr_arg_num++, args = TREE_CHAIN (args))
    {
      unsigned HOST_WIDE_INT arg_num = 0, ck_num;

      tree arg = TREE_VALUE (args);
      if (arg && TREE_CODE (arg) != IDENTIFIER_NODE
	  && TREE_CODE (arg) != FUNCTION_DECL)
	arg = default_conversion (arg);

      if (!get_nonnull_operand (arg, &arg_num))
	{
	  error ("nonnull argument has invalid operand number (argument %lu)",
		 (unsigned long) attr_arg_num);
	  *no_add_attrs = true;
	  return NULL_TREE;
	}

      if (prototype_p (type))
	{
	  function_args_iterator iter;
	  tree argument;

	  function_args_iter_init (&iter, type);
	  for (ck_num = 1; ; ck_num++, function_args_iter_next (&iter))
	    {
	      argument = function_args_iter_cond (&iter);
	      if (argument == NULL_TREE || ck_num == arg_num)
		break;
	    }

	  if (!argument
	      || TREE_CODE (argument) == VOID_TYPE)
	    {
	      error ("nonnull argument with out-of-range operand number (argument %lu, operand %lu)",
		     (unsigned long) attr_arg_num, (unsigned long) arg_num);
	      *no_add_attrs = true;
	      return NULL_TREE;
	    }

	  if (TREE_CODE (argument) != POINTER_TYPE)
	    {
	      error ("nonnull argument references non-pointer operand (argument %lu, operand %lu)",
		   (unsigned long) attr_arg_num, (unsigned long) arg_num);
	      *no_add_attrs = true;
	      return NULL_TREE;
	    }
	}
    }

  return NULL_TREE;
}

/* Check the argument list of a function call for null in argument slots
   that are marked as requiring a non-null pointer argument.  The NARGS
   arguments are passed in the array ARGARRAY.
*/

static void
check_function_nonnull (tree attrs, int nargs, tree *argarray)
{
  tree a;
  int i;

  attrs = lookup_attribute ("nonnull", attrs);
  if (attrs == NULL_TREE)
    return;

  a = attrs;
  /* See if any of the nonnull attributes has no arguments.  If so,
     then every pointer argument is checked (in which case the check
     for pointer type is done in check_nonnull_arg).  */
  if (TREE_VALUE (a) != NULL_TREE)
    do
      a = lookup_attribute ("nonnull", TREE_CHAIN (a));
    while (a != NULL_TREE && TREE_VALUE (a) != NULL_TREE);

  if (a != NULL_TREE)
    for (i = 0; i < nargs; i++)
      check_function_arguments_recurse (check_nonnull_arg, NULL, argarray[i],
					i + 1);
  else
    {
      /* Walk the argument list.  If we encounter an argument number we
	 should check for non-null, do it.  */
      for (i = 0; i < nargs; i++)
	{
	  for (a = attrs; ; a = TREE_CHAIN (a))
	    {
	      a = lookup_attribute ("nonnull", a);
	      if (a == NULL_TREE || nonnull_check_p (TREE_VALUE (a), i + 1))
		break;
	    }

	  if (a != NULL_TREE)
	    check_function_arguments_recurse (check_nonnull_arg, NULL,
					      argarray[i], i + 1);
	}
    }
}

/* Check that the Nth argument of a function call (counting backwards
   from the end) is a (pointer)0.  The NARGS arguments are passed in the
   array ARGARRAY.  */

static void
check_function_sentinel (const_tree fntype, int nargs, tree *argarray)
{
  tree attr = lookup_attribute ("sentinel", TYPE_ATTRIBUTES (fntype));

  if (attr)
    {
      int len = 0;
      int pos = 0;
      tree sentinel;
      function_args_iterator iter;
      tree t;

      /* Skip over the named arguments.  */
      FOREACH_FUNCTION_ARGS (fntype, t, iter)
	{
	  if (len == nargs)
	    break;
	  len++;
	}

      if (TREE_VALUE (attr))
	{
	  tree p = TREE_VALUE (TREE_VALUE (attr));
	  pos = TREE_INT_CST_LOW (p);
	}

      /* The sentinel must be one of the varargs, i.e.
	 in position >= the number of fixed arguments.  */
      if ((nargs - 1 - pos) < len)
	{
	  warning (OPT_Wformat_,
		   "not enough variable arguments to fit a sentinel");
	  return;
	}

      /* Validate the sentinel.  */
      sentinel = argarray[nargs - 1 - pos];
      if ((!POINTER_TYPE_P (TREE_TYPE (sentinel))
	   || !integer_zerop (sentinel))
	  /* Although __null (in C++) is only an integer we allow it
	     nevertheless, as we are guaranteed that it's exactly
	     as wide as a pointer, and we don't want to force
	     users to cast the NULL they have written there.
	     We warn with -Wstrict-null-sentinel, though.  */
	  && (warn_strict_null_sentinel || null_node != sentinel))
	warning (OPT_Wformat_, "missing sentinel in function call");
    }
}

/* Helper for check_function_nonnull; given a list of operands which
   must be non-null in ARGS, determine if operand PARAM_NUM should be
   checked.  */

static bool
nonnull_check_p (tree args, unsigned HOST_WIDE_INT param_num)
{
  unsigned HOST_WIDE_INT arg_num = 0;

  for (; args; args = TREE_CHAIN (args))
    {
      bool found = get_nonnull_operand (TREE_VALUE (args), &arg_num);

      gcc_assert (found);

      if (arg_num == param_num)
	return true;
    }
  return false;
}

/* Check that the function argument PARAM (which is operand number
   PARAM_NUM) is non-null.  This is called by check_function_nonnull
   via check_function_arguments_recurse.  */

static void
check_nonnull_arg (void * ARG_UNUSED (ctx), tree param,
		   unsigned HOST_WIDE_INT param_num)
{
  /* Just skip checking the argument if it's not a pointer.  This can
     happen if the "nonnull" attribute was given without an operand
     list (which means to check every pointer argument).  */

  if (TREE_CODE (TREE_TYPE (param)) != POINTER_TYPE)
    return;

  if (integer_zerop (param))
    warning (OPT_Wnonnull, "null argument where non-null required "
	     "(argument %lu)", (unsigned long) param_num);
}

/* Helper for nonnull attribute handling; fetch the operand number
   from the attribute argument list.  */

static bool
get_nonnull_operand (tree arg_num_expr, unsigned HOST_WIDE_INT *valp)
{
  /* Verify the arg number is a small constant.  */
  if (tree_fits_uhwi_p (arg_num_expr))
    {
      *valp = TREE_INT_CST_LOW (arg_num_expr);
      return true;
    }
  else
    return false;
}

/* Handle a "nothrow" attribute; arguments as in
   struct attribute_spec.handler.  */

static tree
handle_nothrow_attribute (tree *node, tree name, tree ARG_UNUSED (args),
			  int ARG_UNUSED (flags), bool *no_add_attrs)
{
  if (TREE_CODE (*node) == FUNCTION_DECL)
    TREE_NOTHROW (*node) = 1;
  /* ??? TODO: Support types.  */
  else
    {
      warning (OPT_Wattributes, "%qE attribute ignored", name);
      *no_add_attrs = true;
    }

  return NULL_TREE;
}

/* Handle a "cleanup" attribute; arguments as in
   struct attribute_spec.handler.  */

static tree
handle_cleanup_attribute (tree *node, tree name, tree args,
			  int ARG_UNUSED (flags), bool *no_add_attrs)
{
  tree decl = *node;
  tree cleanup_id, cleanup_decl;

  /* ??? Could perhaps support cleanups on TREE_STATIC, much like we do
     for global destructors in C++.  This requires infrastructure that
     we don't have generically at the moment.  It's also not a feature
     we'd be missing too much, since we do have attribute constructor.  */
  if (TREE_CODE (decl) != VAR_DECL || TREE_STATIC (decl))
    {
      warning (OPT_Wattributes, "%qE attribute ignored", name);
      *no_add_attrs = true;
      return NULL_TREE;
    }

  /* Verify that the argument is a function in scope.  */
  /* ??? We could support pointers to functions here as well, if
     that was considered desirable.  */
  cleanup_id = TREE_VALUE (args);
  if (TREE_CODE (cleanup_id) != IDENTIFIER_NODE)
    {
      error ("cleanup argument not an identifier");
      *no_add_attrs = true;
      return NULL_TREE;
    }
  cleanup_decl = lookup_name (cleanup_id);
  if (!cleanup_decl || TREE_CODE (cleanup_decl) != FUNCTION_DECL)
    {
      error ("cleanup argument not a function");
      *no_add_attrs = true;
      return NULL_TREE;
    }

  /* That the function has proper type is checked with the
     eventual call to build_function_call.  */

  return NULL_TREE;
}

/* Handle a "warn_unused_result" attribute.  No special handling.  */

static tree
handle_warn_unused_result_attribute (tree *node, tree name,
			       tree ARG_UNUSED (args),
			       int ARG_UNUSED (flags), bool *no_add_attrs)
{
  /* Ignore the attribute for functions not returning any value.  */
  if (VOID_TYPE_P (TREE_TYPE (*node)))
    {
      warning (OPT_Wattributes, "%qE attribute ignored", name);
      *no_add_attrs = true;
    }

  return NULL_TREE;
}

/* Handle a "sentinel" attribute.  */

static tree
handle_sentinel_attribute (tree *node, tree name, tree args,
			   int ARG_UNUSED (flags), bool *no_add_attrs)
{
  if (!prototype_p (*node))
    {
      warning (OPT_Wattributes,
	       "%qE attribute requires prototypes with named arguments", name);
      *no_add_attrs = true;
    }
  else
    {
      if (!stdarg_p (*node))
	{
	  warning (OPT_Wattributes,
		   "%qE attribute only applies to variadic functions", name);
	  *no_add_attrs = true;
	}
    }

  if (args)
    {
      tree position = TREE_VALUE (args);
      if (position && TREE_CODE (position) != IDENTIFIER_NODE
	  && TREE_CODE (position) != FUNCTION_DECL)
	position = default_conversion (position);

      if (TREE_CODE (position) != INTEGER_CST
          || !INTEGRAL_TYPE_P (TREE_TYPE (position)))
	{
	  warning (OPT_Wattributes,
		   "requested position is not an integer constant");
	  *no_add_attrs = true;
	}
      else
	{
	  if (tree_int_cst_lt (position, integer_zero_node))
	    {
	      warning (OPT_Wattributes,
		       "requested position is less than zero");
	      *no_add_attrs = true;
	    }
	}
    }

  return NULL_TREE;
}

/* Handle a "type_generic" attribute.  */

static tree
handle_type_generic_attribute (tree *node, tree ARG_UNUSED (name),
			       tree ARG_UNUSED (args), int ARG_UNUSED (flags),
			       bool * ARG_UNUSED (no_add_attrs))
{
  /* Ensure we have a function type.  */
  gcc_assert (TREE_CODE (*node) == FUNCTION_TYPE);

  /* Ensure we have a variadic function.  */
  gcc_assert (!prototype_p (*node) || stdarg_p (*node));

  return NULL_TREE;
}

/* Handle a "target" attribute.  */

static tree
handle_target_attribute (tree *node, tree name, tree args, int flags,
			 bool *no_add_attrs)
{
  /* Ensure we have a function type.  */
  if (TREE_CODE (*node) != FUNCTION_DECL)
    {
      warning (OPT_Wattributes, "%qE attribute ignored", name);
      *no_add_attrs = true;
    }
  else if (! targetm.target_option.valid_attribute_p (*node, name, args,
						      flags))
    *no_add_attrs = true;

  return NULL_TREE;
}

/* Arguments being collected for optimization.  */
typedef const char *const_char_p;		/* For DEF_VEC_P.  */
static GTY(()) vec<const_char_p, va_gc> *optimize_args;


/* Inner function to convert a TREE_LIST to argv string to parse the optimize
   options in ARGS.  ATTR_P is true if this is for attribute(optimize), and
   false for #pragma GCC optimize.  */

bool
parse_optimize_options (tree args, bool attr_p)
{
  bool ret = true;
  unsigned opt_argc;
  unsigned i;
  int saved_flag_strict_aliasing;
  const char **opt_argv;
  struct cl_decoded_option *decoded_options;
  unsigned int decoded_options_count;
  tree ap;

  /* Build up argv vector.  Just in case the string is stored away, use garbage
     collected strings.  */
  vec_safe_truncate (optimize_args, 0);
  vec_safe_push (optimize_args, (const char *) NULL);

  for (ap = args; ap != NULL_TREE; ap = TREE_CHAIN (ap))
    {
      tree value = TREE_VALUE (ap);

      if (TREE_CODE (value) == INTEGER_CST)
	{
	  char buffer[20];
	  sprintf (buffer, "-O%ld", (long) TREE_INT_CST_LOW (value));
	  vec_safe_push (optimize_args, ggc_strdup (buffer));
	}

      else if (TREE_CODE (value) == STRING_CST)
	{
	  /* Split string into multiple substrings.  */
	  size_t len = TREE_STRING_LENGTH (value);
	  char *p = ASTRDUP (TREE_STRING_POINTER (value));
	  char *end = p + len;
	  char *comma;
	  char *next_p = p;

	  while (next_p != NULL)
	    {
	      size_t len2;
	      char *q, *r;

	      p = next_p;
	      comma = strchr (p, ',');
	      if (comma)
		{
		  len2 = comma - p;
		  *comma = '\0';
		  next_p = comma+1;
		}
	      else
		{
		  len2 = end - p;
		  next_p = NULL;
		}

	      r = q = (char *) ggc_alloc_atomic (len2 + 3);

	      /* If the user supplied -Oxxx or -fxxx, only allow -Oxxx or -fxxx
		 options.  */
	      if (*p == '-' && p[1] != 'O' && p[1] != 'f')
		{
		  ret = false;
		  if (attr_p)
		    warning (OPT_Wattributes,
			     "bad option %s to optimize attribute", p);
		  else
		    warning (OPT_Wpragmas,
			     "bad option %s to pragma attribute", p);
		  continue;
		}

	      if (*p != '-')
		{
		  *r++ = '-';

		  /* Assume that Ox is -Ox, a numeric value is -Ox, a s by
		     itself is -Os, and any other switch begins with a -f.  */
		  if ((*p >= '0' && *p <= '9')
		      || (p[0] == 's' && p[1] == '\0'))
		    *r++ = 'O';
		  else if (*p != 'O')
		    *r++ = 'f';
		}

	      memcpy (r, p, len2);
	      r[len2] = '\0';
	      vec_safe_push (optimize_args, (const char *) q);
	    }

	}
    }

  opt_argc = optimize_args->length ();
  opt_argv = (const char **) alloca (sizeof (char *) * (opt_argc + 1));

  for (i = 1; i < opt_argc; i++)
    opt_argv[i] = (*optimize_args)[i];

  saved_flag_strict_aliasing = flag_strict_aliasing;

  /* Now parse the options.  */
  decode_cmdline_options_to_array_default_mask (opt_argc, opt_argv,
						&decoded_options,
						&decoded_options_count);
  decode_options (&global_options, &global_options_set,
		  decoded_options, decoded_options_count,
		  input_location, global_dc);

  targetm.override_options_after_change();

  /* Don't allow changing -fstrict-aliasing.  */
  flag_strict_aliasing = saved_flag_strict_aliasing;

  optimize_args->truncate (0);
  return ret;
}

/* For handling "optimize" attribute. arguments as in
   struct attribute_spec.handler.  */

static tree
handle_optimize_attribute (tree *node, tree name, tree args,
			   int ARG_UNUSED (flags), bool *no_add_attrs)
{
  /* Ensure we have a function type.  */
  if (TREE_CODE (*node) != FUNCTION_DECL)
    {
      warning (OPT_Wattributes, "%qE attribute ignored", name);
      *no_add_attrs = true;
    }
  else
    {
      struct cl_optimization cur_opts;
      tree old_opts = DECL_FUNCTION_SPECIFIC_OPTIMIZATION (*node);

      /* Save current options.  */
      cl_optimization_save (&cur_opts, &global_options);

      /* If we previously had some optimization options, use them as the
	 default.  */
      if (old_opts)
	cl_optimization_restore (&global_options,
				 TREE_OPTIMIZATION (old_opts));

      /* Parse options, and update the vector.  */
      parse_optimize_options (args, true);
      DECL_FUNCTION_SPECIFIC_OPTIMIZATION (*node)
	= build_optimization_node (&global_options);

      /* Restore current options.  */
      cl_optimization_restore (&global_options, &cur_opts);
    }

  return NULL_TREE;
}

/* Handle a "no_split_stack" attribute.  */

static tree
handle_no_split_stack_attribute (tree *node, tree name,
				 tree ARG_UNUSED (args),
				 int ARG_UNUSED (flags),
				 bool *no_add_attrs)
{
  tree decl = *node;

  if (TREE_CODE (decl) != FUNCTION_DECL)
    {
      error_at (DECL_SOURCE_LOCATION (decl),
		"%qE attribute applies only to functions", name);
      *no_add_attrs = true;
    }
  else if (DECL_INITIAL (decl))
    {
      error_at (DECL_SOURCE_LOCATION (decl),
		"can%'t set %qE attribute after definition", name);
      *no_add_attrs = true;
    }

  return NULL_TREE;
}

/* Handle a "returns_nonnull" attribute; arguments as in
   struct attribute_spec.handler.  */

static tree
handle_returns_nonnull_attribute (tree *node, tree, tree, int,
				  bool *no_add_attrs)
{
  // Even without a prototype we still have a return type we can check.
  if (TREE_CODE (TREE_TYPE (*node)) != POINTER_TYPE)
    {
      error ("returns_nonnull attribute on a function not returning a pointer");
      *no_add_attrs = true;
    }
  return NULL_TREE;
}


/* Check for valid arguments being passed to a function with FNTYPE.
   There are NARGS arguments in the array ARGARRAY.  */
void
check_function_arguments (const_tree fntype, int nargs, tree *argarray)
{
  /* Check for null being passed in a pointer argument that must be
     non-null.  We also need to do this if format checking is enabled.  */

  if (warn_nonnull)
    check_function_nonnull (TYPE_ATTRIBUTES (fntype), nargs, argarray);

  /* Check for errors in format strings.  */

  if (warn_format || warn_suggest_attribute_format)
    check_function_format (TYPE_ATTRIBUTES (fntype), nargs, argarray);

  if (warn_format)
    check_function_sentinel (fntype, nargs, argarray);
}

/* Generic argument checking recursion routine.  PARAM is the argument to
   be checked.  PARAM_NUM is the number of the argument.  CALLBACK is invoked
   once the argument is resolved.  CTX is context for the callback.  */
void
check_function_arguments_recurse (void (*callback)
				  (void *, tree, unsigned HOST_WIDE_INT),
				  void *ctx, tree param,
				  unsigned HOST_WIDE_INT param_num)
{
  if (CONVERT_EXPR_P (param)
      && (TYPE_PRECISION (TREE_TYPE (param))
	  == TYPE_PRECISION (TREE_TYPE (TREE_OPERAND (param, 0)))))
    {
      /* Strip coercion.  */
      check_function_arguments_recurse (callback, ctx,
					TREE_OPERAND (param, 0), param_num);
      return;
    }

  if (TREE_CODE (param) == CALL_EXPR)
    {
      tree type = TREE_TYPE (TREE_TYPE (CALL_EXPR_FN (param)));
      tree attrs;
      bool found_format_arg = false;

      /* See if this is a call to a known internationalization function
	 that modifies a format arg.  Such a function may have multiple
	 format_arg attributes (for example, ngettext).  */

      for (attrs = TYPE_ATTRIBUTES (type);
	   attrs;
	   attrs = TREE_CHAIN (attrs))
	if (is_attribute_p ("format_arg", TREE_PURPOSE (attrs)))
	  {
	    tree inner_arg;
	    tree format_num_expr;
	    int format_num;
	    int i;
	    call_expr_arg_iterator iter;

	    /* Extract the argument number, which was previously checked
	       to be valid.  */
	    format_num_expr = TREE_VALUE (TREE_VALUE (attrs));

	    format_num = tree_to_uhwi (format_num_expr);

	    for (inner_arg = first_call_expr_arg (param, &iter), i = 1;
		 inner_arg != 0;
		 inner_arg = next_call_expr_arg (&iter), i++)
	      if (i == format_num)
		{
		  check_function_arguments_recurse (callback, ctx,
						    inner_arg, param_num);
		  found_format_arg = true;
		  break;
		}
	  }

      /* If we found a format_arg attribute and did a recursive check,
	 we are done with checking this argument.  Otherwise, we continue
	 and this will be considered a non-literal.  */
      if (found_format_arg)
	return;
    }

  if (TREE_CODE (param) == COND_EXPR)
    {
      /* Check both halves of the conditional expression.  */
      check_function_arguments_recurse (callback, ctx,
					TREE_OPERAND (param, 1), param_num);
      check_function_arguments_recurse (callback, ctx,
					TREE_OPERAND (param, 2), param_num);
      return;
    }

  (*callback) (ctx, param, param_num);
}

/* Checks for a builtin function FNDECL that the number of arguments
   NARGS against the required number REQUIRED and issues an error if
   there is a mismatch.  Returns true if the number of arguments is
   correct, otherwise false.  */

static bool
builtin_function_validate_nargs (tree fndecl, int nargs, int required)
{
  if (nargs < required)
    {
      error_at (input_location,
		"not enough arguments to function %qE", fndecl);
      return false;
    }
  else if (nargs > required)
    {
      error_at (input_location,
		"too many arguments to function %qE", fndecl);
      return false;
    }
  return true;
}

/* Verifies the NARGS arguments ARGS to the builtin function FNDECL.
   Returns false if there was an error, otherwise true.  */

bool
check_builtin_function_arguments (tree fndecl, int nargs, tree *args)
{
  if (!DECL_BUILT_IN (fndecl)
      || DECL_BUILT_IN_CLASS (fndecl) != BUILT_IN_NORMAL)
    return true;

  switch (DECL_FUNCTION_CODE (fndecl))
    {
    case BUILT_IN_CONSTANT_P:
      return builtin_function_validate_nargs (fndecl, nargs, 1);

    case BUILT_IN_ISFINITE:
    case BUILT_IN_ISINF:
    case BUILT_IN_ISINF_SIGN:
    case BUILT_IN_ISNAN:
    case BUILT_IN_ISNORMAL:
      if (builtin_function_validate_nargs (fndecl, nargs, 1))
	{
	  if (TREE_CODE (TREE_TYPE (args[0])) != REAL_TYPE)
	    {
	      error ("non-floating-point argument in call to "
		     "function %qE", fndecl);
	      return false;
	    }
	  return true;
	}
      return false;

    case BUILT_IN_ISGREATER:
    case BUILT_IN_ISGREATEREQUAL:
    case BUILT_IN_ISLESS:
    case BUILT_IN_ISLESSEQUAL:
    case BUILT_IN_ISLESSGREATER:
    case BUILT_IN_ISUNORDERED:
      if (builtin_function_validate_nargs (fndecl, nargs, 2))
	{
	  enum tree_code code0, code1;
	  code0 = TREE_CODE (TREE_TYPE (args[0]));
	  code1 = TREE_CODE (TREE_TYPE (args[1]));
	  if (!((code0 == REAL_TYPE && code1 == REAL_TYPE)
		|| (code0 == REAL_TYPE && code1 == INTEGER_TYPE)
		|| (code0 == INTEGER_TYPE && code1 == REAL_TYPE)))
	    {
	      error ("non-floating-point arguments in call to "
		     "function %qE", fndecl);
	      return false;
	    }
	  return true;
	}
      return false;

    case BUILT_IN_FPCLASSIFY:
      if (builtin_function_validate_nargs (fndecl, nargs, 6))
	{
	  unsigned i;

	  for (i=0; i<5; i++)
	    if (TREE_CODE (args[i]) != INTEGER_CST)
	      {
		error ("non-const integer argument %u in call to function %qE",
		       i+1, fndecl);
		return false;
	      }

	  if (TREE_CODE (TREE_TYPE (args[5])) != REAL_TYPE)
	    {
	      error ("non-floating-point argument in call to function %qE",
		     fndecl);
	      return false;
	    }
	  return true;
	}
      return false;

    case BUILT_IN_ASSUME_ALIGNED:
      if (builtin_function_validate_nargs (fndecl, nargs, 2 + (nargs > 2)))
	{
	  if (nargs >= 3 && TREE_CODE (TREE_TYPE (args[2])) != INTEGER_TYPE)
	    {
	      error ("non-integer argument 3 in call to function %qE", fndecl);
	      return false;
	    }
	  return true;
	}
      return false;

    default:
      return true;
    }
}

/* Function to help qsort sort FIELD_DECLs by name order.  */

int
field_decl_cmp (const void *x_p, const void *y_p)
{
  const tree *const x = (const tree *const) x_p;
  const tree *const y = (const tree *const) y_p;

  if (DECL_NAME (*x) == DECL_NAME (*y))
    /* A nontype is "greater" than a type.  */
    return (TREE_CODE (*y) == TYPE_DECL) - (TREE_CODE (*x) == TYPE_DECL);
  if (DECL_NAME (*x) == NULL_TREE)
    return -1;
  if (DECL_NAME (*y) == NULL_TREE)
    return 1;
  if (DECL_NAME (*x) < DECL_NAME (*y))
    return -1;
  return 1;
}

static struct {
  gt_pointer_operator new_value;
  void *cookie;
} resort_data;

/* This routine compares two fields like field_decl_cmp but using the
pointer operator in resort_data.  */

static int
resort_field_decl_cmp (const void *x_p, const void *y_p)
{
  const tree *const x = (const tree *const) x_p;
  const tree *const y = (const tree *const) y_p;

  if (DECL_NAME (*x) == DECL_NAME (*y))
    /* A nontype is "greater" than a type.  */
    return (TREE_CODE (*y) == TYPE_DECL) - (TREE_CODE (*x) == TYPE_DECL);
  if (DECL_NAME (*x) == NULL_TREE)
    return -1;
  if (DECL_NAME (*y) == NULL_TREE)
    return 1;
  {
    tree d1 = DECL_NAME (*x);
    tree d2 = DECL_NAME (*y);
    resort_data.new_value (&d1, resort_data.cookie);
    resort_data.new_value (&d2, resort_data.cookie);
    if (d1 < d2)
      return -1;
  }
  return 1;
}

/* Resort DECL_SORTED_FIELDS because pointers have been reordered.  */

void
resort_sorted_fields (void *obj,
		      void * ARG_UNUSED (orig_obj),
		      gt_pointer_operator new_value,
		      void *cookie)
{
  struct sorted_fields_type *sf = (struct sorted_fields_type *) obj;
  resort_data.new_value = new_value;
  resort_data.cookie = cookie;
  qsort (&sf->elts[0], sf->len, sizeof (tree),
	 resort_field_decl_cmp);
}

/* Subroutine of c_parse_error.
   Return the result of concatenating LHS and RHS. RHS is really
   a string literal, its first character is indicated by RHS_START and
   RHS_SIZE is its length (including the terminating NUL character).

   The caller is responsible for deleting the returned pointer.  */

static char *
catenate_strings (const char *lhs, const char *rhs_start, int rhs_size)
{
  const int lhs_size = strlen (lhs);
  char *result = XNEWVEC (char, lhs_size + rhs_size);
  strncpy (result, lhs, lhs_size);
  strncpy (result + lhs_size, rhs_start, rhs_size);
  return result;
}

/* Issue the error given by GMSGID, indicating that it occurred before
   TOKEN, which had the associated VALUE.  */

void
c_parse_error (const char *gmsgid, enum cpp_ttype token_type,
	       tree value, unsigned char token_flags)
{
#define catenate_messages(M1, M2) catenate_strings ((M1), (M2), sizeof (M2))

  char *message = NULL;

  if (token_type == CPP_EOF)
    message = catenate_messages (gmsgid, " at end of input");
  else if (token_type == CPP_CHAR
	   || token_type == CPP_WCHAR
	   || token_type == CPP_CHAR16
	   || token_type == CPP_CHAR32)
    {
      unsigned int val = TREE_INT_CST_LOW (value);
      const char *prefix;

      switch (token_type)
	{
	default:
	  prefix = "";
	  break;
	case CPP_WCHAR:
	  prefix = "L";
	  break;
	case CPP_CHAR16:
	  prefix = "u";
	  break;
	case CPP_CHAR32:
	  prefix = "U";
	  break;
        }

      if (val <= UCHAR_MAX && ISGRAPH (val))
	message = catenate_messages (gmsgid, " before %s'%c'");
      else
	message = catenate_messages (gmsgid, " before %s'\\x%x'");

      error (message, prefix, val);
      free (message);
      message = NULL;
    }
  else if (token_type == CPP_CHAR_USERDEF
	   || token_type == CPP_WCHAR_USERDEF
	   || token_type == CPP_CHAR16_USERDEF
	   || token_type == CPP_CHAR32_USERDEF)
    message = catenate_messages (gmsgid,
				 " before user-defined character literal");
  else if (token_type == CPP_STRING_USERDEF
	   || token_type == CPP_WSTRING_USERDEF
	   || token_type == CPP_STRING16_USERDEF
	   || token_type == CPP_STRING32_USERDEF
	   || token_type == CPP_UTF8STRING_USERDEF)
    message = catenate_messages (gmsgid, " before user-defined string literal");
  else if (token_type == CPP_STRING
	   || token_type == CPP_WSTRING
	   || token_type == CPP_STRING16
	   || token_type == CPP_STRING32
	   || token_type == CPP_UTF8STRING)
    message = catenate_messages (gmsgid, " before string constant");
  else if (token_type == CPP_NUMBER)
    message = catenate_messages (gmsgid, " before numeric constant");
  else if (token_type == CPP_NAME)
    {
      message = catenate_messages (gmsgid, " before %qE");
      error (message, value);
      free (message);
      message = NULL;
    }
  else if (token_type == CPP_PRAGMA)
    message = catenate_messages (gmsgid, " before %<#pragma%>");
  else if (token_type == CPP_PRAGMA_EOL)
    message = catenate_messages (gmsgid, " before end of line");
  else if (token_type == CPP_DECLTYPE)
    message = catenate_messages (gmsgid, " before %<decltype%>");
  else if (token_type < N_TTYPES)
    {
      message = catenate_messages (gmsgid, " before %qs token");
      error (message, cpp_type2name (token_type, token_flags));
      free (message);
      message = NULL;
    }
  else
    error (gmsgid);

  if (message)
    {
      error (message);
      free (message);
    }
#undef catenate_messages
}

/* Mapping for cpp message reasons to the options that enable them.  */

struct reason_option_codes_t
{
  const int reason;		/* cpplib message reason.  */
  const int option_code;	/* gcc option that controls this message.  */
};

static const struct reason_option_codes_t option_codes[] = {
  {CPP_W_DEPRECATED,			OPT_Wdeprecated},
  {CPP_W_COMMENTS,			OPT_Wcomment},
  {CPP_W_TRIGRAPHS,			OPT_Wtrigraphs},
  {CPP_W_MULTICHAR,			OPT_Wmultichar},
  {CPP_W_TRADITIONAL,			OPT_Wtraditional},
  {CPP_W_LONG_LONG,			OPT_Wlong_long},
  {CPP_W_ENDIF_LABELS,			OPT_Wendif_labels},
  {CPP_W_VARIADIC_MACROS,		OPT_Wvariadic_macros},
  {CPP_W_BUILTIN_MACRO_REDEFINED,	OPT_Wbuiltin_macro_redefined},
  {CPP_W_UNDEF,				OPT_Wundef},
  {CPP_W_UNUSED_MACROS,			OPT_Wunused_macros},
  {CPP_W_CXX_OPERATOR_NAMES,		OPT_Wc___compat},
  {CPP_W_NORMALIZE,			OPT_Wnormalized_},
  {CPP_W_INVALID_PCH,			OPT_Winvalid_pch},
  {CPP_W_WARNING_DIRECTIVE,		OPT_Wcpp},
  {CPP_W_LITERAL_SUFFIX,		OPT_Wliteral_suffix},
  {CPP_W_DATE_TIME,			OPT_Wdate_time},
  {CPP_W_NONE,				0}
};

/* Return the gcc option code associated with the reason for a cpp
   message, or 0 if none.  */

static int
c_option_controlling_cpp_error (int reason)
{
  const struct reason_option_codes_t *entry;

  for (entry = option_codes; entry->reason != CPP_W_NONE; entry++)
    {
      if (entry->reason == reason)
	return entry->option_code;
    }
  return 0;
}

/* Callback from cpp_error for PFILE to print diagnostics from the
   preprocessor.  The diagnostic is of type LEVEL, with REASON set
   to the reason code if LEVEL is represents a warning, at location
   LOCATION unless this is after lexing and the compiler's location
   should be used instead, with column number possibly overridden by
   COLUMN_OVERRIDE if not zero; MSG is the translated message and AP
   the arguments.  Returns true if a diagnostic was emitted, false
   otherwise.  */

bool
c_cpp_error (cpp_reader *pfile ATTRIBUTE_UNUSED, int level, int reason,
	     location_t location, unsigned int column_override,
	     const char *msg, va_list *ap)
{
  diagnostic_info diagnostic;
  diagnostic_t dlevel;
  bool save_warn_system_headers = global_dc->dc_warn_system_headers;
  bool ret;

  switch (level)
    {
    case CPP_DL_WARNING_SYSHDR:
      if (flag_no_output)
	return false;
      global_dc->dc_warn_system_headers = 1;
      /* Fall through.  */
    case CPP_DL_WARNING:
      if (flag_no_output)
	return false;
      dlevel = DK_WARNING;
      break;
    case CPP_DL_PEDWARN:
      if (flag_no_output && !flag_pedantic_errors)
	return false;
      dlevel = DK_PEDWARN;
      break;
    case CPP_DL_ERROR:
      dlevel = DK_ERROR;
      break;
    case CPP_DL_ICE:
      dlevel = DK_ICE;
      break;
    case CPP_DL_NOTE:
      dlevel = DK_NOTE;
      break;
    case CPP_DL_FATAL:
      dlevel = DK_FATAL;
      break;
    default:
      gcc_unreachable ();
    }
  if (done_lexing)
    location = input_location;
  diagnostic_set_info_translated (&diagnostic, msg, ap,
				  location, dlevel);
  if (column_override)
    diagnostic_override_column (&diagnostic, column_override);
  diagnostic_override_option_index (&diagnostic,
                                    c_option_controlling_cpp_error (reason));
  ret = report_diagnostic (&diagnostic);
  if (level == CPP_DL_WARNING_SYSHDR)
    global_dc->dc_warn_system_headers = save_warn_system_headers;
  return ret;
}

/* Convert a character from the host to the target execution character
   set.  cpplib handles this, mostly.  */

HOST_WIDE_INT
c_common_to_target_charset (HOST_WIDE_INT c)
{
  /* Character constants in GCC proper are sign-extended under -fsigned-char,
     zero-extended under -fno-signed-char.  cpplib insists that characters
     and character constants are always unsigned.  Hence we must convert
     back and forth.  */
  cppchar_t uc = ((cppchar_t)c) & ((((cppchar_t)1) << CHAR_BIT)-1);

  uc = cpp_host_to_exec_charset (parse_in, uc);

  if (flag_signed_char)
    return ((HOST_WIDE_INT)uc) << (HOST_BITS_PER_WIDE_INT - CHAR_TYPE_SIZE)
			       >> (HOST_BITS_PER_WIDE_INT - CHAR_TYPE_SIZE);
  else
    return uc;
}

/* Fold an offsetof-like expression.  EXPR is a nested sequence of component
   references with an INDIRECT_REF of a constant at the bottom; much like the
   traditional rendering of offsetof as a macro.  Return the folded result.  */

tree
fold_offsetof_1 (tree expr)
{
  tree base, off, t;

  switch (TREE_CODE (expr))
    {
    case ERROR_MARK:
      return expr;

    case VAR_DECL:
      error ("cannot apply %<offsetof%> to static data member %qD", expr);
      return error_mark_node;

    case CALL_EXPR:
    case TARGET_EXPR:
      error ("cannot apply %<offsetof%> when %<operator[]%> is overloaded");
      return error_mark_node;

    case NOP_EXPR:
    case INDIRECT_REF:
      if (!TREE_CONSTANT (TREE_OPERAND (expr, 0)))
	{
	  error ("cannot apply %<offsetof%> to a non constant address");
	  return error_mark_node;
	}
      return TREE_OPERAND (expr, 0);

    case COMPONENT_REF:
      base = fold_offsetof_1 (TREE_OPERAND (expr, 0));
      if (base == error_mark_node)
	return base;

      t = TREE_OPERAND (expr, 1);
      if (DECL_C_BIT_FIELD (t))
	{
	  error ("attempt to take address of bit-field structure "
		 "member %qD", t);
	  return error_mark_node;
	}
      off = size_binop_loc (input_location, PLUS_EXPR, DECL_FIELD_OFFSET (t),
			    size_int (tree_to_uhwi (DECL_FIELD_BIT_OFFSET (t))
				      / BITS_PER_UNIT));
      break;

    case ARRAY_REF:
      base = fold_offsetof_1 (TREE_OPERAND (expr, 0));
      if (base == error_mark_node)
	return base;

      t = TREE_OPERAND (expr, 1);

      /* Check if the offset goes beyond the upper bound of the array.  */
      if (TREE_CODE (t) == INTEGER_CST && tree_int_cst_sgn (t) >= 0)
	{
	  tree upbound = array_ref_up_bound (expr);
	  if (upbound != NULL_TREE
	      && TREE_CODE (upbound) == INTEGER_CST
	      && !tree_int_cst_equal (upbound,
				      TYPE_MAX_VALUE (TREE_TYPE (upbound))))
	    {
	      upbound = size_binop (PLUS_EXPR, upbound,
				    build_int_cst (TREE_TYPE (upbound), 1));
	      if (tree_int_cst_lt (upbound, t))
		{
		  tree v;

		  for (v = TREE_OPERAND (expr, 0);
		       TREE_CODE (v) == COMPONENT_REF;
		       v = TREE_OPERAND (v, 0))
		    if (TREE_CODE (TREE_TYPE (TREE_OPERAND (v, 0)))
			== RECORD_TYPE)
		      {
			tree fld_chain = DECL_CHAIN (TREE_OPERAND (v, 1));
			for (; fld_chain; fld_chain = DECL_CHAIN (fld_chain))
			  if (TREE_CODE (fld_chain) == FIELD_DECL)
			    break;

			if (fld_chain)
			  break;
		      }
		  /* Don't warn if the array might be considered a poor
		     man's flexible array member with a very permissive
		     definition thereof.  */
		  if (TREE_CODE (v) == ARRAY_REF
		      || TREE_CODE (v) == COMPONENT_REF)
		    warning (OPT_Warray_bounds,
			     "index %E denotes an offset "
			     "greater than size of %qT",
			     t, TREE_TYPE (TREE_OPERAND (expr, 0)));
		}
	    }
	}

      t = convert (sizetype, t);
      off = size_binop (MULT_EXPR, TYPE_SIZE_UNIT (TREE_TYPE (expr)), t);
      break;

    case COMPOUND_EXPR:
      /* Handle static members of volatile structs.  */
      t = TREE_OPERAND (expr, 1);
      gcc_assert (TREE_CODE (t) == VAR_DECL);
      return fold_offsetof_1 (t);

    default:
      gcc_unreachable ();
    }

  return fold_build_pointer_plus (base, off);
}

/* Likewise, but convert it to the return type of offsetof.  */

tree
fold_offsetof (tree expr)
{
  return convert (size_type_node, fold_offsetof_1 (expr));
}

/* Warn for A ?: C expressions (with B omitted) where A is a boolean 
   expression, because B will always be true. */

void
warn_for_omitted_condop (location_t location, tree cond) 
{ 
  if (truth_value_p (TREE_CODE (cond))) 
      warning_at (location, OPT_Wparentheses, 
		"the omitted middle operand in ?: will always be %<true%>, "
		"suggest explicit middle operand");
} 

/* Give an error for storing into ARG, which is 'const'.  USE indicates
   how ARG was being used.  */

void
readonly_error (location_t loc, tree arg, enum lvalue_use use)
{
  gcc_assert (use == lv_assign || use == lv_increment || use == lv_decrement
	      || use == lv_asm);
  /* Using this macro rather than (for example) arrays of messages
     ensures that all the format strings are checked at compile
     time.  */
#define READONLY_MSG(A, I, D, AS) (use == lv_assign ? (A)		\
				   : (use == lv_increment ? (I)		\
				   : (use == lv_decrement ? (D) : (AS))))
  if (TREE_CODE (arg) == COMPONENT_REF)
    {
      if (TYPE_READONLY (TREE_TYPE (TREE_OPERAND (arg, 0))))
        error_at (loc, READONLY_MSG (G_("assignment of member "
					"%qD in read-only object"),
				     G_("increment of member "
					"%qD in read-only object"),
				     G_("decrement of member "
					"%qD in read-only object"),
				     G_("member %qD in read-only object "
					"used as %<asm%> output")),
		  TREE_OPERAND (arg, 1));
      else
	error_at (loc, READONLY_MSG (G_("assignment of read-only member %qD"),
				     G_("increment of read-only member %qD"),
				     G_("decrement of read-only member %qD"),
				     G_("read-only member %qD used as %<asm%> output")),
		  TREE_OPERAND (arg, 1));
    }
  else if (TREE_CODE (arg) == VAR_DECL)
    error_at (loc, READONLY_MSG (G_("assignment of read-only variable %qD"),
				 G_("increment of read-only variable %qD"),
				 G_("decrement of read-only variable %qD"),
				 G_("read-only variable %qD used as %<asm%> output")),
	      arg);
  else if (TREE_CODE (arg) == PARM_DECL)
    error_at (loc, READONLY_MSG (G_("assignment of read-only parameter %qD"),
				 G_("increment of read-only parameter %qD"),
				 G_("decrement of read-only parameter %qD"),
				 G_("read-only parameter %qD use as %<asm%> output")),
	      arg);
  else if (TREE_CODE (arg) == RESULT_DECL)
    {
      gcc_assert (c_dialect_cxx ());
      error_at (loc, READONLY_MSG (G_("assignment of "
				      "read-only named return value %qD"),
				   G_("increment of "
				      "read-only named return value %qD"),
				   G_("decrement of "
				      "read-only named return value %qD"),
				   G_("read-only named return value %qD "
				      "used as %<asm%>output")),
		arg);
    }
  else if (TREE_CODE (arg) == FUNCTION_DECL)
    error_at (loc, READONLY_MSG (G_("assignment of function %qD"),
				 G_("increment of function %qD"),
				 G_("decrement of function %qD"),
				 G_("function %qD used as %<asm%> output")),
	      arg);
  else
    error_at (loc, READONLY_MSG (G_("assignment of read-only location %qE"),
				 G_("increment of read-only location %qE"),
				 G_("decrement of read-only location %qE"),
				 G_("read-only location %qE used as %<asm%> output")),
	      arg);
}

/* Print an error message for an invalid lvalue.  USE says
   how the lvalue is being used and so selects the error message.  LOC
   is the location for the error.  */

void
lvalue_error (location_t loc, enum lvalue_use use)
{
  switch (use)
    {
    case lv_assign:
      error_at (loc, "lvalue required as left operand of assignment");
      break;
    case lv_increment:
      error_at (loc, "lvalue required as increment operand");
      break;
    case lv_decrement:
      error_at (loc, "lvalue required as decrement operand");
      break;
    case lv_addressof:
      error_at (loc, "lvalue required as unary %<&%> operand");
      break;
    case lv_asm:
      error_at (loc, "lvalue required in asm statement");
      break;
    default:
      gcc_unreachable ();
    }
}

/* Print an error message for an invalid indirection of type TYPE.
   ERRSTRING is the name of the operator for the indirection.  */

void
invalid_indirection_error (location_t loc, tree type, ref_operator errstring)
{
  switch (errstring)
    {
    case RO_NULL:
      gcc_assert (c_dialect_cxx ());
      error_at (loc, "invalid type argument (have %qT)", type);
      break;
    case RO_ARRAY_INDEXING:
      error_at (loc,
		"invalid type argument of array indexing (have %qT)",
		type);
      break;
    case RO_UNARY_STAR:
      error_at (loc,
		"invalid type argument of unary %<*%> (have %qT)",
		type);
      break;
    case RO_ARROW:
      error_at (loc,
		"invalid type argument of %<->%> (have %qT)",
		type);
      break;
    case RO_ARROW_STAR:
      error_at (loc,
		"invalid type argument of %<->*%> (have %qT)",
		type);
      break;
    case RO_IMPLICIT_CONVERSION:
      error_at (loc,
		"invalid type argument of implicit conversion (have %qT)",
		type);
      break;
    default:
      gcc_unreachable ();
    }
}

/* *PTYPE is an incomplete array.  Complete it with a domain based on
   INITIAL_VALUE.  If INITIAL_VALUE is not present, use 1 if DO_DEFAULT
   is true.  Return 0 if successful, 1 if INITIAL_VALUE can't be deciphered,
   2 if INITIAL_VALUE was NULL, and 3 if INITIAL_VALUE was empty.  */

int
complete_array_type (tree *ptype, tree initial_value, bool do_default)
{
  tree maxindex, type, main_type, elt, unqual_elt;
  int failure = 0, quals;
  hashval_t hashcode = 0;
  bool overflow_p = false;

  maxindex = size_zero_node;
  if (initial_value)
    {
      if (TREE_CODE (initial_value) == STRING_CST)
	{
	  int eltsize
	    = int_size_in_bytes (TREE_TYPE (TREE_TYPE (initial_value)));
	  maxindex = size_int (TREE_STRING_LENGTH (initial_value)/eltsize - 1);
	}
      else if (TREE_CODE (initial_value) == CONSTRUCTOR)
	{
	  vec<constructor_elt, va_gc> *v = CONSTRUCTOR_ELTS (initial_value);

	  if (vec_safe_is_empty (v))
	    {
	      if (pedantic)
		failure = 3;
	      maxindex = ssize_int (-1);
	    }
	  else
	    {
	      tree curindex;
	      unsigned HOST_WIDE_INT cnt;
	      constructor_elt *ce;
	      bool fold_p = false;

	      if ((*v)[0].index)
		maxindex = (*v)[0].index, fold_p = true;

	      curindex = maxindex;

	      for (cnt = 1; vec_safe_iterate (v, cnt, &ce); cnt++)
		{
		  bool curfold_p = false;
		  if (ce->index)
		    curindex = ce->index, curfold_p = true;
		  else
		    {
		      if (fold_p)
			{
			  /* Since we treat size types now as ordinary
			     unsigned types, we need an explicit overflow
			     check.  */
			  tree orig = curindex;
		          curindex = fold_convert (sizetype, curindex);
			  overflow_p |= tree_int_cst_lt (curindex, orig);
			}
		      curindex = size_binop (PLUS_EXPR, curindex,
					     size_one_node);
		    }
		  if (tree_int_cst_lt (maxindex, curindex))
		    maxindex = curindex, fold_p = curfold_p;
		}
	      if (fold_p)
		{
		  tree orig = maxindex;
	          maxindex = fold_convert (sizetype, maxindex);
		  overflow_p |= tree_int_cst_lt (maxindex, orig);
		}
	    }
	}
      else
	{
	  /* Make an error message unless that happened already.  */
	  if (initial_value != error_mark_node)
	    failure = 1;
	}
    }
  else
    {
      failure = 2;
      if (!do_default)
	return failure;
    }

  type = *ptype;
  /* Force an indefinite layout factor.  */ 
  if (upc_shared_type_p (type))
    type = c_build_qualified_type_1 (type, TYPE_QUAL_UPC_SHARED,
                                     size_zero_node);
  elt = TREE_TYPE (type);
  quals = TYPE_QUALS (strip_array_types (elt));
  if (quals == 0)
    unqual_elt = elt;
  else
    unqual_elt = c_build_qualified_type (elt, KEEP_QUAL_ADDR_SPACE (quals));

  /* Using build_distinct_type_copy and modifying things afterward instead
     of using build_array_type to create a new type preserves all of the
     TYPE_LANG_FLAG_? bits that the front end may have set.  */
  main_type = build_distinct_type_copy (TYPE_MAIN_VARIANT (type));
  TREE_TYPE (main_type) = unqual_elt;
  TYPE_DOMAIN (main_type)
    = build_range_type (TREE_TYPE (maxindex),
			build_int_cst (TREE_TYPE (maxindex), 0), maxindex);
  layout_type (main_type);

  /* Make sure we have the canonical MAIN_TYPE. */
  hashcode = iterative_hash_object (TYPE_HASH (unqual_elt), hashcode);
  hashcode = iterative_hash_object (TYPE_HASH (TYPE_DOMAIN (main_type)),
				    hashcode);
  main_type = type_hash_canon (hashcode, main_type);

  /* Fix the canonical type.  */
  if (TYPE_STRUCTURAL_EQUALITY_P (TREE_TYPE (main_type))
      || TYPE_STRUCTURAL_EQUALITY_P (TYPE_DOMAIN (main_type)))
    SET_TYPE_STRUCTURAL_EQUALITY (main_type);
  else if (TYPE_CANONICAL (TREE_TYPE (main_type)) != TREE_TYPE (main_type)
	   || (TYPE_CANONICAL (TYPE_DOMAIN (main_type))
	       != TYPE_DOMAIN (main_type)))
    TYPE_CANONICAL (main_type)
      = build_array_type (TYPE_CANONICAL (TREE_TYPE (main_type)),
			  TYPE_CANONICAL (TYPE_DOMAIN (main_type)));
  else
    TYPE_CANONICAL (main_type) = main_type;

  if (quals == 0)
    type = main_type;
  else
    type = c_build_qualified_type (main_type, quals);

  if (COMPLETE_TYPE_P (type)
      && TREE_CODE (TYPE_SIZE_UNIT (type)) == INTEGER_CST
      && (overflow_p || TREE_OVERFLOW (TYPE_SIZE_UNIT (type))))
    {
      error ("size of array is too large");
      /* If we proceed with the array type as it is, we'll eventually
	 crash in tree_to_[su]hwi().  */
      type = error_mark_node;
    }

  *ptype = type;
  return failure;
}

/* Like c_mark_addressable but don't check register qualifier.  */
void 
c_common_mark_addressable_vec (tree t)
{   
  while (handled_component_p (t))
    t = TREE_OPERAND (t, 0);
  if (TREE_CODE (t) != VAR_DECL && TREE_CODE (t) != PARM_DECL)
    return;
  TREE_ADDRESSABLE (t) = 1;
}



/* Used to help initialize the builtin-types.def table.  When a type of
   the correct size doesn't exist, use error_mark_node instead of NULL.
   The later results in segfaults even when a decl using the type doesn't
   get invoked.  */

tree
builtin_type_for_size (int size, bool unsignedp)
{
  tree type = c_common_type_for_size (size, unsignedp);
  return type ? type : error_mark_node;
}

/* A helper function for resolve_overloaded_builtin in resolving the
   overloaded __sync_ builtins.  Returns a positive power of 2 if the
   first operand of PARAMS is a pointer to a supported data type.
   Returns 0 if an error is encountered.  */

static int
sync_resolve_size (tree function, vec<tree, va_gc> *params)
{
  tree type;
  int size;

  if (!params)
    {
      error ("too few arguments to function %qE", function);
      return 0;
    }

  type = TREE_TYPE ((*params)[0]);
  if (TREE_CODE (type) == ARRAY_TYPE)
    {
      /* Force array-to-pointer decay for C++.  */
      gcc_assert (c_dialect_cxx());
      (*params)[0] = default_conversion ((*params)[0]);
      type = TREE_TYPE ((*params)[0]);
    }
  if (TREE_CODE (type) != POINTER_TYPE)
    goto incompatible;

  type = TREE_TYPE (type);
  if (!INTEGRAL_TYPE_P (type) && !POINTER_TYPE_P (type))
    goto incompatible;

  size = tree_to_uhwi (TYPE_SIZE_UNIT (type));
  if (size == 1 || size == 2 || size == 4 || size == 8 || size == 16)
    return size;

 incompatible:
  error ("incompatible type for argument %d of %qE", 1, function);
  return 0;
}

/* A helper function for resolve_overloaded_builtin.  Adds casts to
   PARAMS to make arguments match up with those of FUNCTION.  Drops
   the variadic arguments at the end.  Returns false if some error
   was encountered; true on success.  */

static bool
sync_resolve_params (location_t loc, tree orig_function, tree function,
		     vec<tree, va_gc> *params, bool orig_format)
{
  function_args_iterator iter;
  tree ptype;
  unsigned int parmnum;

  function_args_iter_init (&iter, TREE_TYPE (function));
  /* We've declared the implementation functions to use "volatile void *"
     as the pointer parameter, so we shouldn't get any complaints from the
     call to check_function_arguments what ever type the user used.  */
  function_args_iter_next (&iter);
  ptype = TREE_TYPE (TREE_TYPE ((*params)[0]));
  ptype = TYPE_MAIN_VARIANT (ptype);

  /* For the rest of the values, we need to cast these to FTYPE, so that we
     don't get warnings for passing pointer types, etc.  */
  parmnum = 0;
  while (1)
    {
      tree val, arg_type;

      arg_type = function_args_iter_cond (&iter);
      /* XXX void_type_node belies the abstraction.  */
      if (arg_type == void_type_node)
	break;

      ++parmnum;
      if (params->length () <= parmnum)
	{
	  error_at (loc, "too few arguments to function %qE", orig_function);
	  return false;
	}

      /* Only convert parameters if arg_type is unsigned integer type with
	 new format sync routines, i.e. don't attempt to convert pointer
	 arguments (e.g. EXPECTED argument of __atomic_compare_exchange_n),
	 bool arguments (e.g. WEAK argument) or signed int arguments (memmodel
	 kinds).  */
      if (TREE_CODE (arg_type) == INTEGER_TYPE && TYPE_UNSIGNED (arg_type))
	{
	  /* Ideally for the first conversion we'd use convert_for_assignment
	     so that we get warnings for anything that doesn't match the pointer
	     type.  This isn't portable across the C and C++ front ends atm.  */
	  val = (*params)[parmnum];
	  val = convert (ptype, val);
	  val = convert (arg_type, val);
	  (*params)[parmnum] = val;
	}

      function_args_iter_next (&iter);
    }

  /* __atomic routines are not variadic.  */
  if (!orig_format && params->length () != parmnum + 1)
    {
      error_at (loc, "too many arguments to function %qE", orig_function);
      return false;
    }

  /* The definition of these primitives is variadic, with the remaining
     being "an optional list of variables protected by the memory barrier".
     No clue what that's supposed to mean, precisely, but we consider all
     call-clobbered variables to be protected so we're safe.  */
  params->truncate (parmnum + 1);

  return true;
}

/* A helper function for resolve_overloaded_builtin.  Adds a cast to
   RESULT to make it match the type of the first pointer argument in
   PARAMS.  */

static tree
sync_resolve_return (tree first_param, tree result, bool orig_format)
{
  tree ptype = TREE_TYPE (TREE_TYPE (first_param));
  tree rtype = TREE_TYPE (result);
  ptype = TYPE_MAIN_VARIANT (ptype);

  /* New format doesn't require casting unless the types are the same size.  */
  if (orig_format || tree_int_cst_equal (TYPE_SIZE (ptype), TYPE_SIZE (rtype)))
    return convert (ptype, result);
  else
    return result;
}

/* This function verifies the PARAMS to generic atomic FUNCTION.
   It returns the size if all the parameters are the same size, otherwise
   0 is returned if the parameters are invalid.  */

static int
get_atomic_generic_size (location_t loc, tree function,
			 vec<tree, va_gc> *params)
{
  unsigned int n_param;
  unsigned int n_model;
  unsigned int x;
  int size_0;
  tree type_0;

  /* Determine the parameter makeup.  */
  switch (DECL_FUNCTION_CODE (function))
    {
    case BUILT_IN_ATOMIC_EXCHANGE:
      n_param = 4;
      n_model = 1;
      break;
    case BUILT_IN_ATOMIC_LOAD:
    case BUILT_IN_ATOMIC_STORE:
      n_param = 3;
      n_model = 1;
      break;
    case BUILT_IN_ATOMIC_COMPARE_EXCHANGE:
      n_param = 6;
      n_model = 2;
      break;
    default:
      gcc_unreachable ();
    }

  if (vec_safe_length (params) != n_param)
    {
      error_at (loc, "incorrect number of arguments to function %qE", function);
      return 0;
    }

  /* Get type of first parameter, and determine its size.  */
  type_0 = TREE_TYPE ((*params)[0]);
  if (TREE_CODE (type_0) == ARRAY_TYPE)
    {
      /* Force array-to-pointer decay for C++.  */
      gcc_assert (c_dialect_cxx());
      (*params)[0] = default_conversion ((*params)[0]);
      type_0 = TREE_TYPE ((*params)[0]);
    }
  if (TREE_CODE (type_0) != POINTER_TYPE || VOID_TYPE_P (TREE_TYPE (type_0)))
    {
      error_at (loc, "argument 1 of %qE must be a non-void pointer type",
		function);
      return 0;
    }

  /* Types must be compile time constant sizes. */
  if (TREE_CODE ((TYPE_SIZE_UNIT (TREE_TYPE (type_0)))) != INTEGER_CST)
    {
      error_at (loc, 
		"argument 1 of %qE must be a pointer to a constant size type",
		function);
      return 0;
    }

  size_0 = tree_to_uhwi (TYPE_SIZE_UNIT (TREE_TYPE (type_0)));

  /* Zero size objects are not allowed.  */
  if (size_0 == 0)
    {
      error_at (loc, 
		"argument 1 of %qE must be a pointer to a nonzero size object",
		function);
      return 0;
    }

  /* Check each other parameter is a pointer and the same size.  */
  for (x = 0; x < n_param - n_model; x++)
    {
      int size;
      tree type = TREE_TYPE ((*params)[x]);
      /* __atomic_compare_exchange has a bool in the 4th position, skip it.  */
      if (n_param == 6 && x == 3)
        continue;
      if (!POINTER_TYPE_P (type))
	{
	  error_at (loc, "argument %d of %qE must be a pointer type", x + 1,
		    function);
	  return 0;
	}
      size = tree_to_uhwi (TYPE_SIZE_UNIT (TREE_TYPE (type)));
      if (size != size_0)
	{
	  error_at (loc, "size mismatch in argument %d of %qE", x + 1,
		    function);
	  return 0;
	}
    }

  /* Check memory model parameters for validity.  */
  for (x = n_param - n_model ; x < n_param; x++)
    {
      tree p = (*params)[x];
      if (TREE_CODE (p) == INTEGER_CST)
        {
	  int i = tree_to_uhwi (p);
	  if (i < 0 || (i & MEMMODEL_MASK) >= MEMMODEL_LAST)
	    {
	      warning_at (loc, OPT_Winvalid_memory_model,
			  "invalid memory model argument %d of %qE", x + 1,
			  function);
	    }
	}
      else
	if (!INTEGRAL_TYPE_P (TREE_TYPE (p)))
	  {
	    error_at (loc, "non-integer memory model argument %d of %qE", x + 1,
		   function);
	    return 0;
	  }
      }

  return size_0;
}


/* This will take an __atomic_ generic FUNCTION call, and add a size parameter N
   at the beginning of the parameter list PARAMS representing the size of the
   objects.  This is to match the library ABI requirement.  LOC is the location
   of the function call.  
   The new function is returned if it needed rebuilding, otherwise NULL_TREE is
   returned to allow the external call to be constructed.  */

static tree
add_atomic_size_parameter (unsigned n, location_t loc, tree function, 
			   vec<tree, va_gc> *params)
{
  tree size_node;

  /* Insert a SIZE_T parameter as the first param.  If there isn't
     enough space, allocate a new vector and recursively re-build with that.  */
  if (!params->space (1))
    {
      unsigned int z, len;
      vec<tree, va_gc> *v;
      tree f;

      len = params->length ();
      vec_alloc (v, len + 1);
      v->quick_push (build_int_cst (size_type_node, n));
      for (z = 0; z < len; z++)
	v->quick_push ((*params)[z]);
      f = build_function_call_vec (loc, vNULL, function, v, NULL);
      vec_free (v);
      return f;
    }

  /* Add the size parameter and leave as a function call for processing.  */
  size_node = build_int_cst (size_type_node, n);
  params->quick_insert (0, size_node);
  return NULL_TREE;
}


/* Return whether atomic operations for naturally aligned N-byte
   arguments are supported, whether inline or through libatomic.  */
static bool
atomic_size_supported_p (int n)
{
  switch (n)
    {
    case 1:
    case 2:
    case 4:
    case 8:
      return true;

    case 16:
      return targetm.scalar_mode_supported_p (TImode);

    default:
      return false;
    }
}

/* This will process an __atomic_exchange function call, determine whether it
   needs to be mapped to the _N variation, or turned into a library call.
   LOC is the location of the builtin call.
   FUNCTION is the DECL that has been invoked;
   PARAMS is the argument list for the call.  The return value is non-null
   TRUE is returned if it is translated into the proper format for a call to the
   external library, and NEW_RETURN is set the tree for that function.
   FALSE is returned if processing for the _N variation is required, and 
   NEW_RETURN is set to the the return value the result is copied into.  */
static bool
resolve_overloaded_atomic_exchange (location_t loc, tree function, 
				    vec<tree, va_gc> *params, tree *new_return)
{	
  tree p0, p1, p2, p3;
  tree I_type, I_type_ptr;
  int n = get_atomic_generic_size (loc, function, params);

  /* Size of 0 is an error condition.  */
  if (n == 0)
    {
      *new_return = error_mark_node;
      return true;
    }

  /* If not a lock-free size, change to the library generic format.  */
  if (!atomic_size_supported_p (n))
    {
      *new_return = add_atomic_size_parameter (n, loc, function, params);
      return true;
    }

  /* Otherwise there is a lockfree match, transform the call from:
       void fn(T* mem, T* desired, T* return, model)
     into
       *return = (T) (fn (In* mem, (In) *desired, model))  */

  p0 = (*params)[0];
  p1 = (*params)[1];
  p2 = (*params)[2];
  p3 = (*params)[3];
  
  /* Create pointer to appropriate size.  */
  I_type = builtin_type_for_size (BITS_PER_UNIT * n, 1);
  I_type_ptr = build_pointer_type (I_type);

  /* Convert object pointer to required type.  */
  p0 = build1 (VIEW_CONVERT_EXPR, I_type_ptr, p0);
  (*params)[0] = p0; 
  /* Convert new value to required type, and dereference it.  */
  p1 = build_indirect_ref (loc, p1, RO_UNARY_STAR);
  p1 = build1 (VIEW_CONVERT_EXPR, I_type, p1);
  (*params)[1] = p1;

  /* Move memory model to the 3rd position, and end param list.  */
  (*params)[2] = p3;
  params->truncate (3);

  /* Convert return pointer and dereference it for later assignment.  */
  *new_return = build_indirect_ref (loc, p2, RO_UNARY_STAR);

  return false;
}


/* This will process an __atomic_compare_exchange function call, determine 
   whether it needs to be mapped to the _N variation, or turned into a lib call.
   LOC is the location of the builtin call.
   FUNCTION is the DECL that has been invoked;
   PARAMS is the argument list for the call.  The return value is non-null
   TRUE is returned if it is translated into the proper format for a call to the
   external library, and NEW_RETURN is set the tree for that function.
   FALSE is returned if processing for the _N variation is required.  */

static bool
resolve_overloaded_atomic_compare_exchange (location_t loc, tree function, 
					    vec<tree, va_gc> *params, 
					    tree *new_return)
{	
  tree p0, p1, p2;
  tree I_type, I_type_ptr;
  int n = get_atomic_generic_size (loc, function, params);

  /* Size of 0 is an error condition.  */
  if (n == 0)
    {
      *new_return = error_mark_node;
      return true;
    }

  /* If not a lock-free size, change to the library generic format.  */
  if (!atomic_size_supported_p (n))
    {
      /* The library generic format does not have the weak parameter, so 
	 remove it from the param list.  Since a parameter has been removed,
	 we can be sure that there is room for the SIZE_T parameter, meaning
	 there will not be a recursive rebuilding of the parameter list, so
	 there is no danger this will be done twice.  */
      if (n > 0)
        {
	  (*params)[3] = (*params)[4];
	  (*params)[4] = (*params)[5];
	  params->truncate (5);
	}
      *new_return = add_atomic_size_parameter (n, loc, function, params);
      return true;
    }

  /* Otherwise, there is a match, so the call needs to be transformed from:
       bool fn(T* mem, T* desired, T* return, weak, success, failure)
     into
       bool fn ((In *)mem, (In *)expected, (In) *desired, weak, succ, fail)  */

  p0 = (*params)[0];
  p1 = (*params)[1];
  p2 = (*params)[2];
  
  /* Create pointer to appropriate size.  */
  I_type = builtin_type_for_size (BITS_PER_UNIT * n, 1);
  I_type_ptr = build_pointer_type (I_type);

  /* Convert object pointer to required type.  */
  p0 = build1 (VIEW_CONVERT_EXPR, I_type_ptr, p0);
  (*params)[0] = p0;

  /* Convert expected pointer to required type.  */
  p1 = build1 (VIEW_CONVERT_EXPR, I_type_ptr, p1);
  (*params)[1] = p1;

  /* Convert desired value to required type, and dereference it.  */
  p2 = build_indirect_ref (loc, p2, RO_UNARY_STAR);
  p2 = build1 (VIEW_CONVERT_EXPR, I_type, p2);
  (*params)[2] = p2;

  /* The rest of the parameters are fine. NULL means no special return value
     processing.*/
  *new_return = NULL;
  return false;
}


/* This will process an __atomic_load function call, determine whether it
   needs to be mapped to the _N variation, or turned into a library call.
   LOC is the location of the builtin call.
   FUNCTION is the DECL that has been invoked;
   PARAMS is the argument list for the call.  The return value is non-null
   TRUE is returned if it is translated into the proper format for a call to the
   external library, and NEW_RETURN is set the tree for that function.
   FALSE is returned if processing for the _N variation is required, and 
   NEW_RETURN is set to the the return value the result is copied into.  */

static bool
resolve_overloaded_atomic_load (location_t loc, tree function, 
				vec<tree, va_gc> *params, tree *new_return)
{	
  tree p0, p1, p2;
  tree I_type, I_type_ptr;
  int n = get_atomic_generic_size (loc, function, params);

  /* Size of 0 is an error condition.  */
  if (n == 0)
    {
      *new_return = error_mark_node;
      return true;
    }

  /* If not a lock-free size, change to the library generic format.  */
  if (!atomic_size_supported_p (n))
    {
      *new_return = add_atomic_size_parameter (n, loc, function, params);
      return true;
    }

  /* Otherwise, there is a match, so the call needs to be transformed from:
       void fn(T* mem, T* return, model)
     into
       *return = (T) (fn ((In *) mem, model))  */

  p0 = (*params)[0];
  p1 = (*params)[1];
  p2 = (*params)[2];
  
  /* Create pointer to appropriate size.  */
  I_type = builtin_type_for_size (BITS_PER_UNIT * n, 1);
  I_type_ptr = build_pointer_type (I_type);

  /* Convert object pointer to required type.  */
  p0 = build1 (VIEW_CONVERT_EXPR, I_type_ptr, p0);
  (*params)[0] = p0;

  /* Move memory model to the 2nd position, and end param list.  */
  (*params)[1] = p2;
  params->truncate (2);

  /* Convert return pointer and dereference it for later assignment.  */
  *new_return = build_indirect_ref (loc, p1, RO_UNARY_STAR);

  return false;
}


/* This will process an __atomic_store function call, determine whether it
   needs to be mapped to the _N variation, or turned into a library call.
   LOC is the location of the builtin call.
   FUNCTION is the DECL that has been invoked;
   PARAMS is the argument list for the call.  The return value is non-null
   TRUE is returned if it is translated into the proper format for a call to the
   external library, and NEW_RETURN is set the tree for that function.
   FALSE is returned if processing for the _N variation is required, and 
   NEW_RETURN is set to the the return value the result is copied into.  */

static bool
resolve_overloaded_atomic_store (location_t loc, tree function, 
				 vec<tree, va_gc> *params, tree *new_return)
{	
  tree p0, p1;
  tree I_type, I_type_ptr;
  int n = get_atomic_generic_size (loc, function, params);

  /* Size of 0 is an error condition.  */
  if (n == 0)
    {
      *new_return = error_mark_node;
      return true;
    }

  /* If not a lock-free size, change to the library generic format.  */
  if (!atomic_size_supported_p (n))
    {
      *new_return = add_atomic_size_parameter (n, loc, function, params);
      return true;
    }

  /* Otherwise, there is a match, so the call needs to be transformed from:
       void fn(T* mem, T* value, model)
     into
       fn ((In *) mem, (In) *value, model)  */

  p0 = (*params)[0];
  p1 = (*params)[1];
  
  /* Create pointer to appropriate size.  */
  I_type = builtin_type_for_size (BITS_PER_UNIT * n, 1);
  I_type_ptr = build_pointer_type (I_type);

  /* Convert object pointer to required type.  */
  p0 = build1 (VIEW_CONVERT_EXPR, I_type_ptr, p0);
  (*params)[0] = p0;

  /* Convert new value to required type, and dereference it.  */
  p1 = build_indirect_ref (loc, p1, RO_UNARY_STAR);
  p1 = build1 (VIEW_CONVERT_EXPR, I_type, p1);
  (*params)[1] = p1;
  
  /* The memory model is in the right spot already. Return is void.  */
  *new_return = NULL_TREE;

  return false;
}


/* Some builtin functions are placeholders for other expressions.  This
   function should be called immediately after parsing the call expression
   before surrounding code has committed to the type of the expression.

   LOC is the location of the builtin call.

   FUNCTION is the DECL that has been invoked; it is known to be a builtin.
   PARAMS is the argument list for the call.  The return value is non-null
   when expansion is complete, and null if normal processing should
   continue.  */

tree
resolve_overloaded_builtin (location_t loc, tree function,
			    vec<tree, va_gc> *params)
{
  enum built_in_function orig_code = DECL_FUNCTION_CODE (function);
  bool orig_format = true;
  tree new_return = NULL_TREE;

  switch (DECL_BUILT_IN_CLASS (function))
    {
    case BUILT_IN_NORMAL:
      break;
    case BUILT_IN_MD:
      if (targetm.resolve_overloaded_builtin)
	return targetm.resolve_overloaded_builtin (loc, function, params);
      else
	return NULL_TREE;
    default:
      return NULL_TREE;
    }

  /* Handle BUILT_IN_NORMAL here.  */
  switch (orig_code)
    {
    case BUILT_IN_ATOMIC_EXCHANGE:
    case BUILT_IN_ATOMIC_COMPARE_EXCHANGE:
    case BUILT_IN_ATOMIC_LOAD:
    case BUILT_IN_ATOMIC_STORE:
      {
	/* Handle these 4 together so that they can fall through to the next
	   case if the call is transformed to an _N variant.  */
        switch (orig_code)
	{
	  case BUILT_IN_ATOMIC_EXCHANGE:
	    {
	      if (resolve_overloaded_atomic_exchange (loc, function, params,
						      &new_return))
		return new_return;
	      /* Change to the _N variant.  */
	      orig_code = BUILT_IN_ATOMIC_EXCHANGE_N;
	      break;
	    }

	  case BUILT_IN_ATOMIC_COMPARE_EXCHANGE:
	    {
	      if (resolve_overloaded_atomic_compare_exchange (loc, function,
							      params,
							      &new_return))
		return new_return;
	      /* Change to the _N variant.  */
	      orig_code = BUILT_IN_ATOMIC_COMPARE_EXCHANGE_N;
	      break;
	    }
	  case BUILT_IN_ATOMIC_LOAD:
	    {
	      if (resolve_overloaded_atomic_load (loc, function, params,
						  &new_return))
		return new_return;
	      /* Change to the _N variant.  */
	      orig_code = BUILT_IN_ATOMIC_LOAD_N;
	      break;
	    }
	  case BUILT_IN_ATOMIC_STORE:
	    {
	      if (resolve_overloaded_atomic_store (loc, function, params,
						   &new_return))
		return new_return;
	      /* Change to the _N variant.  */
	      orig_code = BUILT_IN_ATOMIC_STORE_N;
	      break;
	    }
	  default:
	    gcc_unreachable ();
	}
	/* Fallthrough to the normal processing.  */
      }
    case BUILT_IN_ATOMIC_EXCHANGE_N:
    case BUILT_IN_ATOMIC_COMPARE_EXCHANGE_N:
    case BUILT_IN_ATOMIC_LOAD_N:
    case BUILT_IN_ATOMIC_STORE_N:
    case BUILT_IN_ATOMIC_ADD_FETCH_N:
    case BUILT_IN_ATOMIC_SUB_FETCH_N:
    case BUILT_IN_ATOMIC_AND_FETCH_N:
    case BUILT_IN_ATOMIC_NAND_FETCH_N:
    case BUILT_IN_ATOMIC_XOR_FETCH_N:
    case BUILT_IN_ATOMIC_OR_FETCH_N:
    case BUILT_IN_ATOMIC_FETCH_ADD_N:
    case BUILT_IN_ATOMIC_FETCH_SUB_N:
    case BUILT_IN_ATOMIC_FETCH_AND_N:
    case BUILT_IN_ATOMIC_FETCH_NAND_N:
    case BUILT_IN_ATOMIC_FETCH_XOR_N:
    case BUILT_IN_ATOMIC_FETCH_OR_N:
      {
        orig_format = false;
	/* Fallthru for parameter processing.  */
      }
    case BUILT_IN_SYNC_FETCH_AND_ADD_N:
    case BUILT_IN_SYNC_FETCH_AND_SUB_N:
    case BUILT_IN_SYNC_FETCH_AND_OR_N:
    case BUILT_IN_SYNC_FETCH_AND_AND_N:
    case BUILT_IN_SYNC_FETCH_AND_XOR_N:
    case BUILT_IN_SYNC_FETCH_AND_NAND_N:
    case BUILT_IN_SYNC_ADD_AND_FETCH_N:
    case BUILT_IN_SYNC_SUB_AND_FETCH_N:
    case BUILT_IN_SYNC_OR_AND_FETCH_N:
    case BUILT_IN_SYNC_AND_AND_FETCH_N:
    case BUILT_IN_SYNC_XOR_AND_FETCH_N:
    case BUILT_IN_SYNC_NAND_AND_FETCH_N:
    case BUILT_IN_SYNC_BOOL_COMPARE_AND_SWAP_N:
    case BUILT_IN_SYNC_VAL_COMPARE_AND_SWAP_N:
    case BUILT_IN_SYNC_LOCK_TEST_AND_SET_N:
    case BUILT_IN_SYNC_LOCK_RELEASE_N:
      {
	int n = sync_resolve_size (function, params);
	tree new_function, first_param, result;
	enum built_in_function fncode;

	if (n == 0)
	  return error_mark_node;

	fncode = (enum built_in_function)((int)orig_code + exact_log2 (n) + 1);
	new_function = builtin_decl_explicit (fncode);
	if (!sync_resolve_params (loc, function, new_function, params,
				  orig_format))
	  return error_mark_node;

	first_param = (*params)[0];
	result = build_function_call_vec (loc, vNULL, new_function, params,
					  NULL);
	if (result == error_mark_node)
	  return result;
	if (orig_code != BUILT_IN_SYNC_BOOL_COMPARE_AND_SWAP_N
	    && orig_code != BUILT_IN_SYNC_LOCK_RELEASE_N
	    && orig_code != BUILT_IN_ATOMIC_STORE_N)
	  result = sync_resolve_return (first_param, result, orig_format);

	/* If new_return is set, assign function to that expr and cast the
	   result to void since the generic interface returned void.  */
	if (new_return)
	  {
	    /* Cast function result from I{1,2,4,8,16} to the required type.  */
	    result = build1 (VIEW_CONVERT_EXPR, TREE_TYPE (new_return), result);
	    result = build2 (MODIFY_EXPR, TREE_TYPE (new_return), new_return,
			     result);
	    TREE_SIDE_EFFECTS (result) = 1;
	    protected_set_expr_location (result, loc);
	    result = convert (void_type_node, result);
	  }
	return result;
      }

    default:
      return NULL_TREE;
    }
}

/* vector_types_compatible_elements_p is used in type checks of vectors
   values used as operands of binary operators.  Where it returns true, and
   the other checks of the caller succeed (being vector types in he first
   place, and matching number of elements), we can just treat the types
   as essentially the same.
   Contrast with vector_targets_convertible_p, which is used for vector
   pointer types,  and vector_types_convertible_p, which will allow
   language-specific matches under the control of flag_lax_vector_conversions,
   and might still require a conversion.  */
/* True if vector types T1 and T2 can be inputs to the same binary
   operator without conversion.
   We don't check the overall vector size here because some of our callers
   want to give different error messages when the vectors are compatible
   except for the element count.  */

bool
vector_types_compatible_elements_p (tree t1, tree t2)
{
  bool opaque = TYPE_VECTOR_OPAQUE (t1) || TYPE_VECTOR_OPAQUE (t2);
  t1 = TREE_TYPE (t1);
  t2 = TREE_TYPE (t2);

  enum tree_code c1 = TREE_CODE (t1), c2 = TREE_CODE (t2);

  gcc_assert ((c1 == INTEGER_TYPE || c1 == REAL_TYPE || c1 == FIXED_POINT_TYPE)
	      && (c2 == INTEGER_TYPE || c2 == REAL_TYPE
		  || c2 == FIXED_POINT_TYPE));

  t1 = c_common_signed_type (t1);
  t2 = c_common_signed_type (t2);
  /* Equality works here because c_common_signed_type uses
     TYPE_MAIN_VARIANT.  */
  if (t1 == t2)
    return true;
  if (opaque && c1 == c2
      && (c1 == INTEGER_TYPE || c1 == REAL_TYPE)
      && TYPE_PRECISION (t1) == TYPE_PRECISION (t2))
    return true;
  return false;
}

/* Check for missing format attributes on function pointers.  LTYPE is
   the new type or left-hand side type.  RTYPE is the old type or
   right-hand side type.  Returns TRUE if LTYPE is missing the desired
   attribute.  */

bool
check_missing_format_attribute (tree ltype, tree rtype)
{
  tree const ttr = TREE_TYPE (rtype), ttl = TREE_TYPE (ltype);
  tree ra;

  for (ra = TYPE_ATTRIBUTES (ttr); ra; ra = TREE_CHAIN (ra))
    if (is_attribute_p ("format", TREE_PURPOSE (ra)))
      break;
  if (ra)
    {
      tree la;
      for (la = TYPE_ATTRIBUTES (ttl); la; la = TREE_CHAIN (la))
	if (is_attribute_p ("format", TREE_PURPOSE (la)))
	  break;
      return !la;
    }
  else
    return false;
}

/* Subscripting with type char is likely to lose on a machine where
   chars are signed.  So warn on any machine, but optionally.  Don't
   warn for unsigned char since that type is safe.  Don't warn for
   signed char because anyone who uses that must have done so
   deliberately. Furthermore, we reduce the false positive load by
   warning only for non-constant value of type char.  */

void
warn_array_subscript_with_type_char (tree index)
{
  if (TYPE_MAIN_VARIANT (TREE_TYPE (index)) == char_type_node
      && TREE_CODE (index) != INTEGER_CST)
    warning (OPT_Wchar_subscripts, "array subscript has type %<char%>");
}

/* Implement -Wparentheses for the unexpected C precedence rules, to
   cover cases like x + y << z which readers are likely to
   misinterpret.  We have seen an expression in which CODE is a binary
   operator used to combine expressions ARG_LEFT and ARG_RIGHT, which
   before folding had CODE_LEFT and CODE_RIGHT.  CODE_LEFT and
   CODE_RIGHT may be ERROR_MARK, which means that that side of the
   expression was not formed using a binary or unary operator, or it
   was enclosed in parentheses.  */

void
warn_about_parentheses (location_t loc, enum tree_code code,
			enum tree_code code_left, tree arg_left,
			enum tree_code code_right, tree arg_right)
{
  if (!warn_parentheses)
    return;

  /* This macro tests that the expression ARG with original tree code
     CODE appears to be a boolean expression. or the result of folding a
     boolean expression.  */
#define APPEARS_TO_BE_BOOLEAN_EXPR_P(CODE, ARG)                             \
	(truth_value_p (TREE_CODE (ARG))                                    \
	 || TREE_CODE (TREE_TYPE (ARG)) == BOOLEAN_TYPE                     \
	 /* Folding may create 0 or 1 integers from other expressions.  */  \
	 || ((CODE) != INTEGER_CST                                          \
	     && (integer_onep (ARG) || integer_zerop (ARG))))

  switch (code)
    {
    case LSHIFT_EXPR:
      if (code_left == PLUS_EXPR)
	warning_at (EXPR_LOC_OR_LOC (arg_left, loc), OPT_Wparentheses,
		    "suggest parentheses around %<+%> inside %<<<%>");
      else if (code_right == PLUS_EXPR)
	warning_at (EXPR_LOC_OR_LOC (arg_right, loc), OPT_Wparentheses,
		    "suggest parentheses around %<+%> inside %<<<%>");
      else if (code_left == MINUS_EXPR)
	warning_at (EXPR_LOC_OR_LOC (arg_left, loc), OPT_Wparentheses,
		    "suggest parentheses around %<-%> inside %<<<%>");
      else if (code_right == MINUS_EXPR)
	warning_at (EXPR_LOC_OR_LOC (arg_right, loc), OPT_Wparentheses,
		    "suggest parentheses around %<-%> inside %<<<%>");
      return;

    case RSHIFT_EXPR:
      if (code_left == PLUS_EXPR)
	warning_at (EXPR_LOC_OR_LOC (arg_left, loc), OPT_Wparentheses,
		    "suggest parentheses around %<+%> inside %<>>%>");
      else if (code_right == PLUS_EXPR)
	warning_at (EXPR_LOC_OR_LOC (arg_right, loc), OPT_Wparentheses,
		    "suggest parentheses around %<+%> inside %<>>%>");
      else if (code_left == MINUS_EXPR)
	warning_at (EXPR_LOC_OR_LOC (arg_left, loc), OPT_Wparentheses,
		    "suggest parentheses around %<-%> inside %<>>%>");
      else if (code_right == MINUS_EXPR)
	warning_at (EXPR_LOC_OR_LOC (arg_right, loc), OPT_Wparentheses,
		    "suggest parentheses around %<-%> inside %<>>%>");
      return;

    case TRUTH_ORIF_EXPR:
      if (code_left == TRUTH_ANDIF_EXPR)
	warning_at (EXPR_LOC_OR_LOC (arg_left, loc), OPT_Wparentheses,
		    "suggest parentheses around %<&&%> within %<||%>");
      else if (code_right == TRUTH_ANDIF_EXPR)
	warning_at (EXPR_LOC_OR_LOC (arg_right, loc), OPT_Wparentheses,
		    "suggest parentheses around %<&&%> within %<||%>");
      return;

    case BIT_IOR_EXPR:
      if (code_left == BIT_AND_EXPR || code_left == BIT_XOR_EXPR
	  || code_left == PLUS_EXPR || code_left == MINUS_EXPR)
	warning_at (EXPR_LOC_OR_LOC (arg_left, loc), OPT_Wparentheses,
		 "suggest parentheses around arithmetic in operand of %<|%>");
      else if (code_right == BIT_AND_EXPR || code_right == BIT_XOR_EXPR
	       || code_right == PLUS_EXPR || code_right == MINUS_EXPR)
	warning_at (EXPR_LOC_OR_LOC (arg_right, loc), OPT_Wparentheses,
		 "suggest parentheses around arithmetic in operand of %<|%>");
      /* Check cases like x|y==z */
      else if (TREE_CODE_CLASS (code_left) == tcc_comparison)
	warning_at (EXPR_LOC_OR_LOC (arg_left, loc), OPT_Wparentheses,
		 "suggest parentheses around comparison in operand of %<|%>");
      else if (TREE_CODE_CLASS (code_right) == tcc_comparison)
	warning_at (EXPR_LOC_OR_LOC (arg_right, loc), OPT_Wparentheses,
		 "suggest parentheses around comparison in operand of %<|%>");
      /* Check cases like !x | y */
      else if (code_left == TRUTH_NOT_EXPR
	       && !APPEARS_TO_BE_BOOLEAN_EXPR_P (code_right, arg_right))
	warning_at (EXPR_LOC_OR_LOC (arg_left, loc), OPT_Wparentheses,
		    "suggest parentheses around operand of "
		    "%<!%> or change %<|%> to %<||%> or %<!%> to %<~%>");
      return;

    case BIT_XOR_EXPR:
      if (code_left == BIT_AND_EXPR
	  || code_left == PLUS_EXPR || code_left == MINUS_EXPR)
	warning_at (EXPR_LOC_OR_LOC (arg_left, loc), OPT_Wparentheses,
		 "suggest parentheses around arithmetic in operand of %<^%>");
      else if (code_right == BIT_AND_EXPR
	       || code_right == PLUS_EXPR || code_right == MINUS_EXPR)
	warning_at (EXPR_LOC_OR_LOC (arg_right, loc), OPT_Wparentheses,
		 "suggest parentheses around arithmetic in operand of %<^%>");
      /* Check cases like x^y==z */
      else if (TREE_CODE_CLASS (code_left) == tcc_comparison)
	warning_at (EXPR_LOC_OR_LOC (arg_left, loc), OPT_Wparentheses,
		 "suggest parentheses around comparison in operand of %<^%>");
      else if (TREE_CODE_CLASS (code_right) == tcc_comparison)
	warning_at (EXPR_LOC_OR_LOC (arg_right, loc), OPT_Wparentheses,
		 "suggest parentheses around comparison in operand of %<^%>");
      return;

    case BIT_AND_EXPR:
      if (code_left == PLUS_EXPR)
	warning_at (EXPR_LOC_OR_LOC (arg_left, loc), OPT_Wparentheses,
		 "suggest parentheses around %<+%> in operand of %<&%>");
      else if (code_right == PLUS_EXPR)
	warning_at (EXPR_LOC_OR_LOC (arg_right, loc), OPT_Wparentheses,
		 "suggest parentheses around %<+%> in operand of %<&%>");
      else if (code_left == MINUS_EXPR)
	warning_at (EXPR_LOC_OR_LOC (arg_left, loc), OPT_Wparentheses,
		 "suggest parentheses around %<-%> in operand of %<&%>");
      else if (code_right == MINUS_EXPR)
	warning_at (EXPR_LOC_OR_LOC (arg_right, loc), OPT_Wparentheses,
		 "suggest parentheses around %<-%> in operand of %<&%>");
      /* Check cases like x&y==z */
      else if (TREE_CODE_CLASS (code_left) == tcc_comparison)
	warning_at (EXPR_LOC_OR_LOC (arg_left, loc), OPT_Wparentheses,
		 "suggest parentheses around comparison in operand of %<&%>");
      else if (TREE_CODE_CLASS (code_right) == tcc_comparison)
	warning_at (EXPR_LOC_OR_LOC (arg_right, loc), OPT_Wparentheses,
		 "suggest parentheses around comparison in operand of %<&%>");
      /* Check cases like !x & y */
      else if (code_left == TRUTH_NOT_EXPR
	       && !APPEARS_TO_BE_BOOLEAN_EXPR_P (code_right, arg_right))
	warning_at (EXPR_LOC_OR_LOC (arg_left, loc), OPT_Wparentheses,
		    "suggest parentheses around operand of "
		    "%<!%> or change %<&%> to %<&&%> or %<!%> to %<~%>");
      return;

    case EQ_EXPR:
      if (TREE_CODE_CLASS (code_left) == tcc_comparison)
	warning_at (EXPR_LOC_OR_LOC (arg_left, loc), OPT_Wparentheses,
		 "suggest parentheses around comparison in operand of %<==%>");
      else if (TREE_CODE_CLASS (code_right) == tcc_comparison)
	warning_at (EXPR_LOC_OR_LOC (arg_right, loc), OPT_Wparentheses,
		 "suggest parentheses around comparison in operand of %<==%>");
      return;
    case NE_EXPR:
      if (TREE_CODE_CLASS (code_left) == tcc_comparison)
	warning_at (EXPR_LOC_OR_LOC (arg_left, loc), OPT_Wparentheses,
		 "suggest parentheses around comparison in operand of %<!=%>");
      else if (TREE_CODE_CLASS (code_right) == tcc_comparison)
	warning_at (EXPR_LOC_OR_LOC (arg_right, loc), OPT_Wparentheses,
		 "suggest parentheses around comparison in operand of %<!=%>");
      return;

    default:
      if (TREE_CODE_CLASS (code) == tcc_comparison)
	{
	  if (TREE_CODE_CLASS (code_left) == tcc_comparison
		&& code_left != NE_EXPR && code_left != EQ_EXPR
		&& INTEGRAL_TYPE_P (TREE_TYPE (arg_left)))
	    warning_at (EXPR_LOC_OR_LOC (arg_left, loc), OPT_Wparentheses,
			"comparisons like %<X<=Y<=Z%> do not "
			"have their mathematical meaning");
	  else if (TREE_CODE_CLASS (code_right) == tcc_comparison
		   && code_right != NE_EXPR && code_right != EQ_EXPR
		   && INTEGRAL_TYPE_P (TREE_TYPE (arg_right)))
	    warning_at (EXPR_LOC_OR_LOC (arg_right, loc), OPT_Wparentheses,
			"comparisons like %<X<=Y<=Z%> do not "
			"have their mathematical meaning");
	}
      return;
    }
#undef NOT_A_BOOLEAN_EXPR_P
}

/* If LABEL (a LABEL_DECL) has not been used, issue a warning.  */

void
warn_for_unused_label (tree label)
{
  if (!TREE_USED (label))
    {
      if (DECL_INITIAL (label))
	warning (OPT_Wunused_label, "label %q+D defined but not used", label);
      else
        warning (OPT_Wunused_label, "label %q+D declared but not defined", label);
    }
}

/* Warn for division by zero according to the value of DIVISOR.  LOC
   is the location of the division operator.  */

void
warn_for_div_by_zero (location_t loc, tree divisor)
{
  /* If DIVISOR is zero, and has integral or fixed-point type, issue a warning
     about division by zero.  Do not issue a warning if DIVISOR has a
     floating-point type, since we consider 0.0/0.0 a valid way of
     generating a NaN.  */
  if (c_inhibit_evaluation_warnings == 0
      && (integer_zerop (divisor) || fixed_zerop (divisor)))
    warning_at (loc, OPT_Wdiv_by_zero, "division by zero");
}

/* Subroutine of build_binary_op. Give warnings for comparisons
   between signed and unsigned quantities that may fail. Do the
   checking based on the original operand trees ORIG_OP0 and ORIG_OP1,
   so that casts will be considered, but default promotions won't
   be.

   LOCATION is the location of the comparison operator.

   The arguments of this function map directly to local variables
   of build_binary_op.  */

void
warn_for_sign_compare (location_t location,
		       tree orig_op0, tree orig_op1,
		       tree op0, tree op1,
		       tree result_type, enum tree_code resultcode)
{
  int op0_signed = !TYPE_UNSIGNED (TREE_TYPE (orig_op0));
  int op1_signed = !TYPE_UNSIGNED (TREE_TYPE (orig_op1));
  int unsignedp0, unsignedp1;

  /* In C++, check for comparison of different enum types.  */
  if (c_dialect_cxx()
      && TREE_CODE (TREE_TYPE (orig_op0)) == ENUMERAL_TYPE
      && TREE_CODE (TREE_TYPE (orig_op1)) == ENUMERAL_TYPE
      && TYPE_MAIN_VARIANT (TREE_TYPE (orig_op0))
	 != TYPE_MAIN_VARIANT (TREE_TYPE (orig_op1)))
    {
      warning_at (location,
		  OPT_Wsign_compare, "comparison between types %qT and %qT",
		  TREE_TYPE (orig_op0), TREE_TYPE (orig_op1));
    }

  /* Do not warn if the comparison is being done in a signed type,
     since the signed type will only be chosen if it can represent
     all the values of the unsigned type.  */
  if (!TYPE_UNSIGNED (result_type))
    /* OK */;
  /* Do not warn if both operands are unsigned.  */
  else if (op0_signed == op1_signed)
    /* OK */;
  else
    {
      tree sop, uop, base_type;
      bool ovf;

      if (op0_signed)
        sop = orig_op0, uop = orig_op1;
      else
        sop = orig_op1, uop = orig_op0;

      STRIP_TYPE_NOPS (sop);
      STRIP_TYPE_NOPS (uop);
      base_type = (TREE_CODE (result_type) == COMPLEX_TYPE
		   ? TREE_TYPE (result_type) : result_type);

      /* Do not warn if the signed quantity is an unsuffixed integer
         literal (or some static constant expression involving such
         literals or a conditional expression involving such literals)
         and it is non-negative.  */
      if (tree_expr_nonnegative_warnv_p (sop, &ovf))
        /* OK */;
      /* Do not warn if the comparison is an equality operation, the
         unsigned quantity is an integral constant, and it would fit
         in the result if the result were signed.  */
      else if (TREE_CODE (uop) == INTEGER_CST
               && (resultcode == EQ_EXPR || resultcode == NE_EXPR)
	       && int_fits_type_p (uop, c_common_signed_type (base_type)))
        /* OK */;
      /* In C, do not warn if the unsigned quantity is an enumeration
         constant and its maximum value would fit in the result if the
         result were signed.  */
      else if (!c_dialect_cxx() && TREE_CODE (uop) == INTEGER_CST
               && TREE_CODE (TREE_TYPE (uop)) == ENUMERAL_TYPE
               && int_fits_type_p (TYPE_MAX_VALUE (TREE_TYPE (uop)),
				   c_common_signed_type (base_type)))
        /* OK */;
      else
        warning_at (location,
		    OPT_Wsign_compare,
		    "comparison between signed and unsigned integer expressions");
    }

  /* Warn if two unsigned values are being compared in a size larger
     than their original size, and one (and only one) is the result of
     a `~' operator.  This comparison will always fail.

     Also warn if one operand is a constant, and the constant does not
     have all bits set that are set in the ~ operand when it is
     extended.  */

  op0 = c_common_get_narrower (op0, &unsignedp0);
  op1 = c_common_get_narrower (op1, &unsignedp1);

  if ((TREE_CODE (op0) == BIT_NOT_EXPR)
      ^ (TREE_CODE (op1) == BIT_NOT_EXPR))
    {
      if (TREE_CODE (op0) == BIT_NOT_EXPR)
	op0 = c_common_get_narrower (TREE_OPERAND (op0, 0), &unsignedp0);
      if (TREE_CODE (op1) == BIT_NOT_EXPR)
	op1 = c_common_get_narrower (TREE_OPERAND (op1, 0), &unsignedp1);

      if (tree_fits_shwi_p (op0) || tree_fits_shwi_p (op1))
        {
          tree primop;
          HOST_WIDE_INT constant, mask;
          int unsignedp;
          unsigned int bits;

          if (tree_fits_shwi_p (op0))
            {
              primop = op1;
              unsignedp = unsignedp1;
              constant = tree_to_shwi (op0);
            }
          else
            {
              primop = op0;
              unsignedp = unsignedp0;
              constant = tree_to_shwi (op1);
            }

          bits = TYPE_PRECISION (TREE_TYPE (primop));
          if (bits < TYPE_PRECISION (result_type)
              && bits < HOST_BITS_PER_LONG && unsignedp)
            {
              mask = (~ (HOST_WIDE_INT) 0) << bits;
              if ((mask & constant) != mask)
		{
		  if (constant == 0)
		    warning_at (location, OPT_Wsign_compare,
				"promoted ~unsigned is always non-zero");
		  else
		    warning_at (location, OPT_Wsign_compare,
				"comparison of promoted ~unsigned with constant");
		}
            }
        }
      else if (unsignedp0 && unsignedp1
               && (TYPE_PRECISION (TREE_TYPE (op0))
                   < TYPE_PRECISION (result_type))
               && (TYPE_PRECISION (TREE_TYPE (op1))
                   < TYPE_PRECISION (result_type)))
        warning_at (location, OPT_Wsign_compare,
                 "comparison of promoted ~unsigned with unsigned");
    }
}

/* RESULT_TYPE is the result of converting TYPE1 and TYPE2 to a common
   type via c_common_type.  If -Wdouble-promotion is in use, and the
   conditions for warning have been met, issue a warning.  GMSGID is
   the warning message.  It must have two %T specifiers for the type
   that was converted (generally "float") and the type to which it was
   converted (generally "double), respectively.  LOC is the location
   to which the awrning should refer.  */

void
do_warn_double_promotion (tree result_type, tree type1, tree type2,
			 const char *gmsgid, location_t loc)
{
  tree source_type;

  if (!warn_double_promotion)
    return;
  /* If the conversion will not occur at run-time, there is no need to
     warn about it.  */
  if (c_inhibit_evaluation_warnings)
    return;
  if (TYPE_MAIN_VARIANT (result_type) != double_type_node
      && TYPE_MAIN_VARIANT (result_type) != complex_double_type_node)
    return;
  if (TYPE_MAIN_VARIANT (type1) == float_type_node
      || TYPE_MAIN_VARIANT (type1) == complex_float_type_node)
    source_type = type1;
  else if (TYPE_MAIN_VARIANT (type2) == float_type_node
	   || TYPE_MAIN_VARIANT (type2) == complex_float_type_node)
    source_type = type2;
  else
    return;
  warning_at (loc, OPT_Wdouble_promotion, gmsgid, source_type, result_type);
}

/* Setup a TYPE_DECL node as a typedef representation.

   X is a TYPE_DECL for a typedef statement.  Create a brand new
   ..._TYPE node (which will be just a variant of the existing
   ..._TYPE node with identical properties) and then install X
   as the TYPE_NAME of this brand new (duplicate) ..._TYPE node.

   The whole point here is to end up with a situation where each
   and every ..._TYPE node the compiler creates will be uniquely
   associated with AT MOST one node representing a typedef name.
   This way, even though the compiler substitutes corresponding
   ..._TYPE nodes for TYPE_DECL (i.e. "typedef name") nodes very
   early on, later parts of the compiler can always do the reverse
   translation and get back the corresponding typedef name.  For
   example, given:

	typedef struct S MY_TYPE;
	MY_TYPE object;

   Later parts of the compiler might only know that `object' was of
   type `struct S' if it were not for code just below.  With this
   code however, later parts of the compiler see something like:

	struct S' == struct S
	typedef struct S' MY_TYPE;
	struct S' object;

    And they can then deduce (from the node for type struct S') that
    the original object declaration was:

		MY_TYPE object;

    Being able to do this is important for proper support of protoize,
    and also for generating precise symbolic debugging information
    which takes full account of the programmer's (typedef) vocabulary.

    Obviously, we don't want to generate a duplicate ..._TYPE node if
    the TYPE_DECL node that we are now processing really represents a
    standard built-in type.  */

void
set_underlying_type (tree x)
{
  if (x == error_mark_node)
    return;
  if (DECL_IS_BUILTIN (x))
    {
      if (TYPE_NAME (TREE_TYPE (x)) == 0)
	TYPE_NAME (TREE_TYPE (x)) = x;
    }
  else if (TREE_TYPE (x) != error_mark_node
	   && DECL_ORIGINAL_TYPE (x) == NULL_TREE)
    {
      tree tt = TREE_TYPE (x);
      DECL_ORIGINAL_TYPE (x) = tt;
      tt = build_variant_type_copy (tt);
      TYPE_STUB_DECL (tt) = TYPE_STUB_DECL (DECL_ORIGINAL_TYPE (x));
      TYPE_NAME (tt) = x;
      TREE_USED (tt) = TREE_USED (x);
      TREE_TYPE (x) = tt;
    }
}

/* Record the types used by the current global variable declaration
   being parsed, so that we can decide later to emit their debug info.
   Those types are in types_used_by_cur_var_decl, and we are going to
   store them in the types_used_by_vars_hash hash table.
   DECL is the declaration of the global variable that has been parsed.  */

void
record_types_used_by_current_var_decl (tree decl)
{
  gcc_assert (decl && DECL_P (decl) && TREE_STATIC (decl));

  while (types_used_by_cur_var_decl && !types_used_by_cur_var_decl->is_empty ())
    {
      tree type = types_used_by_cur_var_decl->pop ();
      types_used_by_var_decl_insert (type, decl);
    }
}

/* If DECL is a typedef that is declared in the current function,
   record it for the purpose of -Wunused-local-typedefs.  */

void
record_locally_defined_typedef (tree decl)
{
  struct c_language_function *l;

  if (!warn_unused_local_typedefs
      || cfun == NULL
      /* if this is not a locally defined typedef then we are not
	 interested.  */
      || !is_typedef_decl (decl)
      || !decl_function_context (decl))
    return;

  l = (struct c_language_function *) cfun->language;
  vec_safe_push (l->local_typedefs, decl);
}

/* If T is a TYPE_DECL declared locally, mark it as used.  */

void
maybe_record_typedef_use (tree t)
{
  if (!is_typedef_decl (t))
    return;

  TREE_USED (t) = true;
}

/* Warn if there are some unused locally defined typedefs in the
   current function. */

void
maybe_warn_unused_local_typedefs (void)
{
  int i;
  tree decl;
  /* The number of times we have emitted -Wunused-local-typedefs
     warnings.  If this is different from errorcount, that means some
     unrelated errors have been issued.  In which case, we'll avoid
     emitting "unused-local-typedefs" warnings.  */
  static int unused_local_typedefs_warn_count;
  struct c_language_function *l;

  if (cfun == NULL)
    return;

  if ((l = (struct c_language_function *) cfun->language) == NULL)
    return;

  if (warn_unused_local_typedefs
      && errorcount == unused_local_typedefs_warn_count)
    {
      FOR_EACH_VEC_SAFE_ELT (l->local_typedefs, i, decl)
	if (!TREE_USED (decl))
	  warning_at (DECL_SOURCE_LOCATION (decl),
		      OPT_Wunused_local_typedefs,
		      "typedef %qD locally defined but not used", decl);
      unused_local_typedefs_warn_count = errorcount;
    }

  vec_free (l->local_typedefs);
}

/* The C and C++ parsers both use vectors to hold function arguments.
   For efficiency, we keep a cache of unused vectors.  This is the
   cache.  */

typedef vec<tree, va_gc> *tree_gc_vec;
static GTY((deletable)) vec<tree_gc_vec, va_gc> *tree_vector_cache;

/* Return a new vector from the cache.  If the cache is empty,
   allocate a new vector.  These vectors are GC'ed, so it is OK if the
   pointer is not released..  */

vec<tree, va_gc> *
make_tree_vector (void)
{
  if (tree_vector_cache && !tree_vector_cache->is_empty ())
    return tree_vector_cache->pop ();
  else
    {
      /* Passing 0 to vec::alloc returns NULL, and our callers require
	 that we always return a non-NULL value.  The vector code uses
	 4 when growing a NULL vector, so we do too.  */
      vec<tree, va_gc> *v;
      vec_alloc (v, 4);
      return v;
    }
}

/* Release a vector of trees back to the cache.  */

void
release_tree_vector (vec<tree, va_gc> *vec)
{
  if (vec != NULL)
    {
      vec->truncate (0);
      vec_safe_push (tree_vector_cache, vec);
    }
}

/* Get a new tree vector holding a single tree.  */

vec<tree, va_gc> *
make_tree_vector_single (tree t)
{
  vec<tree, va_gc> *ret = make_tree_vector ();
  ret->quick_push (t);
  return ret;
}

/* Get a new tree vector of the TREE_VALUEs of a TREE_LIST chain.  */

vec<tree, va_gc> *
make_tree_vector_from_list (tree list)
{
  vec<tree, va_gc> *ret = make_tree_vector ();
  for (; list; list = TREE_CHAIN (list))
    vec_safe_push (ret, TREE_VALUE (list));
  return ret;
}

/* Get a new tree vector which is a copy of an existing one.  */

vec<tree, va_gc> *
make_tree_vector_copy (const vec<tree, va_gc> *orig)
{
  vec<tree, va_gc> *ret;
  unsigned int ix;
  tree t;

  ret = make_tree_vector ();
  vec_safe_reserve (ret, vec_safe_length (orig));
  FOR_EACH_VEC_SAFE_ELT (orig, ix, t)
    ret->quick_push (t);
  return ret;
}

/* Return true if KEYWORD starts a type specifier.  */

bool
keyword_begins_type_specifier (enum rid keyword)
{
  switch (keyword)
    {
    case RID_AUTO_TYPE:
    case RID_INT:
    case RID_CHAR:
    case RID_FLOAT:
    case RID_DOUBLE:
    case RID_VOID:
    case RID_INT128:
    case RID_UNSIGNED:
    case RID_LONG:
    case RID_SHORT:
    case RID_SIGNED:
    case RID_DFLOAT32:
    case RID_DFLOAT64:
    case RID_DFLOAT128:
    case RID_FRACT:
    case RID_ACCUM:
    case RID_BOOL:
    case RID_WCHAR:
    case RID_CHAR16:
    case RID_CHAR32:
    case RID_SAT:
    case RID_COMPLEX:
    case RID_TYPEOF:
    case RID_STRUCT:
    case RID_CLASS:
    case RID_UNION:
    case RID_ENUM:
      return true;
    default:
      return false;
    }
}

/* Return true if KEYWORD names a type qualifier.  */

bool
keyword_is_type_qualifier (enum rid keyword)
{
  switch (keyword)
    {
    case RID_CONST:
    case RID_VOLATILE:
    case RID_RESTRICT:
    case RID_ATOMIC:
      return true;
    default:
      return false;
    }
}

/* Return true if KEYWORD names a storage class specifier.

   RID_TYPEDEF is not included in this list despite `typedef' being
   listed in C99 6.7.1.1.  6.7.1.3 indicates that `typedef' is listed as
   such for syntactic convenience only.  */

bool
keyword_is_storage_class_specifier (enum rid keyword)
{
  switch (keyword)
    {
    case RID_STATIC:
    case RID_EXTERN:
    case RID_REGISTER:
    case RID_AUTO:
    case RID_MUTABLE:
    case RID_THREAD:
      return true;
    default:
      return false;
    }
}

/* Return true if KEYWORD names a function-specifier [dcl.fct.spec].  */

static bool
keyword_is_function_specifier (enum rid keyword)
{
  switch (keyword)
    {
    case RID_INLINE:
    case RID_NORETURN:
    case RID_VIRTUAL:
    case RID_EXPLICIT:
      return true;
    default:
      return false;
    }
}

/* Return true if KEYWORD names a decl-specifier [dcl.spec] or a
   declaration-specifier (C99 6.7).  */

bool
keyword_is_decl_specifier (enum rid keyword)
{
  if (keyword_is_storage_class_specifier (keyword)
      || keyword_is_type_qualifier (keyword)
      || keyword_is_function_specifier (keyword))
    return true;

  switch (keyword)
    {
    case RID_TYPEDEF:
    case RID_FRIEND:
    case RID_CONSTEXPR:
      return true;
    default:
      return false;
    }
}

/* Initialize language-specific-bits of tree_contains_struct.  */

void
c_common_init_ts (void)
{
  MARK_TS_TYPED (C_MAYBE_CONST_EXPR);
  MARK_TS_TYPED (EXCESS_PRECISION_EXPR);
  MARK_TS_TYPED (ARRAY_NOTATION_REF);
  MARK_TS_COMMON (UPC_FORALL_STMT);
  MARK_TS_COMMON (UPC_SYNC_STMT);
}

/* Build a user-defined numeric literal out of an integer constant type VALUE
   with identifier SUFFIX.  */

tree
build_userdef_literal (tree suffix_id, tree value,
		       enum overflow_type overflow, tree num_string)
{
  tree literal = make_node (USERDEF_LITERAL);
  USERDEF_LITERAL_SUFFIX_ID (literal) = suffix_id;
  USERDEF_LITERAL_VALUE (literal) = value;
  USERDEF_LITERAL_OVERFLOW (literal) = overflow;
  USERDEF_LITERAL_NUM_STRING (literal) = num_string;
  return literal;
}

/* For vector[index], convert the vector to a
   pointer of the underlying type.  */
void
convert_vector_to_pointer_for_subscript (location_t loc,
					 tree* vecp, tree index)
{
  if (TREE_CODE (TREE_TYPE (*vecp)) == VECTOR_TYPE)
    {
      tree type = TREE_TYPE (*vecp);
      tree type1;

      if (TREE_CODE (index) == INTEGER_CST)
        if (!tree_fits_uhwi_p (index)
            || tree_to_uhwi (index) >= TYPE_VECTOR_SUBPARTS (type))
          warning_at (loc, OPT_Warray_bounds, "index value is out of bound");

      c_common_mark_addressable_vec (*vecp);
      type = build_qualified_type (TREE_TYPE (type), TYPE_QUALS (type));
      type1 = build_pointer_type (TREE_TYPE (*vecp));
      bool ref_all = TYPE_REF_CAN_ALIAS_ALL (type1);
      if (!ref_all
	  && !DECL_P (*vecp))
	{
	  /* If the original vector isn't declared may_alias and it
	     isn't a bare vector look if the subscripting would
	     alias the vector we subscript, and if not, force ref-all.  */
	  alias_set_type vecset = get_alias_set (*vecp);
	  alias_set_type sset = get_alias_set (type);
	  if (!alias_sets_must_conflict_p (sset, vecset)
	      && !alias_set_subset_of (sset, vecset))
	    ref_all = true;
	}
      type = build_pointer_type_for_mode (type, ptr_mode, ref_all);
      *vecp = build1 (ADDR_EXPR, type1, *vecp);
      *vecp = convert (type, *vecp);
    }
}

/* Determine which of the operands, if any, is a scalar that needs to be
   converted to a vector, for the range of operations.  */
enum stv_conv
scalar_to_vector (location_t loc, enum tree_code code, tree op0, tree op1,
		  bool complain)
{
  tree type0 = TREE_TYPE (op0);
  tree type1 = TREE_TYPE (op1);
  bool integer_only_op = false;
  enum stv_conv ret = stv_firstarg;

  gcc_assert (TREE_CODE (type0) == VECTOR_TYPE
	      || TREE_CODE (type1) == VECTOR_TYPE);
  switch (code)
    {
      /* Most GENERIC binary expressions require homogeneous arguments.
	 LSHIFT_EXPR and RSHIFT_EXPR are exceptions and accept a first
	 argument that is a vector and a second one that is a scalar, so
	 we never return stv_secondarg for them.  */
      case RSHIFT_EXPR:
      case LSHIFT_EXPR:
	if (TREE_CODE (type0) == INTEGER_TYPE
	    && TREE_CODE (TREE_TYPE (type1)) == INTEGER_TYPE)
	  {
	    if (unsafe_conversion_p (loc, TREE_TYPE (type1), op0, false))
	      {
		if (complain)
		  error_at (loc, "conversion of scalar %qT to vector %qT "
			    "involves truncation", type0, type1);
		return stv_error;
	      }
	    else
	      return stv_firstarg;
	  }
	break;

      case BIT_IOR_EXPR:
      case BIT_XOR_EXPR:
      case BIT_AND_EXPR:
	integer_only_op = true;
	/* ... fall through ...  */

      case VEC_COND_EXPR:

      case PLUS_EXPR:
      case MINUS_EXPR:
      case MULT_EXPR:
      case TRUNC_DIV_EXPR:
      case CEIL_DIV_EXPR:
      case FLOOR_DIV_EXPR:
      case ROUND_DIV_EXPR:
      case EXACT_DIV_EXPR:
      case TRUNC_MOD_EXPR:
      case FLOOR_MOD_EXPR:
      case RDIV_EXPR:
      case EQ_EXPR:
      case NE_EXPR:
      case LE_EXPR:
      case GE_EXPR:
      case LT_EXPR:
      case GT_EXPR:
      /* What about UNLT_EXPR?  */
	if (TREE_CODE (type0) == VECTOR_TYPE)
	  {
	    tree tmp;
	    ret = stv_secondarg;
	    /* Swap TYPE0 with TYPE1 and OP0 with OP1  */
	    tmp = type0; type0 = type1; type1 = tmp;
	    tmp = op0; op0 = op1; op1 = tmp;
	  }

	if (TREE_CODE (type0) == INTEGER_TYPE
	    && TREE_CODE (TREE_TYPE (type1)) == INTEGER_TYPE)
	  {
	    if (unsafe_conversion_p (loc, TREE_TYPE (type1), op0, false))
	      {
		if (complain)
		  error_at (loc, "conversion of scalar %qT to vector %qT "
			    "involves truncation", type0, type1);
		return stv_error;
	      }
	    return ret;
	  }
	else if (!integer_only_op
		    /* Allow integer --> real conversion if safe.  */
		 && (TREE_CODE (type0) == REAL_TYPE
		     || TREE_CODE (type0) == INTEGER_TYPE)
		 && SCALAR_FLOAT_TYPE_P (TREE_TYPE (type1)))
	  {
	    if (unsafe_conversion_p (loc, TREE_TYPE (type1), op0, false))
	      {
		if (complain)
		  error_at (loc, "conversion of scalar %qT to vector %qT "
			    "involves truncation", type0, type1);
		return stv_error;
	      }
	    return ret;
	  }
      default:
	break;
    }

  return stv_nothing;
}

/* Return true iff ALIGN is an integral constant that is a fundamental
   alignment, as defined by [basic.align] in the c++-11
   specifications.

   That is:

       [A fundamental alignment is represented by an alignment less than or
        equal to the greatest alignment supported by the implementation
        in all contexts, which is equal to
        alignof(max_align_t)].  */

bool
cxx_fundamental_alignment_p  (unsigned align)
{
  return (align <=  MAX (TYPE_ALIGN (long_long_integer_type_node),
			 TYPE_ALIGN (long_double_type_node)));
}

/* Return true if T is a pointer to a zero-sized aggregate.  */

bool
pointer_to_zero_sized_aggr_p (tree t)
{
  if (!POINTER_TYPE_P (t))
    return false;
  t = TREE_TYPE (t);
  return (TYPE_SIZE (t) && integer_zerop (TYPE_SIZE (t)));
}

#include "gt-c-family-c-common.h"<|MERGE_RESOLUTION|>--- conflicted
+++ resolved
@@ -5011,47 +5011,6 @@
 }
  
-<<<<<<< HEAD
-/* Return the value of THREADS.
-
-   UPC defines a reserved variable, THREADS, which returns the
-   number of threads that will be created when the UPC program
-   executes.  The value of threads can be specified at runtime via
-   the -fupc-threads=N switch, where N is an integer specifying
-   the number of threads.  When the value of THREADS is specified
-   at compile-time, this is called the "static threads compilation
-   environment".
-
-   In the static threads compilation environment, THREADS is a
-   pre-defined preprocessor macro with the value, N.
-
-   If no value for threads is given at compile-time, then the value
-   must be specified when the application program is executed.
-   This method of establishing the value of THREADS is called
-   the "dynamic threads compilation environment".  */
-
-tree
-upc_num_threads (void)
-{
-  tree n;
-  gcc_assert (flag_upc);
-  n = flag_upc_threads ? ssize_int (flag_upc_threads)
-    : lookup_name (get_identifier ("THREADS"));
-  if (!n)
-    {
-      error ("the UPC-required THREADS variable is undefined; "
-	     "when compiling pre-processed source, "
-	     "all -fupc-* switches must be passed on the command line, "
-	     "asserting the same values as supplied when the "
-	     "original source file was preprocessed");
-      abort ();
-    }
-
-  return n;
-}
--
-=======
 /* Return the least alignment required for type TYPE.  */
 
 unsigned int
@@ -5072,7 +5031,44 @@
   return align / BITS_PER_UNIT;
 }
 
->>>>>>> c7ae26aa
+/* Return the value of THREADS.
+
+   UPC defines a reserved variable, THREADS, which returns the
+   number of threads that will be created when the UPC program
+   executes.  The value of threads can be specified at runtime via
+   the -fupc-threads=N switch, where N is an integer specifying
+   the number of threads.  When the value of THREADS is specified
+   at compile-time, this is called the "static threads compilation
+   environment".
+
+   In the static threads compilation environment, THREADS is a
+   pre-defined preprocessor macro with the value, N.
+
+   If no value for threads is given at compile-time, then the value
+   must be specified when the application program is executed.
+   This method of establishing the value of THREADS is called
+   the "dynamic threads compilation environment".  */
+
+tree
+upc_num_threads (void)
+{
+  tree n;
+  gcc_assert (flag_upc);
+  n = flag_upc_threads ? ssize_int (flag_upc_threads)
+    : lookup_name (get_identifier ("THREADS"));
+  if (!n)
+    {
+      error ("the UPC-required THREADS variable is undefined; "
+	     "when compiling pre-processed source, "
+	     "all -fupc-* switches must be passed on the command line, "
+	     "asserting the same values as supplied when the "
+	     "original source file was preprocessed");
+      abort ();
+    }
+
+  return n;
+}
+
 /* Compute the value of 'sizeof (TYPE)' or '__alignof__ (TYPE)', where
    the IS_SIZEOF parameter indicates which operator is being applied.
    The COMPLAIN flag controls whether we should diagnose possibly

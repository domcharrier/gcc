/* Definitions for c-common.c.
   Copyright (C) 1987, 1993, 1994, 1995, 1997, 1998, 1999, 2000, 2001, 2002,
   2003, 2004, 2005, 2007, 2008, 2009, 2010, 2011, 2012
   Free Software Foundation, Inc.

This file is part of GCC.

GCC is free software; you can redistribute it and/or modify it under
the terms of the GNU General Public License as published by the Free
Software Foundation; either version 3, or (at your option) any later
version.

GCC is distributed in the hope that it will be useful, but WITHOUT ANY
WARRANTY; without even the implied warranty of MERCHANTABILITY or
FITNESS FOR A PARTICULAR PURPOSE.  See the GNU General Public License
for more details.

You should have received a copy of the GNU General Public License
along with GCC; see the file COPYING3.  If not see
<http://www.gnu.org/licenses/>.  */

#ifndef GCC_C_COMMON_H
#define GCC_C_COMMON_H

#include "splay-tree.h"
#include "cpplib.h"
#include "ggc.h"
#include "tree.h"

/* In order for the format checking to accept the C frontend
   diagnostic framework extensions, you must include this file before
   diagnostic-core.h, not after.  The C front end formats are a subset of those
   for C++, so they are the appropriate set to use in common code;
   cp-tree.h overrides this for C++.  */
#if defined(GCC_DIAGNOSTIC_CORE_H)
#error \
In order for the format checking to accept the C front end diagnostic \
framework extensions, you must include this file before diagnostic-core.h \
never after.
#endif
#ifndef GCC_DIAG_STYLE
#define GCC_DIAG_STYLE __gcc_cdiag__
#endif
#include "diagnostic-core.h"

/* Usage of TREE_LANG_FLAG_?:
   0: IDENTIFIER_MARKED (used by search routines).
      C_MAYBE_CONST_EXPR_INT_OPERANDS (in C_MAYBE_CONST_EXPR, for C)
   1: C_DECLARED_LABEL_FLAG (in LABEL_DECL)
      STATEMENT_LIST_STMT_EXPR (in STATEMENT_LIST)
      C_MAYBE_CONST_EXPR_NON_CONST (in C_MAYBE_CONST_EXPR, for C)
   2: unused
   3: STATEMENT_LIST_HAS_LABEL (in STATEMENT_LIST)
   4: unused
*/

/* Reserved identifiers.  This is the union of all the keywords for C,
   C++, Objective-C, and UPC.  All the type modifiers have to be in one
   block at the beginning, because they are used as mask bits.  There
   are 31 type modifiers; if we add many more we will have to redesign
   the mask mechanism.  */

enum rid
{
  /* Modifiers: */
  /* C, in empirical order of frequency.  */
  RID_STATIC = 0,
  RID_UNSIGNED, RID_LONG,    RID_CONST, RID_EXTERN,
  RID_REGISTER, RID_TYPEDEF, RID_SHORT, RID_INLINE,
  RID_VOLATILE, RID_SIGNED,  RID_AUTO,  RID_RESTRICT,
  RID_NORETURN,

  /* UPC type qualifiers */
  RID_SHARED, RID_RELAXED, RID_STRICT,

  /* C extensions */
  RID_COMPLEX, RID_THREAD, RID_SAT,

  /* C++ */
  RID_FRIEND, RID_VIRTUAL, RID_EXPLICIT, RID_EXPORT, RID_MUTABLE,

  /* ObjC ("PQ" reserved words - they do not appear after a '@' and
     are keywords only in specific contexts)  */
  RID_IN, RID_OUT, RID_INOUT, RID_BYCOPY, RID_BYREF, RID_ONEWAY,

  /* ObjC ("PATTR" reserved words - they do not appear after a '@' 
     and are keywords only as property attributes)  */
  RID_GETTER, RID_SETTER,
  RID_READONLY, RID_READWRITE,
  RID_ASSIGN, RID_RETAIN, RID_COPY,
  RID_NONATOMIC,

  /* C (reserved and imaginary types not implemented, so any use is a
     syntax error) */
  RID_IMAGINARY,

  /* C */
  RID_INT,     RID_CHAR,   RID_FLOAT,    RID_DOUBLE, RID_VOID,
  RID_INT128,
  RID_ENUM,    RID_STRUCT, RID_UNION,    RID_IF,     RID_ELSE,
  RID_WHILE,   RID_DO,     RID_FOR,      RID_SWITCH, RID_CASE,
  RID_DEFAULT, RID_BREAK,  RID_CONTINUE, RID_RETURN, RID_GOTO,
  RID_SIZEOF,

  /* C extensions */
  RID_ASM,       RID_TYPEOF,   RID_ALIGNOF,  RID_ATTRIBUTE,  RID_VA_ARG,
  RID_EXTENSION, RID_IMAGPART, RID_REALPART, RID_LABEL,      RID_CHOOSE_EXPR,
  RID_TYPES_COMPATIBLE_P,      RID_BUILTIN_COMPLEX,	     RID_BUILTIN_SHUFFLE,
  RID_DFLOAT32, RID_DFLOAT64, RID_DFLOAT128,
  RID_FRACT, RID_ACCUM,

  /* C11 */
  RID_ALIGNAS,

  /* This means to warn that this is a C++ keyword, and then treat it
     as a normal identifier.  */
  RID_CXX_COMPAT_WARN,

  /* GNU transactional memory extension */
  RID_TRANSACTION_ATOMIC, RID_TRANSACTION_RELAXED, RID_TRANSACTION_CANCEL,

  /* Too many ways of getting the name of a function as a string */
  RID_FUNCTION_NAME, RID_PRETTY_FUNCTION_NAME, RID_C99_FUNCTION_NAME,

  /* C++ (some of these are keywords in Objective-C as well, but only
     if they appear after a '@') */
  RID_BOOL,     RID_WCHAR,    RID_CLASS,
  RID_PUBLIC,   RID_PRIVATE,  RID_PROTECTED,
  RID_TEMPLATE, RID_NULL,     RID_CATCH,
  RID_DELETE,   RID_FALSE,    RID_NAMESPACE,
  RID_NEW,      RID_OFFSETOF, RID_OPERATOR,
  RID_THIS,     RID_THROW,    RID_TRUE,
  RID_TRY,      RID_TYPENAME, RID_TYPEID,
  RID_USING,    RID_CHAR16,   RID_CHAR32,

  /* casts */
  RID_CONSTCAST, RID_DYNCAST, RID_REINTCAST, RID_STATCAST,

  /* C++ extensions */
  RID_BASES,                   RID_DIRECT_BASES,
  RID_HAS_NOTHROW_ASSIGN,      RID_HAS_NOTHROW_CONSTRUCTOR,
  RID_HAS_NOTHROW_COPY,        RID_HAS_TRIVIAL_ASSIGN,
  RID_HAS_TRIVIAL_CONSTRUCTOR, RID_HAS_TRIVIAL_COPY,
  RID_HAS_TRIVIAL_DESTRUCTOR,  RID_HAS_VIRTUAL_DESTRUCTOR,
  RID_IS_ABSTRACT,             RID_IS_BASE_OF,
  RID_IS_CLASS,                RID_IS_CONVERTIBLE_TO,
  RID_IS_EMPTY,                RID_IS_ENUM,
  RID_IS_FINAL,                RID_IS_LITERAL_TYPE,
  RID_IS_POD,                  RID_IS_POLYMORPHIC,
  RID_IS_STD_LAYOUT,           RID_IS_TRIVIAL,
  RID_IS_UNION,                RID_UNDERLYING_TYPE,

  /* C++11 */
  RID_CONSTEXPR, RID_DECLTYPE, RID_NOEXCEPT, RID_NULLPTR, RID_STATIC_ASSERT,

  /* Objective-C ("AT" reserved words - they are only keywords when
     they follow '@')  */
  RID_AT_ENCODE,   RID_AT_END,
  RID_AT_CLASS,    RID_AT_ALIAS,     RID_AT_DEFS,
  RID_AT_PRIVATE,  RID_AT_PROTECTED, RID_AT_PUBLIC,  RID_AT_PACKAGE,
  RID_AT_PROTOCOL, RID_AT_SELECTOR,
  RID_AT_THROW,	   RID_AT_TRY,       RID_AT_CATCH,
  RID_AT_FINALLY,  RID_AT_SYNCHRONIZED, 
  RID_AT_OPTIONAL, RID_AT_REQUIRED, RID_AT_PROPERTY,
  RID_AT_SYNTHESIZE, RID_AT_DYNAMIC,
  RID_AT_INTERFACE,
  RID_AT_IMPLEMENTATION,

  /* UPC */
  RID_UPC_BARRIER, RID_UPC_BLOCKSIZEOF, RID_UPC_ELEMSIZEOF,
  RID_UPC_FORALL, RID_UPC_LOCALSIZEOF,
  RID_UPC_NOTIFY, RID_UPC_WAIT,

  /* Named address support, mapping the keyword to a particular named address
     number.  Named address space 0 is reserved for the generic address.  If
     there are more than 254 named addresses, the addr_space_t type will need
     to be grown from an unsigned char to unsigned short.  */
  RID_ADDR_SPACE_0,		/* generic address */
  RID_ADDR_SPACE_1,
  RID_ADDR_SPACE_2,
  RID_ADDR_SPACE_3,
  RID_ADDR_SPACE_4,
  RID_ADDR_SPACE_5,
  RID_ADDR_SPACE_6,
  RID_ADDR_SPACE_7,
  RID_ADDR_SPACE_8,
  RID_ADDR_SPACE_9,
  RID_ADDR_SPACE_10,
  RID_ADDR_SPACE_11,
  RID_ADDR_SPACE_12,
  RID_ADDR_SPACE_13,
  RID_ADDR_SPACE_14,
  RID_ADDR_SPACE_15,

  RID_FIRST_ADDR_SPACE = RID_ADDR_SPACE_0,
  RID_LAST_ADDR_SPACE = RID_ADDR_SPACE_15,

  RID_MAX,

  RID_FIRST_MODIFIER = RID_STATIC,
  RID_LAST_MODIFIER = RID_ONEWAY,

  RID_FIRST_CXX0X = RID_CONSTEXPR,
  RID_LAST_CXX0X = RID_STATIC_ASSERT,
  RID_FIRST_AT = RID_AT_ENCODE,
  RID_LAST_AT = RID_AT_IMPLEMENTATION,
  RID_FIRST_PQ = RID_IN,
  RID_LAST_PQ = RID_ONEWAY,
  RID_FIRST_PATTR = RID_GETTER,
  RID_LAST_PATTR = RID_NONATOMIC
};

#define OBJC_IS_AT_KEYWORD(rid) \
  ((unsigned int) (rid) >= (unsigned int) RID_FIRST_AT && \
   (unsigned int) (rid) <= (unsigned int) RID_LAST_AT)

#define OBJC_IS_PQ_KEYWORD(rid) \
  ((unsigned int) (rid) >= (unsigned int) RID_FIRST_PQ && \
   (unsigned int) (rid) <= (unsigned int) RID_LAST_PQ)

#define OBJC_IS_PATTR_KEYWORD(rid) \
  ((unsigned int) (rid) >= (unsigned int) RID_FIRST_PATTR && \
   (unsigned int) (rid) <= (unsigned int) RID_LAST_PATTR)

/* OBJC_IS_CXX_KEYWORD recognizes the 'CXX_OBJC' keywords (such as
   'class') which are shared in a subtle way between Objective-C and
   C++.  When the lexer is lexing in Objective-C/Objective-C++, if it
   finds '@' followed by one of these identifiers (eg, '@class'), it
   recognizes the whole as an Objective-C keyword.  If the identifier
   is found elsewhere, it follows the rules of the C/C++ language.
 */
#define OBJC_IS_CXX_KEYWORD(rid) \
  (rid == RID_CLASS							\
   || rid == RID_PUBLIC || rid == RID_PROTECTED || rid == RID_PRIVATE	\
   || rid == RID_TRY || rid == RID_THROW || rid == RID_CATCH)

/* The elements of `ridpointers' are identifier nodes for the reserved
   type names and storage classes.  It is indexed by a RID_... value.  */
extern GTY ((length ("(int) RID_MAX"))) tree *ridpointers;

/* Standard named or nameless data types of the C compiler.  */

enum c_tree_index
{
    CTI_CHAR16_TYPE,
    CTI_CHAR32_TYPE,
    CTI_WCHAR_TYPE,
    CTI_UNDERLYING_WCHAR_TYPE,
    CTI_WINT_TYPE,
    CTI_SIGNED_SIZE_TYPE, /* For format checking only.  */
    CTI_UNSIGNED_PTRDIFF_TYPE, /* For format checking only.  */
    CTI_INTMAX_TYPE,
    CTI_UINTMAX_TYPE,
    CTI_WIDEST_INT_LIT_TYPE,
    CTI_WIDEST_UINT_LIT_TYPE,

    /* Types for <stdint.h>, that may not be defined on all
       targets.  */
    CTI_SIG_ATOMIC_TYPE,
    CTI_INT8_TYPE,
    CTI_INT16_TYPE,
    CTI_INT32_TYPE,
    CTI_INT64_TYPE,
    CTI_UINT8_TYPE,
    CTI_UINT16_TYPE,
    CTI_UINT32_TYPE,
    CTI_UINT64_TYPE,
    CTI_INT_LEAST8_TYPE,
    CTI_INT_LEAST16_TYPE,
    CTI_INT_LEAST32_TYPE,
    CTI_INT_LEAST64_TYPE,
    CTI_UINT_LEAST8_TYPE,
    CTI_UINT_LEAST16_TYPE,
    CTI_UINT_LEAST32_TYPE,
    CTI_UINT_LEAST64_TYPE,
    CTI_INT_FAST8_TYPE,
    CTI_INT_FAST16_TYPE,
    CTI_INT_FAST32_TYPE,
    CTI_INT_FAST64_TYPE,
    CTI_UINT_FAST8_TYPE,
    CTI_UINT_FAST16_TYPE,
    CTI_UINT_FAST32_TYPE,
    CTI_UINT_FAST64_TYPE,
    CTI_INTPTR_TYPE,
    CTI_UINTPTR_TYPE,

    CTI_CHAR_ARRAY_TYPE,
    CTI_CHAR16_ARRAY_TYPE,
    CTI_CHAR32_ARRAY_TYPE,
    CTI_WCHAR_ARRAY_TYPE,
    CTI_INT_ARRAY_TYPE,
    CTI_STRING_TYPE,
    CTI_CONST_STRING_TYPE,

    /* Type for boolean expressions (bool in C++, int in C).  */
    CTI_TRUTHVALUE_TYPE,
    CTI_TRUTHVALUE_TRUE,
    CTI_TRUTHVALUE_FALSE,

    CTI_DEFAULT_FUNCTION_TYPE,

    /* These are not types, but we have to look them up all the time.  */
    CTI_FUNCTION_NAME_DECL,
    CTI_PRETTY_FUNCTION_NAME_DECL,
    CTI_C99_FUNCTION_NAME_DECL,
    CTI_SAVED_FUNCTION_NAME_DECLS,

    CTI_VOID_ZERO,

    CTI_NULL,

    CTI_MAX
};

#define C_CPP_HASHNODE(id) \
  (&(((struct c_common_identifier *) (id))->node))
#define C_RID_CODE(id) \
  ((enum rid) (((struct c_common_identifier *) (id))->node.rid_code))
#define C_SET_RID_CODE(id, code) \
  (((struct c_common_identifier *) (id))->node.rid_code = (unsigned char) code)

/* Identifier part common to the C front ends.  Inherits from
   tree_identifier, despite appearances.  */
struct GTY(()) c_common_identifier {
  struct tree_common common;
  struct cpp_hashnode node;
};

/* An entry in the reserved keyword table.  */

struct c_common_resword
{
  const char *const word;
  ENUM_BITFIELD(rid) const rid : 16;
  const unsigned int disable   : 16;
};

/* Extra cpp_ttype values for C++.  */

/* A token type for keywords, as opposed to ordinary identifiers.  */
#define CPP_KEYWORD ((enum cpp_ttype) (N_TTYPES + 1))

/* A token type for template-ids.  If a template-id is processed while
   parsing tentatively, it is replaced with a CPP_TEMPLATE_ID token;
   the value of the CPP_TEMPLATE_ID is whatever was returned by
   cp_parser_template_id.  */
#define CPP_TEMPLATE_ID ((enum cpp_ttype) (CPP_KEYWORD + 1))

/* A token type for nested-name-specifiers.  If a
   nested-name-specifier is processed while parsing tentatively, it is
   replaced with a CPP_NESTED_NAME_SPECIFIER token; the value of the
   CPP_NESTED_NAME_SPECIFIER is whatever was returned by
   cp_parser_nested_name_specifier_opt.  */
#define CPP_NESTED_NAME_SPECIFIER ((enum cpp_ttype) (CPP_TEMPLATE_ID + 1))

/* A token type for pre-parsed C++0x decltype.  */
#define CPP_DECLTYPE ((enum cpp_ttype) (CPP_NESTED_NAME_SPECIFIER + 1))

/* The number of token types, including C++-specific ones.  */
#define N_CP_TTYPES ((int) (CPP_DECLTYPE + 1))

/* Disable mask.  Keywords are disabled if (reswords[i].disable &
   mask) is _true_.  Thus for keywords which are present in all
   languages the disable field is zero.  */

#define D_CONLY		0x001	/* C only (not in C++).  */
#define D_CXXONLY	0x002	/* C++ only (not in C).  */
#define D_C99		0x004	/* In C, C99 only.  */
#define D_CXX0X         0x008	/* In C++, C++0X only.  */
#define D_EXT		0x010	/* GCC extension.  */
#define D_EXT89		0x020	/* GCC extension incorporated in C99.  */
#define D_ASM		0x040	/* Disabled by -fno-asm.  */
#define D_OBJC		0x080	/* In Objective C and neither C nor C++.  */
#define D_CXX_OBJC	0x100	/* In Objective C, and C++, but not C.  */
#define D_CXXWARN	0x200	/* In C warn with -Wcxx-compat.  */
#define D_UPC		0x400	/* In UPC, and neither C nor C++.  */

/* The reserved keyword table.  */
extern const struct c_common_resword c_common_reswords[];

/* The number of items in the reserved keyword table.  */
extern const unsigned int num_c_common_reswords;

#define char16_type_node		c_global_trees[CTI_CHAR16_TYPE]
#define char32_type_node		c_global_trees[CTI_CHAR32_TYPE]
#define wchar_type_node			c_global_trees[CTI_WCHAR_TYPE]
#define underlying_wchar_type_node	c_global_trees[CTI_UNDERLYING_WCHAR_TYPE]
#define wint_type_node			c_global_trees[CTI_WINT_TYPE]
#define signed_size_type_node		c_global_trees[CTI_SIGNED_SIZE_TYPE]
#define unsigned_ptrdiff_type_node	c_global_trees[CTI_UNSIGNED_PTRDIFF_TYPE]
#define intmax_type_node		c_global_trees[CTI_INTMAX_TYPE]
#define uintmax_type_node		c_global_trees[CTI_UINTMAX_TYPE]
#define widest_integer_literal_type_node c_global_trees[CTI_WIDEST_INT_LIT_TYPE]
#define widest_unsigned_literal_type_node c_global_trees[CTI_WIDEST_UINT_LIT_TYPE]

#define sig_atomic_type_node		c_global_trees[CTI_SIG_ATOMIC_TYPE]
#define int8_type_node			c_global_trees[CTI_INT8_TYPE]
#define int16_type_node			c_global_trees[CTI_INT16_TYPE]
#define int32_type_node			c_global_trees[CTI_INT32_TYPE]
#define int64_type_node			c_global_trees[CTI_INT64_TYPE]
#define uint8_type_node			c_global_trees[CTI_UINT8_TYPE]
#define c_uint16_type_node		c_global_trees[CTI_UINT16_TYPE]
#define c_uint32_type_node		c_global_trees[CTI_UINT32_TYPE]
#define c_uint64_type_node		c_global_trees[CTI_UINT64_TYPE]
#define int_least8_type_node		c_global_trees[CTI_INT_LEAST8_TYPE]
#define int_least16_type_node		c_global_trees[CTI_INT_LEAST16_TYPE]
#define int_least32_type_node		c_global_trees[CTI_INT_LEAST32_TYPE]
#define int_least64_type_node		c_global_trees[CTI_INT_LEAST64_TYPE]
#define uint_least8_type_node		c_global_trees[CTI_UINT_LEAST8_TYPE]
#define uint_least16_type_node		c_global_trees[CTI_UINT_LEAST16_TYPE]
#define uint_least32_type_node		c_global_trees[CTI_UINT_LEAST32_TYPE]
#define uint_least64_type_node		c_global_trees[CTI_UINT_LEAST64_TYPE]
#define int_fast8_type_node		c_global_trees[CTI_INT_FAST8_TYPE]
#define int_fast16_type_node		c_global_trees[CTI_INT_FAST16_TYPE]
#define int_fast32_type_node		c_global_trees[CTI_INT_FAST32_TYPE]
#define int_fast64_type_node		c_global_trees[CTI_INT_FAST64_TYPE]
#define uint_fast8_type_node		c_global_trees[CTI_UINT_FAST8_TYPE]
#define uint_fast16_type_node		c_global_trees[CTI_UINT_FAST16_TYPE]
#define uint_fast32_type_node		c_global_trees[CTI_UINT_FAST32_TYPE]
#define uint_fast64_type_node		c_global_trees[CTI_UINT_FAST64_TYPE]
#define intptr_type_node		c_global_trees[CTI_INTPTR_TYPE]
#define uintptr_type_node		c_global_trees[CTI_UINTPTR_TYPE]

#define truthvalue_type_node		c_global_trees[CTI_TRUTHVALUE_TYPE]
#define truthvalue_true_node		c_global_trees[CTI_TRUTHVALUE_TRUE]
#define truthvalue_false_node		c_global_trees[CTI_TRUTHVALUE_FALSE]

#define char_array_type_node		c_global_trees[CTI_CHAR_ARRAY_TYPE]
#define char16_array_type_node		c_global_trees[CTI_CHAR16_ARRAY_TYPE]
#define char32_array_type_node		c_global_trees[CTI_CHAR32_ARRAY_TYPE]
#define wchar_array_type_node		c_global_trees[CTI_WCHAR_ARRAY_TYPE]
#define int_array_type_node		c_global_trees[CTI_INT_ARRAY_TYPE]
#define string_type_node		c_global_trees[CTI_STRING_TYPE]
#define const_string_type_node		c_global_trees[CTI_CONST_STRING_TYPE]

#define default_function_type		c_global_trees[CTI_DEFAULT_FUNCTION_TYPE]

#define function_name_decl_node		c_global_trees[CTI_FUNCTION_NAME_DECL]
#define pretty_function_name_decl_node	c_global_trees[CTI_PRETTY_FUNCTION_NAME_DECL]
#define c99_function_name_decl_node		c_global_trees[CTI_C99_FUNCTION_NAME_DECL]
#define saved_function_name_decls	c_global_trees[CTI_SAVED_FUNCTION_NAME_DECLS]

/* A node for `((void) 0)'.  */
#define void_zero_node                  c_global_trees[CTI_VOID_ZERO]

/* The node for C++ `__null'.  */
#define null_node                       c_global_trees[CTI_NULL]

extern GTY(()) tree c_global_trees[CTI_MAX];

/* In a RECORD_TYPE, a sorted array of the fields of the type, not a
   tree for size reasons.  */
struct GTY((variable_size)) sorted_fields_type {
  int len;
  tree GTY((length ("%h.len"))) elts[1];
};

/* Mark which labels are explicitly declared.
   These may be shadowed, and may be referenced from nested functions.  */
#define C_DECLARED_LABEL_FLAG(label) TREE_LANG_FLAG_1 (label)

typedef enum c_language_kind
{
  clk_c		= 0,		/* C90, C94 or C99 */
  clk_objc	= 1,		/* clk_c with ObjC features.  */
  clk_cxx	= 2,		/* ANSI/ISO C++ */
  clk_objcxx	= 3,		/* clk_cxx with ObjC features.  */
  clk_upc 	= 4,		/* clk_c with UPC features */
  clk_upcxx 	= 6		/* clk_cxx with UPC features */
}
c_language_kind;

/* To test for a specific language use c_language, defined by each
   front end.  For "ObjC features" or "not C++" use the macros.  */
extern c_language_kind c_language;

#define c_dialect_cxx()		((c_language & clk_cxx) != 0)
#define c_dialect_objc()	((c_language & clk_objc) != 0)
#define c_dialect_upc()		((c_language & clk_upc) != 0)

/* The various name of operator that appears in error messages. */
typedef enum ref_operator {
  /* NULL */
  RO_NULL,
  /* array indexing */
  RO_ARRAY_INDEXING,
  /* unary * */
  RO_UNARY_STAR,
  /* -> */
  RO_ARROW,
  /* implicit conversion */
  RO_IMPLICIT_CONVERSION,
  /* ->* */
  RO_ARROW_STAR
} ref_operator;

/* Information about a statement tree.  */

struct GTY(()) stmt_tree_s {
  /* A stack of statement lists being collected.  */
  VEC(tree,gc) *x_cur_stmt_list;

  /* In C++, Nonzero if we should treat statements as full
     expressions.  In particular, this variable is non-zero if at the
     end of a statement we should destroy any temporaries created
     during that statement.  Similarly, if, at the end of a block, we
     should destroy any local variables in this block.  Normally, this
     variable is nonzero, since those are the normal semantics of
     C++.

     This flag has no effect in C.  */
  int stmts_are_full_exprs_p;
};

typedef struct stmt_tree_s *stmt_tree;

/* Global state pertinent to the current function.  Some C dialects
   extend this structure with additional fields.  */

struct GTY(()) c_language_function {
  /* While we are parsing the function, this contains information
     about the statement-tree that we are building.  */
  struct stmt_tree_s x_stmt_tree;

  /* Vector of locally defined typedefs, for
     -Wunused-local-typedefs.  */
  VEC(tree,gc) *local_typedefs;
};

#define stmt_list_stack (current_stmt_tree ()->x_cur_stmt_list)

/* When building a statement-tree, this is the current statement list
   being collected.  We define it in this convoluted way, rather than
   using VEC_last, because it must be an lvalue.  */

#define cur_stmt_list							\
  (*(VEC_address (tree, stmt_list_stack)				\
     + VEC_length (tree, stmt_list_stack) - 1))

#define building_stmt_list_p() (!VEC_empty (tree, stmt_list_stack))

/* Language-specific hooks.  */

/* If non-NULL, this function is called after a precompile header file
   is loaded.  */
extern void (*lang_post_pch_load) (void);

extern void push_file_scope (void);
extern void pop_file_scope (void);
extern stmt_tree current_stmt_tree (void);
extern tree push_stmt_list (void);
extern tree pop_stmt_list (tree);
extern tree add_stmt (tree);
extern void push_cleanup (tree, tree, bool);
extern tree pushdecl_top_level (tree);
extern tree pushdecl (tree);
extern tree build_modify_expr (location_t, tree, tree, enum tree_code,
			       location_t, tree, tree);
extern tree build_indirect_ref (location_t, tree, ref_operator);

extern int field_decl_cmp (const void *, const void *);
extern void resort_sorted_fields (void *, void *, gt_pointer_operator,
				  void *);
extern bool has_c_linkage (const_tree decl);

/* Switches common to the C front ends.  */

/* Nonzero means don't output line number information.  */

extern char flag_no_line_commands;

/* Nonzero causes -E output not to be done, but directives such as
   #define that have side effects are still obeyed.  */

extern char flag_no_output;

/* Nonzero means dump macros in some fashion; contains the 'D', 'M',
   'N' or 'U' of the command line switch.  */

extern char flag_dump_macros;

/* Nonzero means pass #include lines through to the output.  */

extern char flag_dump_includes;

/* Nonzero means process PCH files while preprocessing.  */

extern bool flag_pch_preprocess;

/* The file name to which we should write a precompiled header, or
   NULL if no header will be written in this compile.  */

extern const char *pch_file;

/* Nonzero if an ISO standard was selected.  It rejects macros in the
   user's namespace.  */

extern int flag_iso;

<<<<<<< HEAD
/* Non-zero if the current compilation context is UPC */
extern int compiling_upc;

/* Non-zero if dwarf2 debugging info. should
   encode UPC specific information. */
extern int use_upc_dwarf2_extensions;

/* Nonzero whenever UPC functionality is being used.  */
extern int flag_upc;

/* Nonzero whenever UPC -fupc-threads-N is asserted.
   The value N gives the number of UPC threads to be
   defined at compile-time. */
extern int flag_upc_threads;

/* Non-zero if the current compilation context is UPC */
extern int compiling_upc;

/* Nonzero whenever UPC -fupc-pthreads-model-* is asserted. */
extern int flag_upc_pthreads;

typedef enum
  {
    upc_pthreads_no_model = 0,
    upc_pthreads_tls_model = 1
  } upc_pthreads_model_kind;

/* The implementation model for UPC threads that
   are mapped to POSIX threads, specified at compilation
   time by the -fupc-pthreads-model-* switch. */
extern upc_pthreads_model_kind upc_pthreads_model;

/* Warn about #pragma directives that are not recognized.  */

extern int warn_unknown_pragmas; /* Tri state variable.  */

/* Warn about format/argument anomalies in calls to formatted I/O functions
   (*printf, *scanf, strftime, strfmon, etc.).  */

extern int warn_format;


=======
>>>>>>> f27f1e98
/* C/ObjC language option variables.  */


/* Nonzero means allow type mismatches in conditional expressions;
   just make their values `void'.  */

extern int flag_cond_mismatch;

/* Nonzero means enable C89 Amendment 1 features.  */

extern int flag_isoc94;

/* Nonzero means use the ISO C99 (or C11) dialect of C.  */

extern int flag_isoc99;

/* Nonzero means use the ISO C11 dialect of C.  */

extern int flag_isoc11;

/* Nonzero means that we have builtin functions, and main is an int.  */

extern int flag_hosted;

/* ObjC language option variables.  */


/* Tells the compiler that this is a special run.  Do not perform any
   compiling, instead we are to test some platform dependent features
   and output a C header file with appropriate definitions.  */

extern int print_struct_values;

/* Tells the compiler what is the constant string class for ObjC.  */

extern const char *constant_string_class_name;


/* C++ language option variables.  */


/* Nonzero means generate separate instantiation control files and
   juggle them at link time.  */

extern int flag_use_repository;

/* The supported C++ dialects.  */

enum cxx_dialect {
  /* C++98 with TC1  */
  cxx98,
  cxx03 = cxx98,
  /* C++11  */
  cxx0x,
  cxx11 = cxx0x,
  /* C++1y (C++17?) */
  cxx1y
};

/* The C++ dialect being used. C++98 is the default.  */
extern enum cxx_dialect cxx_dialect;

/* Maximum template instantiation depth.  This limit is rather
   arbitrary, but it exists to limit the time it takes to notice
   excessively recursive template instantiations.  */

extern int max_tinst_depth;

/* Nonzero means that we should not issue warnings about problems that
   occur when the code is executed, because the code being processed
   is not expected to be executed.  This is set during parsing.  This
   is used for cases like sizeof() and "0 ? a : b".  This is a count,
   not a bool, because unexecuted expressions can nest.  */

extern int c_inhibit_evaluation_warnings;

/* Whether lexing has been completed, so subsequent preprocessor
   errors should use the compiler's input_location.  */

extern bool done_lexing;

/* C types are partitioned into three subsets: object, function, and
   incomplete types.  */
#define C_TYPE_OBJECT_P(type) \
  (TREE_CODE (type) != FUNCTION_TYPE && TYPE_SIZE (type))

#define C_TYPE_INCOMPLETE_P(type) \
  (TREE_CODE (type) != FUNCTION_TYPE && TYPE_SIZE (type) == 0)

#define C_TYPE_FUNCTION_P(type) \
  (TREE_CODE (type) == FUNCTION_TYPE)

/* For convenience we define a single macro to identify the class of
   object or incomplete types.  */
#define C_TYPE_OBJECT_OR_INCOMPLETE_P(type) \
  (!C_TYPE_FUNCTION_P (type))

struct visibility_flags
{
  unsigned inpragma : 1;	/* True when in #pragma GCC visibility.  */
  unsigned inlines_hidden : 1;	/* True when -finlineshidden in effect.  */
};

/* Global visibility options.  */
extern struct visibility_flags visibility_options;

/* Attribute table common to the C front ends.  */
extern const struct attribute_spec c_common_attribute_table[];
extern const struct attribute_spec c_common_format_attribute_table[];

/* Pointer to function to lazily generate the VAR_DECL for __FUNCTION__ etc.
   ID is the identifier to use, NAME is the string.
   TYPE_DEP indicates whether it depends on type of the function or not
   (i.e. __PRETTY_FUNCTION__).  */

extern tree (*make_fname_decl) (location_t, tree, int);

/* In c-decl.c and cp/tree.c.  FIXME.  */
extern void c_register_addr_space (const char *str, addr_space_t as);

/* In c-common.c.  */
extern bool in_late_binary_op;
extern const char *c_addr_space_name (addr_space_t as);
extern tree identifier_global_value (tree);
extern tree c_linkage_bindings (tree);
extern void record_builtin_type (enum rid, const char *, tree);
extern tree build_void_list_node (void);
extern void start_fname_decls (void);
extern void finish_fname_decls (void);
extern const char *fname_as_string (int);
extern tree fname_decl (location_t, unsigned, tree);

extern int check_user_alignment (const_tree, bool);
extern void check_function_arguments (const_tree, int, tree *);
extern void check_function_arguments_recurse (void (*)
					      (void *, tree,
					       unsigned HOST_WIDE_INT),
					      void *, tree,
					      unsigned HOST_WIDE_INT);
extern bool check_builtin_function_arguments (tree, int, tree *);
extern void check_function_format (tree, int, tree *);
extern tree handle_format_attribute (tree *, tree, tree, int, bool *);
extern tree handle_format_arg_attribute (tree *, tree, tree, int, bool *);
extern bool attribute_takes_identifier_p (const_tree);
extern bool c_common_handle_option (size_t, const char *, int, int, location_t,
				    const struct cl_option_handlers *);
extern bool default_handle_c_option (size_t, const char *, int);
extern tree c_common_type_for_mode (enum machine_mode, int);
extern tree c_common_type_for_size (unsigned int, int);
extern tree c_common_fixed_point_type_for_size (unsigned int, unsigned int,
						int, int);
extern tree c_common_unsigned_type (tree);
extern tree c_common_signed_type (tree);
extern tree c_common_signed_or_unsigned_type (int, tree);
extern void c_common_init_ts (void);
extern tree c_build_bitfield_integer_type (unsigned HOST_WIDE_INT, int);
extern bool unsafe_conversion_p (tree, tree, bool);
extern bool decl_with_nonnull_addr_p (const_tree);
extern tree c_fully_fold (tree, bool, bool *);
extern tree decl_constant_value_for_optimization (tree);
extern tree c_wrap_maybe_const (tree, bool);
extern tree c_save_expr (tree);
extern tree c_common_truthvalue_conversion (location_t, tree);
extern void c_apply_type_quals_to_decl (int, tree);
extern tree c_sizeof_or_alignof_type (location_t, tree, bool, int);
extern tree c_alignof_expr (location_t, tree);
/* Print an error message for invalid operands to arith operation CODE.
   NOP_EXPR is used as a special case (see truthvalue_conversion).  */
extern void binary_op_error (location_t, enum tree_code, tree, tree);
extern tree fix_string_type (tree);
extern void constant_expression_warning (tree);
extern void constant_expression_error (tree);
extern bool strict_aliasing_warning (tree, tree, tree);
extern void sizeof_pointer_memaccess_warning (location_t *, tree,
					      VEC(tree, gc) *, tree *,
					      bool (*) (tree, tree));
extern void warnings_for_convert_and_check (tree, tree, tree);
extern tree convert_and_check (tree, tree);
extern void overflow_warning (location_t, tree);
extern bool warn_if_unused_value (const_tree, location_t);
extern void warn_logical_operator (location_t, enum tree_code, tree,
				   enum tree_code, tree, enum tree_code, tree);
extern void check_main_parameter_types (tree decl);
extern bool c_determine_visibility (tree);
extern bool same_scalar_type_ignoring_signedness (tree, tree);
extern void mark_valid_location_for_stdc_pragma (bool);
extern bool valid_location_for_stdc_pragma_p (void);
extern void set_float_const_decimal64 (void);
extern void clear_float_const_decimal64 (void);
extern bool float_const_decimal64_p (void);

extern bool keyword_begins_type_specifier (enum rid);
extern bool keyword_is_storage_class_specifier (enum rid);
extern bool keyword_is_type_qualifier (enum rid);
extern bool keyword_is_decl_specifier (enum rid);
extern bool cxx_fundamental_alignment_p (unsigned);

#define c_sizeof(LOC, T)  c_sizeof_or_alignof_type (LOC, T, true, 1)
#define c_alignof(LOC, T) c_sizeof_or_alignof_type (LOC, T, false, 1)

/* Subroutine of build_binary_op, used for certain operations.  */
extern tree shorten_binary_op (tree result_type, tree op0, tree op1, bool bitwise);

/* Subroutine of build_binary_op, used for comparison operations.
   See if the operands have both been converted from subword integer types
   and, if so, perhaps change them both back to their original type.  */
extern tree shorten_compare (tree *, tree *, tree *, enum tree_code *);

extern tree pointer_int_sum (location_t, enum tree_code, tree, tree);

/* Add qualifiers to a type, in the fashion for C.  */
extern tree c_build_qualified_type_1 (tree, int, tree);
#define c_build_qualified_type(TYPE, QUALS) c_build_qualified_type_1 (TYPE, QUALS, 0)

/* Build tree nodes and builtin functions common to both C and C++ language
   frontends.  */
extern void c_common_nodes_and_builtins (void);

extern void disable_builtin_function (const char *);

extern void set_compound_literal_name (tree decl);

extern tree build_va_arg (location_t, tree, tree);

extern const unsigned int c_family_lang_mask;
extern unsigned int c_common_option_lang_mask (void);
extern void c_common_initialize_diagnostics (diagnostic_context *);
extern bool c_common_complain_wrong_lang_p (const struct cl_option *);
extern void c_common_init_options_struct (struct gcc_options *);
extern void c_common_init_options (unsigned int, struct cl_decoded_option *);
extern bool c_common_post_options (const char **);
extern bool c_common_init (void);
extern void c_common_finish (void);
extern void c_common_parse_file (void);
extern alias_set_type c_common_get_alias_set (tree);
extern void c_register_builtin_type (tree, const char*);
extern bool c_promoting_integer_type_p (const_tree);
extern int self_promoting_args_p (const_tree);
extern tree strip_pointer_operator (tree);
extern tree strip_pointer_or_array_types (tree);
extern HOST_WIDE_INT c_common_to_target_charset (HOST_WIDE_INT);

/* This is the basic parsing function.  */
extern void c_parse_file (void);

extern void warn_for_omitted_condop (location_t, tree);

/* These macros provide convenient access to the various _STMT nodes.  */

/* Nonzero if a given STATEMENT_LIST represents the outermost binding
   if a statement expression.  */
#define STATEMENT_LIST_STMT_EXPR(NODE) \
  TREE_LANG_FLAG_1 (STATEMENT_LIST_CHECK (NODE))

/* Nonzero if a label has been added to the statement list.  */
#define STATEMENT_LIST_HAS_LABEL(NODE) \
  TREE_LANG_FLAG_3 (STATEMENT_LIST_CHECK (NODE))

/* C_MAYBE_CONST_EXPR accessors.  */
#define C_MAYBE_CONST_EXPR_PRE(NODE)			\
  TREE_OPERAND (C_MAYBE_CONST_EXPR_CHECK (NODE), 0)
#define C_MAYBE_CONST_EXPR_EXPR(NODE)			\
  TREE_OPERAND (C_MAYBE_CONST_EXPR_CHECK (NODE), 1)
#define C_MAYBE_CONST_EXPR_INT_OPERANDS(NODE)		\
  TREE_LANG_FLAG_0 (C_MAYBE_CONST_EXPR_CHECK (NODE))
#define C_MAYBE_CONST_EXPR_NON_CONST(NODE)		\
  TREE_LANG_FLAG_1 (C_MAYBE_CONST_EXPR_CHECK (NODE))
#define EXPR_INT_CONST_OPERANDS(EXPR)			\
  (INTEGRAL_TYPE_P (TREE_TYPE (EXPR))			\
   && (TREE_CODE (EXPR) == INTEGER_CST			\
       || (TREE_CODE (EXPR) == C_MAYBE_CONST_EXPR	\
	   && C_MAYBE_CONST_EXPR_INT_OPERANDS (EXPR))))

/* In a FIELD_DECL, nonzero if the decl was originally a bitfield.  */
#define DECL_C_BIT_FIELD(NODE) \
  (DECL_LANG_FLAG_4 (FIELD_DECL_CHECK (NODE)) == 1)
#define SET_DECL_C_BIT_FIELD(NODE) \
  (DECL_LANG_FLAG_4 (FIELD_DECL_CHECK (NODE)) = 1)
#define CLEAR_DECL_C_BIT_FIELD(NODE) \
  (DECL_LANG_FLAG_4 (FIELD_DECL_CHECK (NODE)) = 0)

extern tree do_case (location_t, tree, tree);
extern tree build_stmt (location_t, enum tree_code, ...);
extern tree build_real_imag_expr (location_t, enum tree_code, tree);

/* These functions must be defined by each front-end which implements
   a variant of the C language.  They are used in c-common.c.  */

extern tree build_unary_op (location_t, enum tree_code, tree, int);
extern tree build_binary_op (location_t, enum tree_code, tree, tree, int);
extern tree perform_integral_promotions (tree);

/* These functions must be defined by each front-end which implements
   a variant of the C language.  They are used by port files.  */

extern tree default_conversion (tree);

/* Given two integer or real types, return the type for their sum.
   Given two compatible ANSI C types, returns the merged type.  */

extern tree common_type (tree, tree);

extern tree decl_constant_value (tree);

/* Handle increment and decrement of boolean types.  */
extern tree boolean_increment (enum tree_code, tree);

extern int case_compare (splay_tree_key, splay_tree_key);

extern tree c_add_case_label (location_t, splay_tree, tree, tree, tree, tree);

extern void c_do_switch_warnings (splay_tree, location_t, tree, tree);

extern tree build_function_call (location_t, tree, tree);

extern tree build_function_call_vec (location_t, tree,
    				     VEC(tree,gc) *, VEC(tree,gc) *);

extern tree resolve_overloaded_builtin (location_t, tree, VEC(tree,gc) *);

extern tree finish_label_address_expr (tree, location_t);

/* Same function prototype, but the C and C++ front ends have
   different implementations.  Used in c-common.c.  */
extern tree lookup_label (tree);
extern tree lookup_name (tree);
extern bool lvalue_p (const_tree);

extern bool vector_targets_convertible_p (const_tree t1, const_tree t2);
extern bool vector_types_convertible_p (const_tree t1, const_tree t2, bool emit_lax_note);
extern tree c_build_vec_perm_expr (location_t, tree, tree, tree);

extern rtx c_expand_expr (tree, rtx, enum machine_mode, int, rtx *);

extern void init_c_lex (void);

extern void c_cpp_builtins (cpp_reader *);
extern void c_cpp_builtins_optimize_pragma (cpp_reader *, tree, tree);
extern bool c_cpp_error (cpp_reader *, int, int, location_t, unsigned int,
			 const char *, va_list *)
     ATTRIBUTE_GCC_DIAG(6,0);

extern bool parse_optimize_options (tree, bool);

/* Positive if an implicit `extern "C"' scope has just been entered;
   negative if such a scope has just been exited.  */
extern GTY(()) int pending_lang_change;

/* Information recorded about each file examined during compilation.  */

struct c_fileinfo
{
  int time;	/* Time spent in the file.  */

  /* Flags used only by C++.
     INTERFACE_ONLY nonzero means that we are in an "interface" section
     of the compiler.  INTERFACE_UNKNOWN nonzero means we cannot trust
     the value of INTERFACE_ONLY.  If INTERFACE_UNKNOWN is zero and
     INTERFACE_ONLY is zero, it means that we are responsible for
     exporting definitions that others might need.  */
  short interface_only;
  short interface_unknown;
};

struct c_fileinfo *get_fileinfo (const char *);
extern void dump_time_statistics (void);

extern bool c_dump_tree (void *, tree);

extern void verify_sequence_points (tree);

extern tree fold_offsetof_1 (tree);
extern tree fold_offsetof (tree);

/* Places where an lvalue, or modifiable lvalue, may be required.
   Used to select diagnostic messages in lvalue_error and
   readonly_error.  */
enum lvalue_use {
  lv_assign,
  lv_increment,
  lv_decrement,
  lv_addressof,
  lv_asm
};

extern void readonly_error (tree, enum lvalue_use);
extern void lvalue_error (location_t, enum lvalue_use);
extern void invalid_indirection_error (location_t, tree, ref_operator);

extern int complete_array_type (tree *, tree, bool);

extern tree builtin_type_for_size (int, bool);

extern void c_common_mark_addressable_vec (tree);

extern void warn_array_subscript_with_type_char (tree);
extern void warn_about_parentheses (location_t,
				    enum tree_code,
				    enum tree_code, tree,
				    enum tree_code, tree);
extern void warn_for_unused_label (tree label);
extern void warn_for_div_by_zero (location_t, tree divisor);
extern void warn_for_sign_compare (location_t,
				   tree orig_op0, tree orig_op1,
				   tree op0, tree op1,
				   tree result_type,
				   enum tree_code resultcode);
extern void do_warn_double_promotion (tree, tree, tree, const char *, 
				      location_t);
extern void set_underlying_type (tree);
extern void record_locally_defined_typedef (tree);
extern void maybe_record_typedef_use (tree);
extern void maybe_warn_unused_local_typedefs (void);
extern VEC(tree,gc) *make_tree_vector (void);
extern void release_tree_vector (VEC(tree,gc) *);
extern VEC(tree,gc) *make_tree_vector_single (tree);
extern VEC(tree,gc) *make_tree_vector_from_list (tree);
extern VEC(tree,gc) *make_tree_vector_copy (const VEC(tree,gc) *);

/* In c-gimplify.c  */
extern void c_genericize (tree);
extern int c_gimplify_expr (tree *, gimple_seq *, gimple_seq *);
extern tree c_build_bind_expr (location_t, tree, tree);

/* In c-pch.c  */
extern void pch_init (void);
extern void pch_cpp_save_state (void);
extern int c_common_valid_pch (cpp_reader *pfile, const char *name, int fd);
extern void c_common_read_pch (cpp_reader *pfile, const char *name, int fd,
			       const char *orig);
extern void c_common_write_pch (void);
extern void c_common_no_more_pch (void);
extern void c_common_pch_pragma (cpp_reader *pfile, const char *);

/* In *-checksum.c */
extern const unsigned char executable_checksum[16];

/* In c-cppbuiltin.c  */
extern void builtin_define_std (const char *macro);
extern void builtin_define_with_value (const char *, const char *, int);
extern void c_stddef_cpp_builtins (void);
extern void fe_file_change (const struct line_map *);
extern void c_parse_error (const char *, enum cpp_ttype, tree, unsigned char);

/* In c-ppoutput.c  */
extern void init_pp_output (FILE *);
extern void preprocess_file (cpp_reader *);
extern void pp_file_change (const struct line_map *);
extern void pp_dir_change (cpp_reader *, const char *);
extern bool check_missing_format_attribute (tree, tree);

/* In c-omp.c  */
extern tree c_finish_omp_master (location_t, tree);
extern tree c_finish_omp_critical (location_t, tree, tree);
extern tree c_finish_omp_ordered (location_t, tree);
extern void c_finish_omp_barrier (location_t);
extern tree c_finish_omp_atomic (location_t, enum tree_code, enum tree_code,
				 tree, tree, tree, tree, tree);
extern void c_finish_omp_flush (location_t);
extern void c_finish_omp_taskwait (location_t);
extern void c_finish_omp_taskyield (location_t);
extern tree c_finish_omp_for (location_t, tree, tree, tree, tree, tree, tree);
extern void c_split_parallel_clauses (location_t, tree, tree *, tree *);
extern enum omp_clause_default_kind c_omp_predetermined_sharing (tree);

/* Not in c-omp.c; provided by the front end.  */
extern bool c_omp_sharing_predetermined (tree);
extern tree c_omp_remap_decl (tree, bool);
extern void record_types_used_by_current_var_decl (tree);

/* Return next tree in the chain for chain_next walking of tree nodes.  */
static inline tree
c_tree_chain_next (tree t)
{
  /* TREE_CHAIN of a type is TYPE_STUB_DECL, which is different
     kind of object, never a long chain of nodes.  Prefer
     TYPE_NEXT_VARIANT for types.  */
  if (CODE_CONTAINS_STRUCT (TREE_CODE (t), TS_TYPE_COMMON))
    return TYPE_NEXT_VARIANT (t);
  /* Otherwise, if there is TREE_CHAIN, return it.  */
  if (CODE_CONTAINS_STRUCT (TREE_CODE (t), TS_COMMON))
    return TREE_CHAIN (t);
  return NULL;
}

/* Mask used by tm_stmt_attr.  */
#define TM_STMT_ATTR_OUTER	2
#define TM_STMT_ATTR_ATOMIC	4
#define TM_STMT_ATTR_RELAXED	8

extern int parse_tm_stmt_attr (tree, int);

/* Mask used by tm_attr_to_mask and tm_mask_to_attr.  Note that these
   are ordered specifically such that more restrictive attributes are
   at lower bit positions.  This fact is known by the C++ tm attribute
   inheritance code such that least bit extraction (mask & -mask) results
   in the most restrictive attribute.  */
#define TM_ATTR_SAFE			1
#define TM_ATTR_CALLABLE		2
#define TM_ATTR_PURE			4
#define TM_ATTR_IRREVOCABLE		8
#define TM_ATTR_MAY_CANCEL_OUTER	16

extern int tm_attr_to_mask (tree);
extern tree tm_mask_to_attr (int);
extern tree find_tm_attribute (tree);

/* A suffix-identifier value doublet that represents user-defined literals
   for C++-0x.  */
struct GTY(()) tree_userdef_literal {
  struct tree_base base;
  tree suffix_id;
  tree value;
  tree num_string;
};

#define USERDEF_LITERAL_SUFFIX_ID(NODE) \
  (((struct tree_userdef_literal *)USERDEF_LITERAL_CHECK (NODE))->suffix_id)

#define USERDEF_LITERAL_VALUE(NODE) \
  (((struct tree_userdef_literal *)USERDEF_LITERAL_CHECK (NODE))->value)

#define USERDEF_LITERAL_NUM_STRING(NODE) \
  (((struct tree_userdef_literal *)USERDEF_LITERAL_CHECK (NODE))->num_string)

#define USERDEF_LITERAL_TYPE(NODE) \
  (TREE_TYPE (USERDEF_LITERAL_VALUE (NODE)))

extern tree build_userdef_literal (tree suffix_id, tree value, tree num_string);

extern void convert_vector_to_pointer_for_subscript (location_t, tree*, tree);

/* Possibe cases of scalar_to_vector conversion.  */
enum stv_conv {
  stv_error,        /* Error occured.  */
  stv_nothing,      /* Nothing happened.  */
  stv_firstarg,     /* First argument must be expanded.  */
  stv_secondarg     /* Second argument must be expanded.  */
};

extern enum stv_conv scalar_to_vector (location_t loc, enum tree_code code,
				       tree op0, tree op1, bool);

#endif /* ! GCC_C_COMMON_H */<|MERGE_RESOLUTION|>--- conflicted
+++ resolved
@@ -598,7 +598,6 @@
 
 extern int flag_iso;
 
-<<<<<<< HEAD
 /* Non-zero if the current compilation context is UPC */
 extern int compiling_upc;
 
@@ -631,18 +630,6 @@
    time by the -fupc-pthreads-model-* switch. */
 extern upc_pthreads_model_kind upc_pthreads_model;
 
-/* Warn about #pragma directives that are not recognized.  */
-
-extern int warn_unknown_pragmas; /* Tri state variable.  */
-
-/* Warn about format/argument anomalies in calls to formatted I/O functions
-   (*printf, *scanf, strftime, strfmon, etc.).  */
-
-extern int warn_format;
-
-
-=======
->>>>>>> f27f1e98
 /* C/ObjC language option variables.  */
 
 

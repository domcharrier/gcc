/* Copyright (C) 2008-2018 Free Software Foundation, Inc.

This file is part of GCC.

GCC is free software; you can redistribute it and/or modify it under
the terms of the GNU General Public License as published by the Free
Software Foundation; either version 3, or (at your option) any later
version.

GCC is distributed in the hope that it will be useful, but WITHOUT ANY
WARRANTY; without even the implied warranty of MERCHANTABILITY or
FITNESS FOR A PARTICULAR PURPOSE.  See the GNU General Public License
for more details.

You should have received a copy of the GNU General Public License
along with GCC; see the file COPYING3.  If not see
<http://www.gnu.org/licenses/>.  */

#include "config.h"
#include "system.h"
#include "coretypes.h"
#include "target.h"
#include "gfortran.h"
#include "diagnostic.h"


#include "toplev.h"

#include "../../libcpp/internal.h"
#include "cpp.h"
#include "incpath.h"
#include "cppbuiltin.h"
#include "mkdeps.h"

#ifndef TARGET_SYSTEM_ROOT
# define TARGET_SYSTEM_ROOT NULL
#endif

#ifndef TARGET_CPU_CPP_BUILTINS
# define TARGET_CPU_CPP_BUILTINS()
#endif

#ifndef TARGET_OS_CPP_BUILTINS
# define TARGET_OS_CPP_BUILTINS()
#endif

#ifndef TARGET_OBJFMT_CPP_BUILTINS
# define TARGET_OBJFMT_CPP_BUILTINS()
#endif


/* Holds switches parsed by gfc_cpp_handle_option (), but whose
   handling is deferred to gfc_cpp_init ().  */
typedef struct
{
    enum opt_code code;
    const char *arg;
}
gfc_cpp_deferred_opt_t;


/* Defined and undefined macros being queued for output with -dU at
   the next newline.  */
typedef struct gfc_cpp_macro_queue
{
  struct gfc_cpp_macro_queue *next;	/* Next macro in the list.  */
  char *macro;				/* The name of the macro if not
					   defined, the full definition if
					   defined.  */
} gfc_cpp_macro_queue;
static gfc_cpp_macro_queue *cpp_define_queue, *cpp_undefine_queue;

struct gfc_cpp_option_data
{
  /* Argument of -cpp, implied by SPEC;
     if NULL, preprocessing disabled.  */
  const char *temporary_filename;

  const char *output_filename;          /* -o <arg>  */
  int preprocess_only;                  /* -E  */
  int discard_comments;                 /* -C  */
  int discard_comments_in_macro_exp;    /* -CC  */
  int print_include_names;              /* -H  */
  int no_line_commands;                 /* -P  */
  char dump_macros;                     /* -d[DMNU]  */
  int dump_includes;                    /* -dI  */
  int working_directory;                /* -fworking-directory  */
  int no_predefined;                    /* -undef */
  int standard_include_paths;           /* -nostdinc */
  int verbose;                          /* -v */
  int deps;                             /* -M */
  int deps_skip_system;                 /* -MM */
  const char *deps_filename;            /* -M[M]D */
  const char *deps_filename_user;       /* -MF <arg> */
  int deps_missing_are_generated;       /* -MG */
  int deps_phony;                       /* -MP */
  int warn_date_time;                   /* -Wdate-time */

  const char *multilib;                 /* -imultilib <dir>  */
  const char *prefix;                   /* -iprefix <dir>  */
  const char *sysroot;                  /* -isysroot <dir>  */

  /* Options whose handling needs to be deferred until the
     appropriate cpp-objects are created:
      -A predicate=answer
      -D <macro>[=<val>]
      -U <macro>  */
  gfc_cpp_deferred_opt_t *deferred_opt;
  int deferred_opt_count;
}
gfc_cpp_option;

/* Structures used with libcpp:  */
static cpp_options *cpp_option = NULL;
static cpp_reader *cpp_in = NULL;

/* Encapsulates state used to convert a stream of cpp-tokens into
   a text file.  */
static struct
{
  FILE *outf;			/* Stream to write to.  */
  const cpp_token *prev;	/* Previous token.  */
  const cpp_token *source;	/* Source token for spacing.  */
  int src_line;			/* Line number currently being written.  */
  unsigned char printed;	/* Nonzero if something output at line.  */
  bool first_time;		/* cb_file_change hasn't been called yet.  */
} print;

/* General output routines.  */
static void scan_translation_unit (cpp_reader *);
static void scan_translation_unit_trad (cpp_reader *);

/* Callback routines for the parser. Most of these are active only
   in specific modes.  */
static void cb_file_change (cpp_reader *, const line_map_ordinary *);
static void cb_line_change (cpp_reader *, const cpp_token *, int);
static void cb_define (cpp_reader *, source_location, cpp_hashnode *);
static void cb_undef (cpp_reader *, source_location, cpp_hashnode *);
static void cb_def_pragma (cpp_reader *, source_location);
static void cb_include (cpp_reader *, source_location, const unsigned char *,
			const char *, int, const cpp_token **);
static void cb_ident (cpp_reader *, source_location, const cpp_string *);
static void cb_used_define (cpp_reader *, source_location, cpp_hashnode *);
static void cb_used_undef (cpp_reader *, source_location, cpp_hashnode *);
static bool cb_cpp_error (cpp_reader *, int, int, rich_location *,
			  const char *, va_list *)
     ATTRIBUTE_GCC_DIAG(5,0);
void pp_dir_change (cpp_reader *, const char *);

static int dump_macro (cpp_reader *, cpp_hashnode *, void *);
static void dump_queued_macros (cpp_reader *);


static void
cpp_define_builtins (cpp_reader *pfile)
{
  /* Initialize CPP built-ins; '1' corresponds to 'flag_hosted'
     in C, defines __STDC_HOSTED__?!  */
  cpp_init_builtins (pfile, 0);

  /* Initialize GFORTRAN specific builtins.
     These are documented.  */
  define_language_independent_builtin_macros (pfile);
  cpp_define (pfile, "__GFORTRAN__=1");
  cpp_define (pfile, "_LANGUAGE_FORTRAN=1");

  if (flag_openacc)
    cpp_define (pfile, "_OPENACC=201306");

  if (flag_openmp)
    cpp_define (pfile, "_OPENMP=201511");

  /* The defines below are necessary for the TARGET_* macros.

     FIXME:  Note that builtin_define_std() actually is a function
     in c-cppbuiltin.c which uses flags undefined for Fortran.
     Let's skip this for now. If needed, one needs to look into it
     once more.  */

# define builtin_define(TXT) cpp_define (pfile, TXT)
# define builtin_define_std(TXT)
# define builtin_assert(TXT) cpp_assert (pfile, TXT)

  /* FIXME: Pandora's Box
    Using the macros below results in multiple breakages:
     - mingw will fail to compile this file as dependent macros
       assume to be used in c-cppbuiltin.c only. Further, they use
       flags only valid/defined in C (same as noted above).
       [config/i386/mingw32.h, config/i386/cygming.h]
     - other platforms (not as popular) break similarly
       [grep for 'builtin_define_with_int_value' in gcc/config/]

  TARGET_CPU_CPP_BUILTINS ();
  TARGET_OS_CPP_BUILTINS ();
  TARGET_OBJFMT_CPP_BUILTINS (); */

#undef builtin_define
#undef builtin_define_std
#undef builtin_assert
}

bool
gfc_cpp_enabled (void)
{
  return gfc_cpp_option.temporary_filename != NULL;
}

bool
gfc_cpp_preprocess_only (void)
{
  return gfc_cpp_option.preprocess_only;
}

bool
gfc_cpp_makedep (void)
{
  return gfc_cpp_option.deps;
}

void
gfc_cpp_add_dep (const char *name, bool system)
{
  if (!gfc_cpp_option.deps_skip_system || !system)
    deps_add_dep (cpp_get_deps (cpp_in), name);
}

void
gfc_cpp_add_target (const char *name)
{
  deps_add_target (cpp_get_deps (cpp_in), name, 0);
}


const char *
gfc_cpp_temporary_file (void)
{
  return gfc_cpp_option.temporary_filename;
}

void
gfc_cpp_init_options (unsigned int decoded_options_count,
		      struct cl_decoded_option *decoded_options ATTRIBUTE_UNUSED)
{
  /* Do not create any objects from libcpp here. If no
     preprocessing is requested, this would be wasted
     time and effort.

     See gfc_cpp_post_options() instead.  */

  gfc_cpp_option.temporary_filename = NULL;
  gfc_cpp_option.output_filename = NULL;
  gfc_cpp_option.preprocess_only = 0;
  gfc_cpp_option.discard_comments = 1;
  gfc_cpp_option.discard_comments_in_macro_exp = 1;
  gfc_cpp_option.print_include_names = 0;
  gfc_cpp_option.no_line_commands = 0;
  gfc_cpp_option.dump_macros = '\0';
  gfc_cpp_option.dump_includes = 0;
  gfc_cpp_option.working_directory = -1;
  gfc_cpp_option.no_predefined = 0;
  gfc_cpp_option.standard_include_paths = 1;
  gfc_cpp_option.verbose = 0;
  gfc_cpp_option.warn_date_time = 0;
  gfc_cpp_option.deps = 0;
  gfc_cpp_option.deps_skip_system = 0;
  gfc_cpp_option.deps_phony = 0;
  gfc_cpp_option.deps_missing_are_generated = 0;
  gfc_cpp_option.deps_filename = NULL;
  gfc_cpp_option.deps_filename_user = NULL;

  gfc_cpp_option.multilib = NULL;
  gfc_cpp_option.prefix = NULL;
  gfc_cpp_option.sysroot = TARGET_SYSTEM_ROOT;

  gfc_cpp_option.deferred_opt = XNEWVEC (gfc_cpp_deferred_opt_t,
					 decoded_options_count);
  gfc_cpp_option.deferred_opt_count = 0;
}

int
gfc_cpp_handle_option (size_t scode, const char *arg, int value ATTRIBUTE_UNUSED)
{
  int result = 1;
  enum opt_code code = (enum opt_code) scode;

  switch (code)
  {
    default:
      result = 0;
      break;

    case OPT_cpp_:
      gfc_cpp_option.temporary_filename = arg;
      break;

    case OPT_nocpp:
      gfc_cpp_option.temporary_filename = 0L;
      break;

    case OPT_d:
      for ( ; *arg; ++arg)
        switch (*arg)
	{
	  case 'D':
	  case 'M':
	  case 'N':
	  case 'U':
	    gfc_cpp_option.dump_macros = *arg;
	    break;

	  case 'I':
	    gfc_cpp_option.dump_includes = 1;
	    break;
	}
      break;

    case OPT_fworking_directory:
      gfc_cpp_option.working_directory = value;
      break;

    case OPT_idirafter:
      gfc_cpp_add_include_path_after (xstrdup(arg), true);
      break;

    case OPT_imultilib:
      gfc_cpp_option.multilib = arg;
      break;

    case OPT_iprefix:
      gfc_cpp_option.prefix = arg;
      break;

    case OPT_isysroot:
      gfc_cpp_option.sysroot = arg;
      break;

    case OPT_iquote:
    case OPT_isystem:
      gfc_cpp_add_include_path (xstrdup(arg), true);
      break;

    case OPT_nostdinc:
      gfc_cpp_option.standard_include_paths = value;
      break;

    case OPT_o:
      if (!gfc_cpp_option.output_filename)
	gfc_cpp_option.output_filename = arg;
      else
	gfc_fatal_error ("output filename specified twice");
      break;

    case OPT_undef:
      gfc_cpp_option.no_predefined = value;
      break;

    case OPT_v:
      gfc_cpp_option.verbose = value;
      break;

    case OPT_Wdate_time:
      gfc_cpp_option.warn_date_time = value;
      break;

    case OPT_A:
    case OPT_D:
    case OPT_U:
      gfc_cpp_option.deferred_opt[gfc_cpp_option.deferred_opt_count].code = code;
      gfc_cpp_option.deferred_opt[gfc_cpp_option.deferred_opt_count].arg = arg;
      gfc_cpp_option.deferred_opt_count++;
      break;

    case OPT_C:
      gfc_cpp_option.discard_comments = 0;
      break;

    case OPT_CC:
      gfc_cpp_option.discard_comments = 0;
      gfc_cpp_option.discard_comments_in_macro_exp = 0;
      break;

    case OPT_E:
      gfc_cpp_option.preprocess_only = 1;
      break;

    case OPT_H:
      gfc_cpp_option.print_include_names = 1;
      break;

    case OPT_MM:
      gfc_cpp_option.deps_skip_system = 1;
      /* fall through */

    case OPT_M:
      gfc_cpp_option.deps = 1;
      break;

    case OPT_MMD:
      gfc_cpp_option.deps_skip_system = 1;
      /* fall through */

    case OPT_MD:
      gfc_cpp_option.deps = 1;
      gfc_cpp_option.deps_filename = arg;
      break;

    case OPT_MF:
      /* If specified multiple times, last one wins.  */
      gfc_cpp_option.deps_filename_user = arg;
      break;

    case OPT_MG:
      gfc_cpp_option.deps_missing_are_generated = 1;
      break;

    case OPT_MP:
      gfc_cpp_option.deps_phony = 1;
      break;

    case OPT_MQ:
    case OPT_MT:
      gfc_cpp_option.deferred_opt[gfc_cpp_option.deferred_opt_count].code = code;
      gfc_cpp_option.deferred_opt[gfc_cpp_option.deferred_opt_count].arg = arg;
      gfc_cpp_option.deferred_opt_count++;
      break;

    case OPT_P:
      gfc_cpp_option.no_line_commands = 1;
      break;
  }

  return result;
}


void
gfc_cpp_post_options (void)
{
  /* Any preprocessing-related option without '-cpp' is considered
     an error.  */
  if (!gfc_cpp_enabled ()
      && (gfc_cpp_preprocess_only ()
	  || gfc_cpp_makedep ()
	  || !gfc_cpp_option.discard_comments
	  || !gfc_cpp_option.discard_comments_in_macro_exp
	  || gfc_cpp_option.print_include_names
	  || gfc_cpp_option.no_line_commands
	  || gfc_cpp_option.dump_macros
	  || gfc_cpp_option.dump_includes))
    gfc_fatal_error ("To enable preprocessing, use %<-cpp%>");

  if (!gfc_cpp_enabled ())
    return;

  cpp_in = cpp_create_reader (CLK_GNUC89, NULL, line_table);
  gcc_assert (cpp_in);

  /* The cpp_options-structure defines far more flags than those set here.
     If any other is implemented, see c-opt.c (sanitize_cpp_opts) for
     inter-option dependencies that may need to be enforced.  */
  cpp_option = cpp_get_options (cpp_in);
  gcc_assert (cpp_option);

  /* TODO: allow non-traditional modes, e.g. by -cpp-std=...?  */
  cpp_option->traditional = 1;
  cpp_option->cplusplus_comments = 0;

  cpp_option->cpp_pedantic = pedantic;

  cpp_option->dollars_in_ident = flag_dollar_ok;
  cpp_option->discard_comments = gfc_cpp_option.discard_comments;
  cpp_option->discard_comments_in_macro_exp = gfc_cpp_option.discard_comments_in_macro_exp;
  cpp_option->print_include_names = gfc_cpp_option.print_include_names;
  cpp_option->preprocessed = gfc_option.flag_preprocessed;
  cpp_option->warn_date_time = gfc_cpp_option.warn_date_time;

  if (gfc_cpp_makedep ())
    {
      cpp_option->deps.style = DEPS_USER;
      cpp_option->deps.phony_targets = gfc_cpp_option.deps_phony;
      cpp_option->deps.missing_files = gfc_cpp_option.deps_missing_are_generated;

      /* -MF <arg> overrides -M[M]D.  */
      if (gfc_cpp_option.deps_filename_user)
	gfc_cpp_option.deps_filename = gfc_cpp_option.deps_filename_user;
  }

  if (gfc_cpp_option.working_directory == -1)
    gfc_cpp_option.working_directory = (debug_info_level != DINFO_LEVEL_NONE);

  cpp_post_options (cpp_in);

  gfc_cpp_register_include_paths ();
}


void
gfc_cpp_init_0 (void)
{
  struct cpp_callbacks *cb;

  cb = cpp_get_callbacks (cpp_in);
  cb->file_change = cb_file_change;
  cb->line_change = cb_line_change;
  cb->ident = cb_ident;
  cb->def_pragma = cb_def_pragma;
  cb->error = cb_cpp_error;

  if (gfc_cpp_option.dump_includes)
    cb->include = cb_include;

  if ((gfc_cpp_option.dump_macros == 'D')
      || (gfc_cpp_option.dump_macros == 'N'))
    {
      cb->define = cb_define;
      cb->undef  = cb_undef;
    }

  if (gfc_cpp_option.dump_macros == 'U')
    {
      cb->before_define = dump_queued_macros;
      cb->used_define = cb_used_define;
      cb->used_undef = cb_used_undef;
    }

  /* Initialize the print structure.  Setting print.src_line to -1 here is
     a trick to guarantee that the first token of the file will cause
     a linemarker to be output by maybe_print_line.  */
  print.src_line = -1;
  print.printed = 0;
  print.prev = 0;
  print.first_time = 1;

  if (gfc_cpp_preprocess_only ())
    {
      if (gfc_cpp_option.output_filename)
	{
	  /* This needs cheating: with "-E -o <file>", the user wants the
	     preprocessed output in <file>. However, if nothing is done
	     about it <file> is also used for assembler output. Hence, it
	     is necessary to redirect assembler output (actually nothing
	     as -E implies -fsyntax-only) to another file, otherwise the
	     output from preprocessing is lost.  */
	  asm_file_name = gfc_cpp_option.temporary_filename;

	  print.outf = fopen (gfc_cpp_option.output_filename, "w");
	  if (print.outf == NULL)
	    gfc_fatal_error ("opening output file %qs: %s",
			     gfc_cpp_option.output_filename,
			     xstrerror (errno));
	}
      else
	print.outf = stdout;
    }
  else
    {
      print.outf = fopen (gfc_cpp_option.temporary_filename, "w");
      if (print.outf == NULL)
	gfc_fatal_error ("opening output file %qs: %s",
			 gfc_cpp_option.temporary_filename, xstrerror (errno));
    }

  gcc_assert(cpp_in);
  if (!cpp_read_main_file (cpp_in, gfc_source_file))
    errorcount++;
}

void
gfc_cpp_init (void)
{
  int i;

  if (gfc_option.flag_preprocessed)
    return;

  cpp_change_file (cpp_in, LC_RENAME, _("<built-in>"));
  if (!gfc_cpp_option.no_predefined)
    {
      /* Make sure all of the builtins about to be declared have
	BUILTINS_LOCATION has their source_location.  */
      source_location builtins_loc = BUILTINS_LOCATION;
      cpp_force_token_locations (cpp_in, &builtins_loc);

      cpp_define_builtins (cpp_in);

      cpp_stop_forcing_token_locations (cpp_in);
    }

  /* Handle deferred options from command-line.  */
  cpp_change_file (cpp_in, LC_RENAME, _("<command-line>"));

  for (i = 0; i < gfc_cpp_option.deferred_opt_count; i++)
    {
      gfc_cpp_deferred_opt_t *opt = &gfc_cpp_option.deferred_opt[i];

      if (opt->code == OPT_D)
	cpp_define (cpp_in, opt->arg);
      else if (opt->code == OPT_U)
	cpp_undef (cpp_in, opt->arg);
      else if (opt->code == OPT_A)
	{
	  if (opt->arg[0] == '-')
	    cpp_unassert (cpp_in, opt->arg + 1);
	  else
	    cpp_assert (cpp_in, opt->arg);
	}
      else if (opt->code == OPT_MT || opt->code == OPT_MQ)
	deps_add_target (cpp_get_deps (cpp_in),
			 opt->arg, opt->code == OPT_MQ);
    }

  if (gfc_cpp_option.working_directory
      && gfc_cpp_option.preprocess_only && !gfc_cpp_option.no_line_commands)
    pp_dir_change (cpp_in, get_src_pwd ());
}

bool
gfc_cpp_preprocess (const char *source_file)
{
  if (!gfc_cpp_enabled ())
    return false;

  cpp_change_file (cpp_in, LC_RENAME, source_file);

  if (cpp_option->traditional)
    scan_translation_unit_trad (cpp_in);
  else
    scan_translation_unit (cpp_in);

  /* -dM command line option.  */
  if (gfc_cpp_preprocess_only () &&
      gfc_cpp_option.dump_macros == 'M')
    {
      putc ('\n', print.outf);
      cpp_forall_identifiers (cpp_in, dump_macro, NULL);
    }

  putc ('\n', print.outf);

  if (!gfc_cpp_preprocess_only ()
      || (gfc_cpp_preprocess_only () && gfc_cpp_option.output_filename))
    fclose (print.outf);

  return true;
}

void
gfc_cpp_done (void)
{
  if (!gfc_cpp_enabled ())
    return;

  gcc_assert (cpp_in);

  if (gfc_cpp_makedep ())
    {
      if (gfc_cpp_option.deps_filename)
	{
	  FILE *f = fopen (gfc_cpp_option.deps_filename, "w");
	  if (f)
	    {
	      cpp_finish (cpp_in, f);
	      fclose (f);
	    }
	  else
	    gfc_fatal_error ("opening output file %qs: %s",
			     gfc_cpp_option.deps_filename,
			     xstrerror (errno));
	}
      else
	cpp_finish (cpp_in, stdout);
    }

  cpp_undef_all (cpp_in);
  cpp_clear_file_cache (cpp_in);
}

/* PATH must be malloc-ed and NULL-terminated.  */
void
gfc_cpp_add_include_path (char *path, bool user_supplied)
{
  /* CHAIN sets cpp_dir->sysp which differs from 0 if PATH is a system
     include path. Fortran does not define any system include paths.  */
  int cxx_aware = 0;

  add_path (path, INC_BRACKET, cxx_aware, user_supplied);
}

void
gfc_cpp_add_include_path_after (char *path, bool user_supplied)
{
  int cxx_aware = 0;
  add_path (path, INC_AFTER, cxx_aware, user_supplied);
}

void
gfc_cpp_register_include_paths (void)
{
  int cxx_stdinc = 0;
  register_include_chains (cpp_in, gfc_cpp_option.sysroot,
			   gfc_cpp_option.prefix, gfc_cpp_option.multilib,
			   gfc_cpp_option.standard_include_paths, cxx_stdinc,
			   gfc_cpp_option.verbose);
}



static void scan_translation_unit_trad (cpp_reader *);
static void account_for_newlines (const unsigned char *, size_t);
static int dump_macro (cpp_reader *, cpp_hashnode *, void *);

static void print_line (source_location, const char *);
static void maybe_print_line (source_location);


/* Writes out the preprocessed file, handling spacing and paste
   avoidance issues.  */
static void
scan_translation_unit (cpp_reader *pfile)
{
  bool avoid_paste = false;

  print.source = NULL;
  for (;;)
    {
      const cpp_token *token = cpp_get_token (pfile);

      if (token->type == CPP_PADDING)
	{
	  avoid_paste = true;
	  if (print.source == NULL
	      || (!(print.source->flags & PREV_WHITE)
		  && token->val.source == NULL))
	    print.source = token->val.source;
	  continue;
	}

      if (token->type == CPP_EOF)
	break;

      /* Subtle logic to output a space if and only if necessary.  */
      if (avoid_paste)
	{
	  if (print.source == NULL)
	    print.source = token;
	  if (print.source->flags & PREV_WHITE
	      || (print.prev
		  && cpp_avoid_paste (pfile, print.prev, token))
	      || (print.prev == NULL && token->type == CPP_HASH))
	    putc (' ', print.outf);
	}
      else if (token->flags & PREV_WHITE)
	putc (' ', print.outf);

      avoid_paste = false;
      print.source = NULL;
      print.prev = token;
      cpp_output_token (token, print.outf);

      if (token->type == CPP_COMMENT)
	account_for_newlines (token->val.str.text, token->val.str.len);
    }
}

/* Adjust print.src_line for newlines embedded in output.  */
static void
account_for_newlines (const unsigned char *str, size_t len)
{
  while (len--)
    if (*str++ == '\n')
      print.src_line++;
}

/* Writes out a traditionally preprocessed file.  */
static void
scan_translation_unit_trad (cpp_reader *pfile)
{
  while (_cpp_read_logical_line_trad (pfile))
    {
      size_t len = pfile->out.cur - pfile->out.base;
      maybe_print_line (pfile->out.first_line);
      fwrite (pfile->out.base, 1, len, print.outf);
      print.printed = 1;
      if (!CPP_OPTION (pfile, discard_comments))
	account_for_newlines (pfile->out.base, len);
    }
}

/* If the token read on logical line LINE needs to be output on a
   different line to the current one, output the required newlines or
   a line marker.  */
static void
maybe_print_line (source_location src_loc)
{
  const line_map_ordinary *map
    = linemap_check_ordinary (linemap_lookup (line_table, src_loc));
  int src_line = SOURCE_LINE (map, src_loc);

  /* End the previous line of text.  */
  if (print.printed)
    {
      putc ('\n', print.outf);
      print.src_line++;
      print.printed = 0;
    }

  if (src_line >= print.src_line && src_line < print.src_line + 8)
    {
      while (src_line > print.src_line)
	{
	  putc ('\n', print.outf);
	  print.src_line++;
	}
    }
  else
    print_line (src_loc, "");
}

/* Output a line marker for logical line LINE.  Special flags are "1"
   or "2" indicating entering or leaving a file.  */
static void
print_line (source_location src_loc, const char *special_flags)
{
  /* End any previous line of text.  */
  if (print.printed)
    putc ('\n', print.outf);
  print.printed = 0;

  if (!gfc_cpp_option.no_line_commands)
    {
      expanded_location loc;
      size_t to_file_len;
      unsigned char *to_file_quoted;
      unsigned char *p;
      int sysp;

      loc = expand_location (src_loc);
      to_file_len = strlen (loc.file);
      to_file_quoted = (unsigned char *) alloca (to_file_len * 4 + 1);

      print.src_line = loc.line;

      /* cpp_quote_string does not nul-terminate, so we have to do it
	 ourselves.  */
      p = cpp_quote_string (to_file_quoted,
			    (const unsigned char *) loc.file, to_file_len);
      *p = '\0';
      fprintf (print.outf, "# %u \"%s\"%s",
	       print.src_line == 0 ? 1 : print.src_line,
	       to_file_quoted, special_flags);

      sysp = in_system_header_at (src_loc);
      if (sysp == 2)
	fputs (" 3 4", print.outf);
      else if (sysp == 1)
	fputs (" 3", print.outf);

      putc ('\n', print.outf);
    }
}

static void
cb_file_change (cpp_reader * ARG_UNUSED (pfile), const line_map_ordinary *map)
{
  const char *flags = "";

  if (gfc_cpp_option.no_line_commands)
    return;

  if (!map)
    return;

      if (print.first_time)
	{
	  /* Avoid printing foo.i when the main file is foo.c.  */
	  if (!cpp_get_options (cpp_in)->preprocessed)
	    print_line (map->start_location, flags);
	  print.first_time = 0;
	}
      else
	{
	  /* Bring current file to correct line when entering a new file.  */
	  if (map->reason == LC_ENTER)
	    maybe_print_line (linemap_included_from (map));
	  if (map->reason == LC_ENTER)
	    flags = " 1";
	  else if (map->reason == LC_LEAVE)
	    flags = " 2";
	  print_line (map->start_location, flags);
	}

}

/* Called when a line of output is started.  TOKEN is the first token
   of the line, and at end of file will be CPP_EOF.  */
static void
cb_line_change (cpp_reader *pfile, const cpp_token *token,
		int parsing_args)
{
  source_location src_loc = token->src_loc;

  if (token->type == CPP_EOF || parsing_args)
    return;

  maybe_print_line (src_loc);
  print.prev = 0;
  print.source = 0;

  /* Supply enough spaces to put this token in its original column,
     one space per column greater than 2, since scan_translation_unit
     will provide a space if PREV_WHITE.  Don't bother trying to
     reconstruct tabs; we can't get it right in general, and nothing
     ought to care.  Some things do care; the fault lies with them.  */
  if (!CPP_OPTION (pfile, traditional))
    {
      const line_map_ordinary *map
	= linemap_check_ordinary (linemap_lookup (line_table, src_loc));
      int spaces = SOURCE_COLUMN (map, src_loc) - 2;
      print.printed = 1;

      while (-- spaces >= 0)
	putc (' ', print.outf);
    }
}

static void
cb_ident (cpp_reader *pfile ATTRIBUTE_UNUSED, source_location line,
	  const cpp_string *str)
{
  maybe_print_line (line);
  fprintf (print.outf, "#ident %s\n", str->text);
  print.src_line++;
}

static void
cb_define (cpp_reader *pfile ATTRIBUTE_UNUSED, source_location line,
           cpp_hashnode *node ATTRIBUTE_UNUSED)
{
  maybe_print_line (line);
  fputs ("#define ", print.outf);

  /* 'D' is whole definition; 'N' is name only.  */
  if (gfc_cpp_option.dump_macros == 'D')
    fputs ((const char *) cpp_macro_definition (pfile, node),
	   print.outf);
  else
    fputs ((const char *) NODE_NAME (node), print.outf);

  putc ('\n', print.outf);
  if (LOCATION_LINE (line) != 0)
    print.src_line++;
}

static void
cb_undef (cpp_reader *pfile ATTRIBUTE_UNUSED, source_location line,
	  cpp_hashnode *node)
{
  maybe_print_line (line);
  fprintf (print.outf, "#undef %s\n", NODE_NAME (node));
  print.src_line++;
}

static void
cb_include (cpp_reader *pfile ATTRIBUTE_UNUSED, source_location line,
	    const unsigned char *dir, const char *header, int angle_brackets,
	    const cpp_token **comments)
{
  maybe_print_line (line);
  if (angle_brackets)
    fprintf (print.outf, "#%s <%s>", dir, header);
  else
    fprintf (print.outf, "#%s \"%s\"", dir, header);

  if (comments != NULL)
    {
      while (*comments != NULL)
	{
	  if ((*comments)->flags & PREV_WHITE)
	    putc (' ', print.outf);
	  cpp_output_token (*comments, print.outf);
	  ++comments;
	}
    }

  putc ('\n', print.outf);
  print.src_line++;
}

/* Dump out the hash table.  */
static int
dump_macro (cpp_reader *pfile, cpp_hashnode *node, void *v ATTRIBUTE_UNUSED)
{
<<<<<<< HEAD
  if (cpp_macro_p (node))
=======
  if (cpp_user_macro_p (node))
>>>>>>> a31505a3
    {
      fputs ("#define ", print.outf);
      fputs ((const char *) cpp_macro_definition (pfile, node),
	     print.outf);
      putc ('\n', print.outf);
      print.src_line++;
    }

  return 1;
}

static void
cb_used_define (cpp_reader *pfile, source_location line ATTRIBUTE_UNUSED,
		cpp_hashnode *node)
{
  gfc_cpp_macro_queue *q;
  q = XNEW (gfc_cpp_macro_queue);
  q->macro = xstrdup ((const char *) cpp_macro_definition (pfile, node));
  q->next = cpp_define_queue;
  cpp_define_queue = q;
}

/* Callback from cpp_error for PFILE to print diagnostics from the
   preprocessor.  The diagnostic is of type LEVEL, with REASON set
   to the reason code if LEVEL is represents a warning, at location
   RICHLOC; MSG is the translated message and AP the arguments.
   Returns true if a diagnostic was emitted, false otherwise.  */

static bool
cb_cpp_error (cpp_reader *pfile ATTRIBUTE_UNUSED, int level, int reason,
	      rich_location *richloc,
	      const char *msg, va_list *ap)
{
  diagnostic_info diagnostic;
  diagnostic_t dlevel;
  bool save_warn_system_headers = global_dc->dc_warn_system_headers;
  bool ret;

  switch (level)
    {
    case CPP_DL_WARNING_SYSHDR:
      global_dc->dc_warn_system_headers = 1;
      /* Fall through.  */
    case CPP_DL_WARNING:
      dlevel = DK_WARNING;
      break;
    case CPP_DL_PEDWARN:
      dlevel = DK_PEDWARN;
      break;
    case CPP_DL_ERROR:
      dlevel = DK_ERROR;
      break;
    case CPP_DL_ICE:
      dlevel = DK_ICE;
      break;
    case CPP_DL_NOTE:
      dlevel = DK_NOTE;
      break;
    case CPP_DL_FATAL:
      dlevel = DK_FATAL;
      break;
    default:
      gcc_unreachable ();
    }
  diagnostic_set_info_translated (&diagnostic, msg, ap,
				  richloc, dlevel);
  if (reason == CPP_W_WARNING_DIRECTIVE)
    diagnostic_override_option_index (&diagnostic, OPT_Wcpp);
  ret = diagnostic_report_diagnostic (global_dc, &diagnostic);
  if (level == CPP_DL_WARNING_SYSHDR)
    global_dc->dc_warn_system_headers = save_warn_system_headers;
  return ret;
}

/* Callback called when -fworking-director and -E to emit working
   directory in cpp output file.  */

void
pp_dir_change (cpp_reader *pfile ATTRIBUTE_UNUSED, const char *dir)
{
  size_t to_file_len = strlen (dir);
  unsigned char *to_file_quoted =
     (unsigned char *) alloca (to_file_len * 4 + 1);
  unsigned char *p;

  /* cpp_quote_string does not nul-terminate, so we have to do it ourselves.  */
  p = cpp_quote_string (to_file_quoted, (const unsigned char *) dir, to_file_len);
  *p = '\0';
  fprintf (print.outf, "# 1 \"%s//\"\n", to_file_quoted);
}

/* Copy a #pragma directive to the preprocessed output.  */
static void
cb_def_pragma (cpp_reader *pfile, source_location line)
{
  maybe_print_line (line);
  fputs ("#pragma ", print.outf);
  cpp_output_line (pfile, print.outf);
  print.src_line++;
}

static void
cb_used_undef (cpp_reader *pfile ATTRIBUTE_UNUSED,
	       source_location line ATTRIBUTE_UNUSED,
	       cpp_hashnode *node)
{
  gfc_cpp_macro_queue *q;
  q = XNEW (gfc_cpp_macro_queue);
  q->macro = xstrdup ((const char *) NODE_NAME (node));
  q->next = cpp_undefine_queue;
  cpp_undefine_queue = q;
}

static void
dump_queued_macros (cpp_reader *pfile ATTRIBUTE_UNUSED)
{
  gfc_cpp_macro_queue *q;

  /* End the previous line of text.  */
  if (print.printed)
    {
      putc ('\n', print.outf);
      print.src_line++;
      print.printed = 0;
    }

  for (q = cpp_define_queue; q;)
    {
      gfc_cpp_macro_queue *oq;
      fputs ("#define ", print.outf);
      fputs (q->macro, print.outf);
      putc ('\n', print.outf);
      print.src_line++;
      oq = q;
      q = q->next;
      free (oq->macro);
      free (oq);
    }
  cpp_define_queue = NULL;
  for (q = cpp_undefine_queue; q;)
    {
      gfc_cpp_macro_queue *oq;
      fprintf (print.outf, "#undef %s\n", q->macro);
      print.src_line++;
      oq = q;
      q = q->next;
      free (oq->macro);
      free (oq);
    }
  cpp_undefine_queue = NULL;
}<|MERGE_RESOLUTION|>--- conflicted
+++ resolved
@@ -990,11 +990,7 @@
 static int
 dump_macro (cpp_reader *pfile, cpp_hashnode *node, void *v ATTRIBUTE_UNUSED)
 {
-<<<<<<< HEAD
-  if (cpp_macro_p (node))
-=======
   if (cpp_user_macro_p (node))
->>>>>>> a31505a3
     {
       fputs ("#define ", print.outf);
       fputs ((const char *) cpp_macro_definition (pfile, node),

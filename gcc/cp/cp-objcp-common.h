--- conflicted
+++ resolved
@@ -34,12 +34,9 @@
 extern tree cp_get_global_decls ();
 extern tree cp_pushdecl (tree);
 extern void cp_register_dumps (gcc::dump_manager *);
-<<<<<<< HEAD
 extern bool cp_handle_option (size_t, const char *, int, int, location_t,
 			      const struct cl_option_handlers *);
-=======
 extern tree cxx_make_type_hook			(tree_code);
->>>>>>> 3da2f26c
 
 /* Lang hooks that are shared between C++ and ObjC++ are defined here.  Hooks
    specific to C++ or ObjC++ go in cp/cp-lang.c and objcp/objcp-lang.c,

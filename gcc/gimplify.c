--- conflicted
+++ resolved
@@ -9069,11 +9069,6 @@
 			      break;
 			    if (scp)
 			      continue;
-<<<<<<< HEAD
-=======
-			    gcc_assert (offset2 == NULL_TREE
-					|| poly_int_tree_p (offset2));
->>>>>>> 7beafc82
 			    tree d1 = OMP_CLAUSE_DECL (*sc);
 			    tree d2 = OMP_CLAUSE_DECL (c);
 			    while (TREE_CODE (d1) == ARRAY_REF)

/* Lower vector operations to scalar operations.
   Copyright (C) 2004-2020 Free Software Foundation, Inc.

This file is part of GCC.

GCC is free software; you can redistribute it and/or modify it
under the terms of the GNU General Public License as published by the
Free Software Foundation; either version 3, or (at your option) any
later version.

GCC is distributed in the hope that it will be useful, but WITHOUT
ANY WARRANTY; without even the implied warranty of MERCHANTABILITY or
FITNESS FOR A PARTICULAR PURPOSE.  See the GNU General Public License
for more details.

You should have received a copy of the GNU General Public License
along with GCC; see the file COPYING3.  If not see
<http://www.gnu.org/licenses/>.  */

#include "config.h"
#include "system.h"
#include "coretypes.h"
#include "backend.h"
#include "rtl.h"
#include "tree.h"
#include "gimple.h"
#include "tree-pass.h"
#include "ssa.h"
#include "expmed.h"
#include "optabs-tree.h"
#include "diagnostic.h"
#include "fold-const.h"
#include "stor-layout.h"
#include "langhooks.h"
#include "tree-eh.h"
#include "gimple-iterator.h"
#include "gimplify-me.h"
#include "gimplify.h"
#include "tree-cfg.h"
#include "tree-vector-builder.h"
#include "vec-perm-indices.h"
#include "insn-config.h"
#include "tree-ssa-dce.h"
#include "recog.h"		/* FIXME: for insn_data */


static void expand_vector_operations_1 (gimple_stmt_iterator *, auto_bitmap *);

/* Return the number of elements in a vector type TYPE that we have
   already decided needs to be expanded piecewise.  We don't support
   this kind of expansion for variable-length vectors, since we should
   always check for target support before introducing uses of those.  */
static unsigned int
nunits_for_known_piecewise_op (const_tree type)
{
  return TYPE_VECTOR_SUBPARTS (type).to_constant ();
}

/* Return true if TYPE1 has more elements than TYPE2, where either
   type may be a vector or a scalar.  */

static inline bool
subparts_gt (tree type1, tree type2)
{
  poly_uint64 n1 = VECTOR_TYPE_P (type1) ? TYPE_VECTOR_SUBPARTS (type1) : 1;
  poly_uint64 n2 = VECTOR_TYPE_P (type2) ? TYPE_VECTOR_SUBPARTS (type2) : 1;
  return known_gt (n1, n2);
}

/* Build a constant of type TYPE, made of VALUE's bits replicated
   every WIDTH bits to fit TYPE's precision.  */
static tree
build_replicated_const (tree type, unsigned int width, HOST_WIDE_INT value)
{
  int n = (TYPE_PRECISION (type) + HOST_BITS_PER_WIDE_INT - 1) 
    / HOST_BITS_PER_WIDE_INT;
  unsigned HOST_WIDE_INT low, mask;
  HOST_WIDE_INT a[WIDE_INT_MAX_ELTS];
  int i;

  gcc_assert (n && n <= WIDE_INT_MAX_ELTS);

  if (width == HOST_BITS_PER_WIDE_INT)
    low = value;
  else
    {
      mask = ((HOST_WIDE_INT)1 << width) - 1;
      low = (unsigned HOST_WIDE_INT) ~0 / mask * (value & mask);
    }

  for (i = 0; i < n; i++)
    a[i] = low;

  gcc_assert (TYPE_PRECISION (type) <= MAX_BITSIZE_MODE_ANY_INT);
  return wide_int_to_tree
    (type, wide_int::from_array (a, n, TYPE_PRECISION (type)));
}

static GTY(()) tree vector_inner_type;
static GTY(()) tree vector_last_type;
static GTY(()) int vector_last_nunits;

/* Return a suitable vector types made of SUBPARTS units each of mode
   "word_mode" (the global variable).  */
static tree
build_word_mode_vector_type (int nunits)
{
  if (!vector_inner_type)
    vector_inner_type = lang_hooks.types.type_for_mode (word_mode, 1);
  else if (vector_last_nunits == nunits)
    {
      gcc_assert (TREE_CODE (vector_last_type) == VECTOR_TYPE);
      return vector_last_type;
    }

  vector_last_nunits = nunits;
  vector_last_type = build_vector_type (vector_inner_type, nunits);
  return vector_last_type;
}

typedef tree (*elem_op_func) (gimple_stmt_iterator *,
			      tree, tree, tree, tree, tree, enum tree_code,
			      tree);

tree
tree_vec_extract (gimple_stmt_iterator *gsi, tree type,
		  tree t, tree bitsize, tree bitpos)
{
  if (TREE_CODE (t) == SSA_NAME)
    {
      gimple *def_stmt = SSA_NAME_DEF_STMT (t);
      if (is_gimple_assign (def_stmt)
	  && (gimple_assign_rhs_code (def_stmt) == VECTOR_CST
	      || (bitpos
		  && gimple_assign_rhs_code (def_stmt) == CONSTRUCTOR)))
	t = gimple_assign_rhs1 (def_stmt);
    }
  if (bitpos)
    {
      if (TREE_CODE (type) == BOOLEAN_TYPE)
	{
	  tree itype
	    = build_nonstandard_integer_type (tree_to_uhwi (bitsize), 0);
	  tree field = gimplify_build3 (gsi, BIT_FIELD_REF, itype, t,
					bitsize, bitpos);
	  return gimplify_build2 (gsi, NE_EXPR, type, field,
				  build_zero_cst (itype));
	}
      else
	return gimplify_build3 (gsi, BIT_FIELD_REF, type, t, bitsize, bitpos);
    }
  else
    return gimplify_build1 (gsi, VIEW_CONVERT_EXPR, type, t);
}

static tree
do_unop (gimple_stmt_iterator *gsi, tree inner_type, tree a,
	 tree b ATTRIBUTE_UNUSED, tree bitpos, tree bitsize,
	 enum tree_code code, tree type ATTRIBUTE_UNUSED)
{
  a = tree_vec_extract (gsi, inner_type, a, bitsize, bitpos);
  return gimplify_build1 (gsi, code, inner_type, a);
}

static tree
do_binop (gimple_stmt_iterator *gsi, tree inner_type, tree a, tree b,
	  tree bitpos, tree bitsize, enum tree_code code,
	  tree type ATTRIBUTE_UNUSED)
{
  if (TREE_CODE (TREE_TYPE (a)) == VECTOR_TYPE)
    a = tree_vec_extract (gsi, inner_type, a, bitsize, bitpos);
  if (TREE_CODE (TREE_TYPE (b)) == VECTOR_TYPE)
    b = tree_vec_extract (gsi, inner_type, b, bitsize, bitpos);
  return gimplify_build2 (gsi, code, inner_type, a, b);
}

/* Construct expression (A[BITPOS] code B[BITPOS]) ? -1 : 0

   INNER_TYPE is the type of A and B elements

   returned expression is of signed integer type with the
   size equal to the size of INNER_TYPE.  */
static tree
do_compare (gimple_stmt_iterator *gsi, tree inner_type, tree a, tree b,
	    tree bitpos, tree bitsize, enum tree_code code, tree type)
{
  tree stype = TREE_TYPE (type);
  tree cst_false = build_zero_cst (stype);
  tree cst_true = build_all_ones_cst (stype);
  tree cmp;

  a = tree_vec_extract (gsi, inner_type, a, bitsize, bitpos);
  b = tree_vec_extract (gsi, inner_type, b, bitsize, bitpos);

  cmp = build2 (code, boolean_type_node, a, b);
  return gimplify_build3 (gsi, COND_EXPR, stype, cmp, cst_true, cst_false);
}

/* Expand vector addition to scalars.  This does bit twiddling
   in order to increase parallelism:

   a + b = (((int) a & 0x7f7f7f7f) + ((int) b & 0x7f7f7f7f)) ^
           (a ^ b) & 0x80808080

   a - b =  (((int) a | 0x80808080) - ((int) b & 0x7f7f7f7f)) ^
            (a ^ ~b) & 0x80808080

   -b = (0x80808080 - ((int) b & 0x7f7f7f7f)) ^ (~b & 0x80808080)

   This optimization should be done only if 4 vector items or more
   fit into a word.  */
static tree
do_plus_minus (gimple_stmt_iterator *gsi, tree word_type, tree a, tree b,
	       tree bitpos ATTRIBUTE_UNUSED, tree bitsize ATTRIBUTE_UNUSED,
	       enum tree_code code, tree type ATTRIBUTE_UNUSED)
{
  unsigned int width = vector_element_bits (TREE_TYPE (a));
  tree inner_type = TREE_TYPE (TREE_TYPE (a));
  unsigned HOST_WIDE_INT max;
  tree low_bits, high_bits, a_low, b_low, result_low, signs;

  max = GET_MODE_MASK (TYPE_MODE (inner_type));
  low_bits = build_replicated_const (word_type, width, max >> 1);
  high_bits = build_replicated_const (word_type, width, max & ~(max >> 1));

  a = tree_vec_extract (gsi, word_type, a, bitsize, bitpos);
  b = tree_vec_extract (gsi, word_type, b, bitsize, bitpos);

  signs = gimplify_build2 (gsi, BIT_XOR_EXPR, word_type, a, b);
  b_low = gimplify_build2 (gsi, BIT_AND_EXPR, word_type, b, low_bits);
  if (code == PLUS_EXPR)
    a_low = gimplify_build2 (gsi, BIT_AND_EXPR, word_type, a, low_bits);
  else
    {
      a_low = gimplify_build2 (gsi, BIT_IOR_EXPR, word_type, a, high_bits);
      signs = gimplify_build1 (gsi, BIT_NOT_EXPR, word_type, signs);
    }

  signs = gimplify_build2 (gsi, BIT_AND_EXPR, word_type, signs, high_bits);
  result_low = gimplify_build2 (gsi, code, word_type, a_low, b_low);
  return gimplify_build2 (gsi, BIT_XOR_EXPR, word_type, result_low, signs);
}

static tree
do_negate (gimple_stmt_iterator *gsi, tree word_type, tree b,
	   tree unused ATTRIBUTE_UNUSED, tree bitpos ATTRIBUTE_UNUSED,
	   tree bitsize ATTRIBUTE_UNUSED,
	   enum tree_code code ATTRIBUTE_UNUSED,
	   tree type ATTRIBUTE_UNUSED)
{
  unsigned int width = vector_element_bits (TREE_TYPE (b));
  tree inner_type = TREE_TYPE (TREE_TYPE (b));
  HOST_WIDE_INT max;
  tree low_bits, high_bits, b_low, result_low, signs;

  max = GET_MODE_MASK (TYPE_MODE (inner_type));
  low_bits = build_replicated_const (word_type, width, max >> 1);
  high_bits = build_replicated_const (word_type, width, max & ~(max >> 1));

  b = tree_vec_extract (gsi, word_type, b, bitsize, bitpos);

  b_low = gimplify_build2 (gsi, BIT_AND_EXPR, word_type, b, low_bits);
  signs = gimplify_build1 (gsi, BIT_NOT_EXPR, word_type, b);
  signs = gimplify_build2 (gsi, BIT_AND_EXPR, word_type, signs, high_bits);
  result_low = gimplify_build2 (gsi, MINUS_EXPR, word_type, high_bits, b_low);
  return gimplify_build2 (gsi, BIT_XOR_EXPR, word_type, result_low, signs);
}

/* Expand a vector operation to scalars, by using many operations
   whose type is the vector type's inner type.  */
static tree
expand_vector_piecewise (gimple_stmt_iterator *gsi, elem_op_func f,
			 tree type, tree inner_type,
			 tree a, tree b, enum tree_code code,
			 tree ret_type = NULL_TREE)
{
  vec<constructor_elt, va_gc> *v;
  tree part_width = TYPE_SIZE (inner_type);
  tree index = bitsize_int (0);
  int nunits = nunits_for_known_piecewise_op (type);
  int delta = tree_to_uhwi (part_width) / vector_element_bits (type);
  int i;
  location_t loc = gimple_location (gsi_stmt (*gsi));

  if (ret_type
      || types_compatible_p (gimple_expr_type (gsi_stmt (*gsi)), type))
    warning_at (loc, OPT_Wvector_operation_performance,
		"vector operation will be expanded piecewise");
  else
    warning_at (loc, OPT_Wvector_operation_performance,
		"vector operation will be expanded in parallel");

  if (!ret_type)
    ret_type = type;
  vec_alloc (v, (nunits + delta - 1) / delta);
  for (i = 0; i < nunits;
       i += delta, index = int_const_binop (PLUS_EXPR, index, part_width))
    {
      tree result = f (gsi, inner_type, a, b, index, part_width, code,
		       ret_type);
      constructor_elt ce = {NULL_TREE, result};
      v->quick_push (ce);
    }

  return build_constructor (ret_type, v);
}

/* Expand a vector operation to scalars with the freedom to use
   a scalar integer type, or to use a different size for the items
   in the vector type.  */
static tree
expand_vector_parallel (gimple_stmt_iterator *gsi, elem_op_func f, tree type,
			tree a, tree b, enum tree_code code)
{
  tree result, compute_type;
  int n_words = tree_to_uhwi (TYPE_SIZE_UNIT (type)) / UNITS_PER_WORD;
  location_t loc = gimple_location (gsi_stmt (*gsi));

  /* We have three strategies.  If the type is already correct, just do
     the operation an element at a time.  Else, if the vector is wider than
     one word, do it a word at a time; finally, if the vector is smaller
     than one word, do it as a scalar.  */
  if (TYPE_MODE (TREE_TYPE (type)) == word_mode)
     return expand_vector_piecewise (gsi, f,
				     type, TREE_TYPE (type),
				     a, b, code);
  else if (n_words > 1)
    {
      tree word_type = build_word_mode_vector_type (n_words);
      result = expand_vector_piecewise (gsi, f,
				        word_type, TREE_TYPE (word_type),
					a, b, code);
      result = force_gimple_operand_gsi (gsi, result, true, NULL, true,
                                         GSI_SAME_STMT);
    }
  else
    {
      /* Use a single scalar operation with a mode no wider than word_mode.  */
      scalar_int_mode mode
	= int_mode_for_size (tree_to_uhwi (TYPE_SIZE (type)), 0).require ();
      compute_type = lang_hooks.types.type_for_mode (mode, 1);
      result = f (gsi, compute_type, a, b, NULL_TREE, NULL_TREE, code, type);
      warning_at (loc, OPT_Wvector_operation_performance,
	          "vector operation will be expanded with a "
		  "single scalar operation");
    }

  return result;
}

/* Expand a vector operation to scalars; for integer types we can use
   special bit twiddling tricks to do the sums a word at a time, using
   function F_PARALLEL instead of F.  These tricks are done only if
   they can process at least four items, that is, only if the vector
   holds at least four items and if a word can hold four items.  */
static tree
expand_vector_addition (gimple_stmt_iterator *gsi,
			elem_op_func f, elem_op_func f_parallel,
			tree type, tree a, tree b, enum tree_code code)
{
  int parts_per_word = BITS_PER_WORD / vector_element_bits (type);

  if (INTEGRAL_TYPE_P (TREE_TYPE (type))
      && parts_per_word >= 4
      && nunits_for_known_piecewise_op (type) >= 4)
    return expand_vector_parallel (gsi, f_parallel,
				   type, a, b, code);
  else
    return expand_vector_piecewise (gsi, f,
				    type, TREE_TYPE (type),
				    a, b, code);
}

/* Try to expand vector comparison expression OP0 CODE OP1 by
   querying optab if the following expression:
	VEC_COND_EXPR< OP0 CODE OP1, {-1,...}, {0,...}>
   can be expanded.  */
static tree
expand_vector_comparison (gimple_stmt_iterator *gsi, tree type, tree op0,
                          tree op1, enum tree_code code)
{
  tree t;
  if (!expand_vec_cmp_expr_p (TREE_TYPE (op0), type, code)
      && !expand_vec_cond_expr_p (type, TREE_TYPE (op0), code))
    {
      if (VECTOR_BOOLEAN_TYPE_P (type)
	  && SCALAR_INT_MODE_P (TYPE_MODE (type))
	  && known_lt (GET_MODE_BITSIZE (TYPE_MODE (type)),
		       TYPE_VECTOR_SUBPARTS (type)
		       * GET_MODE_BITSIZE (SCALAR_TYPE_MODE
						(TREE_TYPE (type)))))
	{
	  tree inner_type = TREE_TYPE (TREE_TYPE (op0));
	  tree part_width = vector_element_bits_tree (TREE_TYPE (op0));
	  tree index = bitsize_int (0);
	  int nunits = nunits_for_known_piecewise_op (TREE_TYPE (op0));
	  int prec = GET_MODE_PRECISION (SCALAR_TYPE_MODE (type));
	  tree ret_type = build_nonstandard_integer_type (prec, 1);
	  tree ret_inner_type = boolean_type_node;
	  int i;
	  location_t loc = gimple_location (gsi_stmt (*gsi));
	  t = build_zero_cst (ret_type);

	  if (TYPE_PRECISION (ret_inner_type) != 1)
	    ret_inner_type = build_nonstandard_integer_type (1, 1);
	  warning_at (loc, OPT_Wvector_operation_performance,
		      "vector operation will be expanded piecewise");
	  for (i = 0; i < nunits;
	       i++, index = int_const_binop (PLUS_EXPR, index, part_width))
	    {
	      tree a = tree_vec_extract (gsi, inner_type, op0, part_width,
					 index);
	      tree b = tree_vec_extract (gsi, inner_type, op1, part_width,
					 index);
	      tree result = gimplify_build2 (gsi, code, ret_inner_type, a, b);
	      t = gimplify_build3 (gsi, BIT_INSERT_EXPR, ret_type, t, result,
				   bitsize_int (i));
	    }
	  t = gimplify_build1 (gsi, VIEW_CONVERT_EXPR, type, t);
	}
      else
	t = expand_vector_piecewise (gsi, do_compare, type,
				     TREE_TYPE (TREE_TYPE (op0)), op0, op1,
				     code);
    }
  else
    t = NULL_TREE;

  return t;
}

/* Helper function of expand_vector_divmod.  Gimplify a RSHIFT_EXPR in type
   of OP0 with shift counts in SHIFTCNTS array and return the temporary holding
   the result if successful, otherwise return NULL_TREE.  */
static tree
add_rshift (gimple_stmt_iterator *gsi, tree type, tree op0, int *shiftcnts)
{
  optab op;
  unsigned int i, nunits = nunits_for_known_piecewise_op (type);
  bool scalar_shift = true;

  for (i = 1; i < nunits; i++)
    {
      if (shiftcnts[i] != shiftcnts[0])
	scalar_shift = false;
    }

  if (scalar_shift && shiftcnts[0] == 0)
    return op0;

  if (scalar_shift)
    {
      op = optab_for_tree_code (RSHIFT_EXPR, type, optab_scalar);
      if (op != unknown_optab
	  && optab_handler (op, TYPE_MODE (type)) != CODE_FOR_nothing)
	return gimplify_build2 (gsi, RSHIFT_EXPR, type, op0,
				build_int_cst (NULL_TREE, shiftcnts[0]));
    }

  op = optab_for_tree_code (RSHIFT_EXPR, type, optab_vector);
  if (op != unknown_optab
      && optab_handler (op, TYPE_MODE (type)) != CODE_FOR_nothing)
    {
      tree_vector_builder vec (type, nunits, 1);
      for (i = 0; i < nunits; i++)
	vec.quick_push (build_int_cst (TREE_TYPE (type), shiftcnts[i]));
      return gimplify_build2 (gsi, RSHIFT_EXPR, type, op0, vec.build ());
    }

  return NULL_TREE;
}

/* Try to expand integer vector division by constant using
   widening multiply, shifts and additions.  */
static tree
expand_vector_divmod (gimple_stmt_iterator *gsi, tree type, tree op0,
		      tree op1, enum tree_code code)
{
  bool use_pow2 = true;
  bool has_vector_shift = true;
  bool use_abs_op1 = false;
  int mode = -1, this_mode;
  int pre_shift = -1, post_shift;
  unsigned int nunits = nunits_for_known_piecewise_op (type);
  int *shifts = XALLOCAVEC (int, nunits * 4);
  int *pre_shifts = shifts + nunits;
  int *post_shifts = pre_shifts + nunits;
  int *shift_temps = post_shifts + nunits;
  unsigned HOST_WIDE_INT *mulc = XALLOCAVEC (unsigned HOST_WIDE_INT, nunits);
  int prec = TYPE_PRECISION (TREE_TYPE (type));
  int dummy_int;
  unsigned int i;
  signop sign_p = TYPE_SIGN (TREE_TYPE (type));
  unsigned HOST_WIDE_INT mask = GET_MODE_MASK (TYPE_MODE (TREE_TYPE (type)));
  tree cur_op, mulcst, tem;
  optab op;

  if (prec > HOST_BITS_PER_WIDE_INT)
    return NULL_TREE;

  op = optab_for_tree_code (RSHIFT_EXPR, type, optab_vector);
  if (op == unknown_optab
      || optab_handler (op, TYPE_MODE (type)) == CODE_FOR_nothing)
    has_vector_shift = false;

  /* Analysis phase.  Determine if all op1 elements are either power
     of two and it is possible to expand it using shifts (or for remainder
     using masking).  Additionally compute the multiplicative constants
     and pre and post shifts if the division is to be expanded using
     widening or high part multiplication plus shifts.  */
  for (i = 0; i < nunits; i++)
    {
      tree cst = VECTOR_CST_ELT (op1, i);
      unsigned HOST_WIDE_INT ml;

      if (TREE_CODE (cst) != INTEGER_CST || integer_zerop (cst))
	return NULL_TREE;
      pre_shifts[i] = 0;
      post_shifts[i] = 0;
      mulc[i] = 0;
      if (use_pow2
	  && (!integer_pow2p (cst) || tree_int_cst_sgn (cst) != 1))
	use_pow2 = false;
      if (use_pow2)
	{
	  shifts[i] = tree_log2 (cst);
	  if (shifts[i] != shifts[0]
	      && code == TRUNC_DIV_EXPR
	      && !has_vector_shift)
	    use_pow2 = false;
	}
      if (mode == -2)
	continue;
      if (sign_p == UNSIGNED)
	{
	  unsigned HOST_WIDE_INT mh;
	  unsigned HOST_WIDE_INT d = TREE_INT_CST_LOW (cst) & mask;

	  if (d >= (HOST_WIDE_INT_1U << (prec - 1)))
	    /* FIXME: Can transform this into op0 >= op1 ? 1 : 0.  */
	    return NULL_TREE;

	  if (d <= 1)
	    {
	      mode = -2;
	      continue;
	    }

	  /* Find a suitable multiplier and right shift count
	     instead of multiplying with D.  */
	  mh = choose_multiplier (d, prec, prec, &ml, &post_shift, &dummy_int);

	  /* If the suggested multiplier is more than SIZE bits, we can
	     do better for even divisors, using an initial right shift.  */
	  if ((mh != 0 && (d & 1) == 0)
	      || (!has_vector_shift && pre_shift != -1))
	    {
	      if (has_vector_shift)
		pre_shift = ctz_or_zero (d);
	      else if (pre_shift == -1)
		{
		  unsigned int j;
		  for (j = 0; j < nunits; j++)
		    {
		      tree cst2 = VECTOR_CST_ELT (op1, j);
		      unsigned HOST_WIDE_INT d2;
		      int this_pre_shift;

		      if (!tree_fits_uhwi_p (cst2))
			return NULL_TREE;
		      d2 = tree_to_uhwi (cst2) & mask;
		      if (d2 == 0)
			return NULL_TREE;
		      this_pre_shift = floor_log2 (d2 & -d2);
		      if (pre_shift == -1 || this_pre_shift < pre_shift)
			pre_shift = this_pre_shift;
		    }
		  if (i != 0 && pre_shift != 0)
		    {
		      /* Restart.  */
		      i = -1U;
		      mode = -1;
		      continue;
		    }
		}
	      if (pre_shift != 0)
		{
		  if ((d >> pre_shift) <= 1)
		    {
		      mode = -2;
		      continue;
		    }
		  mh = choose_multiplier (d >> pre_shift, prec,
					  prec - pre_shift,
					  &ml, &post_shift, &dummy_int);
		  gcc_assert (!mh);
		  pre_shifts[i] = pre_shift;
		}
	    }
	  if (!mh)
	    this_mode = 0;
	  else
	    this_mode = 1;
	}
      else
	{
	  HOST_WIDE_INT d = TREE_INT_CST_LOW (cst);
	  unsigned HOST_WIDE_INT abs_d;

	  if (d == -1)
	    return NULL_TREE;

	  /* Since d might be INT_MIN, we have to cast to
	     unsigned HOST_WIDE_INT before negating to avoid
	     undefined signed overflow.  */
	  abs_d = (d >= 0
		  ? (unsigned HOST_WIDE_INT) d
		  : - (unsigned HOST_WIDE_INT) d);

	  /* n rem d = n rem -d */
	  if (code == TRUNC_MOD_EXPR && d < 0)
	    {
	      d = abs_d;
	      use_abs_op1 = true;
	    }
	  if (abs_d == HOST_WIDE_INT_1U << (prec - 1))
	    {
	      /* This case is not handled correctly below.  */
	      mode = -2;
	      continue;
	    }
	  if (abs_d <= 1)
	    {
	      mode = -2;
	      continue;
	    }

	  choose_multiplier (abs_d, prec, prec - 1, &ml,
			     &post_shift, &dummy_int);
	  if (ml >= HOST_WIDE_INT_1U << (prec - 1))
	    {
	      this_mode = 4 + (d < 0);
	      ml |= HOST_WIDE_INT_M1U << (prec - 1);
	    }
	  else
	    this_mode = 2 + (d < 0);
	}
      mulc[i] = ml;
      post_shifts[i] = post_shift;
      if ((i && !has_vector_shift && post_shifts[0] != post_shift)
	  || post_shift >= prec
	  || pre_shifts[i] >= prec)
	this_mode = -2;

      if (i == 0)
	mode = this_mode;
      else if (mode != this_mode)
	mode = -2;
    }

  if (use_pow2)
    {
      tree addend = NULL_TREE;
      if (sign_p == SIGNED)
	{
	  tree uns_type;

	  /* Both division and remainder sequences need
	     op0 < 0 ? mask : 0 computed.  It can be either computed as
	     (type) (((uns_type) (op0 >> (prec - 1))) >> (prec - shifts[i]))
	     if none of the shifts is 0, or as the conditional.  */
	  for (i = 0; i < nunits; i++)
	    if (shifts[i] == 0)
	      break;
	  uns_type
	    = build_vector_type (build_nonstandard_integer_type (prec, 1),
				 nunits);
	  if (i == nunits && TYPE_MODE (uns_type) == TYPE_MODE (type))
	    {
	      for (i = 0; i < nunits; i++)
		shift_temps[i] = prec - 1;
	      cur_op = add_rshift (gsi, type, op0, shift_temps);
	      if (cur_op != NULL_TREE)
		{
		  cur_op = gimplify_build1 (gsi, VIEW_CONVERT_EXPR,
					    uns_type, cur_op);
		  for (i = 0; i < nunits; i++)
		    shift_temps[i] = prec - shifts[i];
		  cur_op = add_rshift (gsi, uns_type, cur_op, shift_temps);
		  if (cur_op != NULL_TREE)
		    addend = gimplify_build1 (gsi, VIEW_CONVERT_EXPR,
					      type, cur_op);
		}
	    }
	  if (addend == NULL_TREE
	      && expand_vec_cond_expr_p (type, type, LT_EXPR))
	    {
	      tree zero, cst, mask_type, mask;
	      gimple *stmt, *cond;

	      mask_type = truth_type_for (type);
	      zero = build_zero_cst (type);
	      mask = make_ssa_name (mask_type);
	      cond = gimple_build_assign (mask, LT_EXPR, op0, zero);
	      gsi_insert_before (gsi, cond, GSI_SAME_STMT);
	      tree_vector_builder vec (type, nunits, 1);
	      for (i = 0; i < nunits; i++)
		vec.quick_push (build_int_cst (TREE_TYPE (type),
					       (HOST_WIDE_INT_1U
						<< shifts[i]) - 1));
	      cst = vec.build ();
	      addend = make_ssa_name (type);
	      stmt
		= gimple_build_assign (addend, VEC_COND_EXPR, mask, cst, zero);
	      gsi_insert_before (gsi, stmt, GSI_SAME_STMT);
	    }
	}
      if (code == TRUNC_DIV_EXPR)
	{
	  if (sign_p == UNSIGNED)
	    {
	      /* q = op0 >> shift;  */
	      cur_op = add_rshift (gsi, type, op0, shifts);
	      if (cur_op != NULL_TREE)
		return cur_op;
	    }
	  else if (addend != NULL_TREE)
	    {
	      /* t1 = op0 + addend;
		 q = t1 >> shift;  */
	      op = optab_for_tree_code (PLUS_EXPR, type, optab_default);
	      if (op != unknown_optab
		  && optab_handler (op, TYPE_MODE (type)) != CODE_FOR_nothing)
		{
		  cur_op = gimplify_build2 (gsi, PLUS_EXPR, type, op0, addend);
		  cur_op = add_rshift (gsi, type, cur_op, shifts);
		  if (cur_op != NULL_TREE)
		    return cur_op;
		}
	    }
	}
      else
	{
	  tree mask;
	  tree_vector_builder vec (type, nunits, 1);
	  for (i = 0; i < nunits; i++)
	    vec.quick_push (build_int_cst (TREE_TYPE (type),
					   (HOST_WIDE_INT_1U
					    << shifts[i]) - 1));
	  mask = vec.build ();
	  op = optab_for_tree_code (BIT_AND_EXPR, type, optab_default);
	  if (op != unknown_optab
	      && optab_handler (op, TYPE_MODE (type)) != CODE_FOR_nothing)
	    {
	      if (sign_p == UNSIGNED)
		/* r = op0 & mask;  */
		return gimplify_build2 (gsi, BIT_AND_EXPR, type, op0, mask);
	      else if (addend != NULL_TREE)
		{
		  /* t1 = op0 + addend;
		     t2 = t1 & mask;
		     r = t2 - addend;  */
		  op = optab_for_tree_code (PLUS_EXPR, type, optab_default);
		  if (op != unknown_optab
		      && optab_handler (op, TYPE_MODE (type))
			 != CODE_FOR_nothing)
		    {
		      cur_op = gimplify_build2 (gsi, PLUS_EXPR, type, op0,
						addend);
		      cur_op = gimplify_build2 (gsi, BIT_AND_EXPR, type,
						cur_op, mask);
		      op = optab_for_tree_code (MINUS_EXPR, type,
						optab_default);
		      if (op != unknown_optab
			  && optab_handler (op, TYPE_MODE (type))
			     != CODE_FOR_nothing)
			return gimplify_build2 (gsi, MINUS_EXPR, type,
						cur_op, addend);
		    }
		}
	    }
	}
    }

  if (mode == -2 || BYTES_BIG_ENDIAN != WORDS_BIG_ENDIAN)
    return NULL_TREE;

  if (!can_mult_highpart_p (TYPE_MODE (type), TYPE_UNSIGNED (type)))
    return NULL_TREE;

  cur_op = op0;

  switch (mode)
    {
    case 0:
      gcc_assert (sign_p == UNSIGNED);
      /* t1 = oprnd0 >> pre_shift;
	 t2 = t1 h* ml;
	 q = t2 >> post_shift;  */
      cur_op = add_rshift (gsi, type, cur_op, pre_shifts);
      if (cur_op == NULL_TREE)
	return NULL_TREE;
      break;
    case 1:
      gcc_assert (sign_p == UNSIGNED);
      for (i = 0; i < nunits; i++)
	{
	  shift_temps[i] = 1;
	  post_shifts[i]--;
	}
      break;
    case 2:
    case 3:
    case 4:
    case 5:
      gcc_assert (sign_p == SIGNED);
      for (i = 0; i < nunits; i++)
	shift_temps[i] = prec - 1;
      break;
    default:
      return NULL_TREE;
    }

  tree_vector_builder vec (type, nunits, 1);
  for (i = 0; i < nunits; i++)
    vec.quick_push (build_int_cst (TREE_TYPE (type), mulc[i]));
  mulcst = vec.build ();

  cur_op = gimplify_build2 (gsi, MULT_HIGHPART_EXPR, type, cur_op, mulcst);

  switch (mode)
    {
    case 0:
      /* t1 = oprnd0 >> pre_shift;
	 t2 = t1 h* ml;
	 q = t2 >> post_shift;  */
      cur_op = add_rshift (gsi, type, cur_op, post_shifts);
      break;
    case 1:
      /* t1 = oprnd0 h* ml;
	 t2 = oprnd0 - t1;
	 t3 = t2 >> 1;
	 t4 = t1 + t3;
	 q = t4 >> (post_shift - 1);  */
      op = optab_for_tree_code (MINUS_EXPR, type, optab_default);
      if (op == unknown_optab
	  || optab_handler (op, TYPE_MODE (type)) == CODE_FOR_nothing)
	return NULL_TREE;
      tem = gimplify_build2 (gsi, MINUS_EXPR, type, op0, cur_op);
      tem = add_rshift (gsi, type, tem, shift_temps);
      op = optab_for_tree_code (PLUS_EXPR, type, optab_default);
      if (op == unknown_optab
	  || optab_handler (op, TYPE_MODE (type)) == CODE_FOR_nothing)
	return NULL_TREE;
      tem = gimplify_build2 (gsi, PLUS_EXPR, type, cur_op, tem);
      cur_op = add_rshift (gsi, type, tem, post_shifts);
      if (cur_op == NULL_TREE)
	return NULL_TREE;
      break;
    case 2:
    case 3:
    case 4:
    case 5:
      /* t1 = oprnd0 h* ml;
	 t2 = t1; [ iff (mode & 2) != 0 ]
	 t2 = t1 + oprnd0; [ iff (mode & 2) == 0 ]
	 t3 = t2 >> post_shift;
	 t4 = oprnd0 >> (prec - 1);
	 q = t3 - t4; [ iff (mode & 1) == 0 ]
	 q = t4 - t3; [ iff (mode & 1) != 0 ]  */
      if ((mode & 2) == 0)
	{
	  op = optab_for_tree_code (PLUS_EXPR, type, optab_default);
	  if (op == unknown_optab
	      || optab_handler (op, TYPE_MODE (type)) == CODE_FOR_nothing)
	    return NULL_TREE;
	  cur_op = gimplify_build2 (gsi, PLUS_EXPR, type, cur_op, op0);
	}
      cur_op = add_rshift (gsi, type, cur_op, post_shifts);
      if (cur_op == NULL_TREE)
	return NULL_TREE;
      tem = add_rshift (gsi, type, op0, shift_temps);
      if (tem == NULL_TREE)
	return NULL_TREE;
      op = optab_for_tree_code (MINUS_EXPR, type, optab_default);
      if (op == unknown_optab
	  || optab_handler (op, TYPE_MODE (type)) == CODE_FOR_nothing)
	return NULL_TREE;
      if ((mode & 1) == 0)
	cur_op = gimplify_build2 (gsi, MINUS_EXPR, type, cur_op, tem);
      else
	cur_op = gimplify_build2 (gsi, MINUS_EXPR, type, tem, cur_op);
      break;
    default:
      gcc_unreachable ();
    }

  if (code == TRUNC_DIV_EXPR)
    return cur_op;

  /* We divided.  Now finish by:
     t1 = q * oprnd1;
     r = oprnd0 - t1;  */
  op = optab_for_tree_code (MULT_EXPR, type, optab_default);
  if (op == unknown_optab
      || optab_handler (op, TYPE_MODE (type)) == CODE_FOR_nothing)
    return NULL_TREE;
  if (use_abs_op1)
    {
      tree_vector_builder elts;
      if (!elts.new_unary_operation (type, op1, false))
	return NULL_TREE;
      unsigned int count = elts.encoded_nelts ();
      for (unsigned int i = 0; i < count; ++i)
	{
	  tree elem1 = VECTOR_CST_ELT (op1, i);

	  tree elt = const_unop (ABS_EXPR, TREE_TYPE (elem1), elem1);
	  if (elt == NULL_TREE)
	    return NULL_TREE;
	  elts.quick_push (elt);
	}
      op1 = elts.build ();
    }
  tem = gimplify_build2 (gsi, MULT_EXPR, type, cur_op, op1);
  op = optab_for_tree_code (MINUS_EXPR, type, optab_default);
  if (op == unknown_optab
      || optab_handler (op, TYPE_MODE (type)) == CODE_FOR_nothing)
    return NULL_TREE;
  return gimplify_build2 (gsi, MINUS_EXPR, type, op0, tem);
}

/* Expand a vector condition to scalars, by using many conditions
   on the vector's elements.  */
static void
expand_vector_condition (gimple_stmt_iterator *gsi, auto_bitmap *dce_ssa_names)
{
  gassign *stmt = as_a <gassign *> (gsi_stmt (*gsi));
  tree type = gimple_expr_type (stmt);
  tree a = gimple_assign_rhs1 (stmt);
  tree a1 = a;
  tree a2 = NULL_TREE;
  bool a_is_comparison = false;
  bool a_is_scalar_bitmask = false;
  tree b = gimple_assign_rhs2 (stmt);
  tree c = gimple_assign_rhs3 (stmt);
  vec<constructor_elt, va_gc> *v;
  tree constr;
  tree inner_type = TREE_TYPE (type);
  tree width = vector_element_bits_tree (type);
  tree cond_type = TREE_TYPE (TREE_TYPE (a));
  tree comp_inner_type = cond_type;
  tree index = bitsize_int (0);
  tree comp_width = width;
  tree comp_index = index;
  location_t loc = gimple_location (gsi_stmt (*gsi));
  tree_code code = TREE_CODE (a);
  gassign *assign = NULL;

  if (code == SSA_NAME)
    {
<<<<<<< HEAD
      gassign *assign = dyn_cast<gassign *> (SSA_NAME_DEF_STMT (a));
=======
      assign = dyn_cast<gassign *> (SSA_NAME_DEF_STMT (a));
>>>>>>> 9a33c41f
      if (assign != NULL
	  && TREE_CODE_CLASS (gimple_assign_rhs_code (assign)) == tcc_comparison)
	{
	  a_is_comparison = true;
	  a1 = gimple_assign_rhs1 (assign);
	  a2 = gimple_assign_rhs2 (assign);
	  code = gimple_assign_rhs_code (assign);
	  comp_inner_type = TREE_TYPE (TREE_TYPE (a1));
	  comp_width = vector_element_bits_tree (TREE_TYPE (a1));
	}
    }

  if (expand_vec_cond_expr_p (type, TREE_TYPE (a1), code))
    {
      gcc_assert (TREE_CODE (a) == SSA_NAME || TREE_CODE (a) == VECTOR_CST);
      return;
    }

  /* Handle vector boolean types with bitmasks.  If there is a comparison
     and we can expand the comparison into the vector boolean bitmask,
     or otherwise if it is compatible with type, we can transform
      vbfld_1 = x_2 < y_3 ? vbfld_4 : vbfld_5;
     into
      tmp_6 = x_2 < y_3;
      tmp_7 = tmp_6 & vbfld_4;
      tmp_8 = ~tmp_6;
      tmp_9 = tmp_8 & vbfld_5;
      vbfld_1 = tmp_7 | tmp_9;
     Similarly for vbfld_10 instead of x_2 < y_3.  */
  if (VECTOR_BOOLEAN_TYPE_P (type)
      && SCALAR_INT_MODE_P (TYPE_MODE (type))
      && known_lt (GET_MODE_BITSIZE (TYPE_MODE (type)),
		   TYPE_VECTOR_SUBPARTS (type)
		   * GET_MODE_BITSIZE (SCALAR_TYPE_MODE (TREE_TYPE (type))))
      && (a_is_comparison
	  ? useless_type_conversion_p (type, TREE_TYPE (a))
	  : expand_vec_cmp_expr_p (TREE_TYPE (a1), type, TREE_CODE (a))))
    {
      if (a_is_comparison)
	a = gimplify_build2 (gsi, code, type, a1, a2);
      a1 = gimplify_build2 (gsi, BIT_AND_EXPR, type, a, b);
      a2 = gimplify_build1 (gsi, BIT_NOT_EXPR, type, a);
      a2 = gimplify_build2 (gsi, BIT_AND_EXPR, type, a2, c);
      a = gimplify_build2 (gsi, BIT_IOR_EXPR, type, a1, a2);
      gimple_assign_set_rhs_from_tree (gsi, a);
      update_stmt (gsi_stmt (*gsi));
      return;
    }

  /* TODO: try and find a smaller vector type.  */

  warning_at (loc, OPT_Wvector_operation_performance,
	      "vector condition will be expanded piecewise");

  if (!a_is_comparison
      && VECTOR_BOOLEAN_TYPE_P (TREE_TYPE (a))
      && SCALAR_INT_MODE_P (TYPE_MODE (TREE_TYPE (a)))
      && known_lt (GET_MODE_BITSIZE (TYPE_MODE (TREE_TYPE (a))),
		   TYPE_VECTOR_SUBPARTS (TREE_TYPE (a))
		   * GET_MODE_BITSIZE (SCALAR_TYPE_MODE
						(TREE_TYPE (TREE_TYPE (a))))))
    {
      a_is_scalar_bitmask = true;
      int prec = GET_MODE_PRECISION (SCALAR_TYPE_MODE (TREE_TYPE (a)));
      tree atype = build_nonstandard_integer_type (prec, 1);
      a = gimplify_build1 (gsi, VIEW_CONVERT_EXPR, atype, a);
    }

  int nunits = nunits_for_known_piecewise_op (type);
  vec_alloc (v, nunits);
  for (int i = 0; i < nunits; i++)
    {
      tree aa, result;
      tree bb = tree_vec_extract (gsi, inner_type, b, width, index);
      tree cc = tree_vec_extract (gsi, inner_type, c, width, index);
      if (a_is_comparison)
	{
	  tree aa1 = tree_vec_extract (gsi, comp_inner_type, a1,
				       comp_width, comp_index);
	  tree aa2 = tree_vec_extract (gsi, comp_inner_type, a2,
				       comp_width, comp_index);
	  aa = fold_build2 (code, cond_type, aa1, aa2);
	}
      else if (a_is_scalar_bitmask)
	{
	  wide_int w = wi::set_bit_in_zero (i, TYPE_PRECISION (TREE_TYPE (a)));
	  result = gimplify_build2 (gsi, BIT_AND_EXPR, TREE_TYPE (a),
				    a, wide_int_to_tree (TREE_TYPE (a), w));
	  aa = fold_build2 (NE_EXPR, boolean_type_node, result,
			    build_zero_cst (TREE_TYPE (a)));
	}
      else
	aa = tree_vec_extract (gsi, cond_type, a, width, index);
      result = gimplify_build3 (gsi, COND_EXPR, inner_type, aa, bb, cc);
      constructor_elt ce = {NULL_TREE, result};
      v->quick_push (ce);
      index = int_const_binop (PLUS_EXPR, index, width);
      if (width == comp_width)
	comp_index = index;
      else
	comp_index = int_const_binop (PLUS_EXPR, comp_index, comp_width);
    }

  constr = build_constructor (type, v);
  gimple_assign_set_rhs_from_tree (gsi, constr);
  update_stmt (gsi_stmt (*gsi));

  if (a_is_comparison)
    bitmap_set_bit (*dce_ssa_names,
		    SSA_NAME_VERSION (gimple_assign_lhs (assign)));
}

static tree
expand_vector_operation (gimple_stmt_iterator *gsi, tree type, tree compute_type,
			 gassign *assign, enum tree_code code)
{
  machine_mode compute_mode = TYPE_MODE (compute_type);

  /* If the compute mode is not a vector mode (hence we are not decomposing
     a BLKmode vector to smaller, hardware-supported vectors), we may want
     to expand the operations in parallel.  */
  if (!VECTOR_MODE_P (compute_mode))
    switch (code)
      {
      case PLUS_EXPR:
      case MINUS_EXPR:
        if (ANY_INTEGRAL_TYPE_P (type) && !TYPE_OVERFLOW_TRAPS (type))
	  return expand_vector_addition (gsi, do_binop, do_plus_minus, type,
					 gimple_assign_rhs1 (assign),
					 gimple_assign_rhs2 (assign), code);
	break;

      case NEGATE_EXPR:
        if (ANY_INTEGRAL_TYPE_P (type) && !TYPE_OVERFLOW_TRAPS (type))
          return expand_vector_addition (gsi, do_unop, do_negate, type,
		      		         gimple_assign_rhs1 (assign),
					 NULL_TREE, code);
	break;

      case BIT_AND_EXPR:
      case BIT_IOR_EXPR:
      case BIT_XOR_EXPR:
        return expand_vector_parallel (gsi, do_binop, type,
		      		       gimple_assign_rhs1 (assign),
				       gimple_assign_rhs2 (assign), code);

      case BIT_NOT_EXPR:
        return expand_vector_parallel (gsi, do_unop, type,
		      		       gimple_assign_rhs1 (assign),
        			       NULL_TREE, code);
      case EQ_EXPR:
      case NE_EXPR:
      case GT_EXPR:
      case LT_EXPR:
      case GE_EXPR:
      case LE_EXPR:
      case UNEQ_EXPR:
      case UNGT_EXPR:
      case UNLT_EXPR:
      case UNGE_EXPR:
      case UNLE_EXPR:
      case LTGT_EXPR:
      case ORDERED_EXPR:
      case UNORDERED_EXPR:
	{
	  tree rhs1 = gimple_assign_rhs1 (assign);
	  tree rhs2 = gimple_assign_rhs2 (assign);

	  return expand_vector_comparison (gsi, type, rhs1, rhs2, code);
	}

      case TRUNC_DIV_EXPR:
      case TRUNC_MOD_EXPR:
	{
	  tree rhs1 = gimple_assign_rhs1 (assign);
	  tree rhs2 = gimple_assign_rhs2 (assign);
	  tree ret;

	  if (!optimize
	      || !VECTOR_INTEGER_TYPE_P (type)
	      || TREE_CODE (rhs2) != VECTOR_CST
	      || !VECTOR_MODE_P (TYPE_MODE (type)))
	    break;

	  ret = expand_vector_divmod (gsi, type, rhs1, rhs2, code);
	  if (ret != NULL_TREE)
	    return ret;
	  break;
	}

      default:
	break;
      }

  if (TREE_CODE_CLASS (code) == tcc_unary)
    return expand_vector_piecewise (gsi, do_unop, type, compute_type,
				    gimple_assign_rhs1 (assign),
				    NULL_TREE, code);
  else
    return expand_vector_piecewise (gsi, do_binop, type, compute_type,
				    gimple_assign_rhs1 (assign),
				    gimple_assign_rhs2 (assign), code);
}

/* Try to optimize
   a_5 = { b_7, b_7 + 3, b_7 + 6, b_7 + 9 };
   style stmts into:
   _9 = { b_7, b_7, b_7, b_7 };
   a_5 = _9 + { 0, 3, 6, 9 };
   because vector splat operation is usually more efficient
   than piecewise initialization of the vector.  */

static void
optimize_vector_constructor (gimple_stmt_iterator *gsi)
{
  gassign *stmt = as_a <gassign *> (gsi_stmt (*gsi));
  tree lhs = gimple_assign_lhs (stmt);
  tree rhs = gimple_assign_rhs1 (stmt);
  tree type = TREE_TYPE (rhs);
  unsigned int i, j;
  unsigned HOST_WIDE_INT nelts;
  bool all_same = true;
  constructor_elt *elt;
  gimple *g;
  tree base = NULL_TREE;
  optab op;

  if (!TYPE_VECTOR_SUBPARTS (type).is_constant (&nelts)
      || nelts <= 2
      || CONSTRUCTOR_NELTS (rhs) != nelts)
    return;
  op = optab_for_tree_code (PLUS_EXPR, type, optab_default);
  if (op == unknown_optab
      || optab_handler (op, TYPE_MODE (type)) == CODE_FOR_nothing)
    return;
  FOR_EACH_VEC_SAFE_ELT (CONSTRUCTOR_ELTS (rhs), i, elt)
    if (TREE_CODE (elt->value) != SSA_NAME
	|| TREE_CODE (TREE_TYPE (elt->value)) == VECTOR_TYPE)
      return;
    else
      {
	tree this_base = elt->value;
	if (this_base != CONSTRUCTOR_ELT (rhs, 0)->value)
	  all_same = false;
	for (j = 0; j < nelts + 1; j++)
	  {
	    g = SSA_NAME_DEF_STMT (this_base);
	    if (is_gimple_assign (g)
		&& gimple_assign_rhs_code (g) == PLUS_EXPR
		&& TREE_CODE (gimple_assign_rhs2 (g)) == INTEGER_CST
		&& TREE_CODE (gimple_assign_rhs1 (g)) == SSA_NAME
		&& !SSA_NAME_OCCURS_IN_ABNORMAL_PHI (gimple_assign_rhs1 (g)))
	      this_base = gimple_assign_rhs1 (g);
	    else
	      break;
	  }
	if (i == 0)
	  base = this_base;
	else if (this_base != base)
	  return;
      }
  if (all_same)
    return;
  tree_vector_builder cst (type, nelts, 1);
  for (i = 0; i < nelts; i++)
    {
      tree this_base = CONSTRUCTOR_ELT (rhs, i)->value;
      tree elt = build_zero_cst (TREE_TYPE (base));
      while (this_base != base)
	{
	  g = SSA_NAME_DEF_STMT (this_base);
	  elt = fold_binary (PLUS_EXPR, TREE_TYPE (base),
			     elt, gimple_assign_rhs2 (g));
	  if (elt == NULL_TREE
	      || TREE_CODE (elt) != INTEGER_CST
	      || TREE_OVERFLOW (elt))
	    return;
	  this_base = gimple_assign_rhs1 (g);
	}
      cst.quick_push (elt);
    }
  for (i = 0; i < nelts; i++)
    CONSTRUCTOR_ELT (rhs, i)->value = base;
  g = gimple_build_assign (make_ssa_name (type), rhs);
  gsi_insert_before (gsi, g, GSI_SAME_STMT);
  g = gimple_build_assign (lhs, PLUS_EXPR, gimple_assign_lhs (g),
			   cst.build ());
  gsi_replace (gsi, g, false);
}

/* Return a type for the widest vector mode whose components are of type
   TYPE, or NULL_TREE if none is found.  */

static tree
type_for_widest_vector_mode (tree type, optab op)
{
  machine_mode inner_mode = TYPE_MODE (type);
  machine_mode best_mode = VOIDmode, mode;
  poly_int64 best_nunits = 0;

  if (SCALAR_FLOAT_MODE_P (inner_mode))
    mode = MIN_MODE_VECTOR_FLOAT;
  else if (SCALAR_FRACT_MODE_P (inner_mode))
    mode = MIN_MODE_VECTOR_FRACT;
  else if (SCALAR_UFRACT_MODE_P (inner_mode))
    mode = MIN_MODE_VECTOR_UFRACT;
  else if (SCALAR_ACCUM_MODE_P (inner_mode))
    mode = MIN_MODE_VECTOR_ACCUM;
  else if (SCALAR_UACCUM_MODE_P (inner_mode))
    mode = MIN_MODE_VECTOR_UACCUM;
  else if (inner_mode == BImode)
    mode = MIN_MODE_VECTOR_BOOL;
  else
    mode = MIN_MODE_VECTOR_INT;

  FOR_EACH_MODE_FROM (mode, mode)
    if (GET_MODE_INNER (mode) == inner_mode
	&& maybe_gt (GET_MODE_NUNITS (mode), best_nunits)
	&& optab_handler (op, mode) != CODE_FOR_nothing)
      best_mode = mode, best_nunits = GET_MODE_NUNITS (mode);

  if (best_mode == VOIDmode)
    return NULL_TREE;
  else
    return build_vector_type_for_mode (type, best_mode);
}


/* Build a reference to the element of the vector VECT.  Function
   returns either the element itself, either BIT_FIELD_REF, or an
   ARRAY_REF expression.

   GSI is required to insert temporary variables while building a
   refernece to the element of the vector VECT.

   PTMPVEC is a pointer to the temporary variable for caching
   purposes.  In case when PTMPVEC is NULL new temporary variable
   will be created.  */
static tree
vector_element (gimple_stmt_iterator *gsi, tree vect, tree idx, tree *ptmpvec)
{
  tree vect_type, vect_elt_type;
  gimple *asgn;
  tree tmpvec;
  tree arraytype;
  bool need_asgn = true;
  unsigned int elements;

  vect_type = TREE_TYPE (vect);
  vect_elt_type = TREE_TYPE (vect_type);
  elements = nunits_for_known_piecewise_op (vect_type);

  if (TREE_CODE (idx) == INTEGER_CST)
    {
      unsigned HOST_WIDE_INT index;

      /* Given that we're about to compute a binary modulus,
	 we don't care about the high bits of the value.  */
      index = TREE_INT_CST_LOW (idx);
      if (!tree_fits_uhwi_p (idx) || index >= elements)
	{
	  index &= elements - 1;
	  idx = build_int_cst (TREE_TYPE (idx), index);
	}

      /* When lowering a vector statement sequence do some easy
         simplification by looking through intermediate vector results.  */
      if (TREE_CODE (vect) == SSA_NAME)
	{
	  gimple *def_stmt = SSA_NAME_DEF_STMT (vect);
	  if (is_gimple_assign (def_stmt)
	      && (gimple_assign_rhs_code (def_stmt) == VECTOR_CST
		  || gimple_assign_rhs_code (def_stmt) == CONSTRUCTOR))
	    vect = gimple_assign_rhs1 (def_stmt);
	}

      if (TREE_CODE (vect) == VECTOR_CST)
	return VECTOR_CST_ELT (vect, index);
      else if (TREE_CODE (vect) == CONSTRUCTOR
	       && (CONSTRUCTOR_NELTS (vect) == 0
		   || TREE_CODE (TREE_TYPE (CONSTRUCTOR_ELT (vect, 0)->value))
		      != VECTOR_TYPE))
        {
	  if (index < CONSTRUCTOR_NELTS (vect))
	    return CONSTRUCTOR_ELT (vect, index)->value;
          return build_zero_cst (vect_elt_type);
        }
      else
        {
	  tree size = vector_element_bits_tree (vect_type);
	  tree pos = fold_build2 (MULT_EXPR, bitsizetype, bitsize_int (index),
				  size);
	  return fold_build3 (BIT_FIELD_REF, vect_elt_type, vect, size, pos);
        }
    }

  if (!ptmpvec)
    tmpvec = create_tmp_var (vect_type, "vectmp");
  else if (!*ptmpvec)
    tmpvec = *ptmpvec = create_tmp_var (vect_type, "vectmp");
  else
    {
      tmpvec = *ptmpvec;
      need_asgn = false;
    }

  if (need_asgn)
    {
      TREE_ADDRESSABLE (tmpvec) = 1;
      asgn = gimple_build_assign (tmpvec, vect);
      gsi_insert_before (gsi, asgn, GSI_SAME_STMT);
    }

  arraytype = build_array_type_nelts (vect_elt_type, elements);
  return build4 (ARRAY_REF, vect_elt_type,
                 build1 (VIEW_CONVERT_EXPR, arraytype, tmpvec),
                 idx, NULL_TREE, NULL_TREE);
}

/* Check if VEC_PERM_EXPR within the given setting is supported
   by hardware, or lower it piecewise.

   When VEC_PERM_EXPR has the same first and second operands:
   VEC_PERM_EXPR <v0, v0, mask> the lowered version would be
   {v0[mask[0]], v0[mask[1]], ...}
   MASK and V0 must have the same number of elements.

   Otherwise VEC_PERM_EXPR <v0, v1, mask> is lowered to
   {mask[0] < len(v0) ? v0[mask[0]] : v1[mask[0]], ...}
   V0 and V1 must have the same type.  MASK, V0, V1 must have the
   same number of arguments.  */

static void
lower_vec_perm (gimple_stmt_iterator *gsi)
{
  gassign *stmt = as_a <gassign *> (gsi_stmt (*gsi));
  tree mask = gimple_assign_rhs3 (stmt);
  tree vec0 = gimple_assign_rhs1 (stmt);
  tree vec1 = gimple_assign_rhs2 (stmt);
  tree vect_type = TREE_TYPE (vec0);
  tree mask_type = TREE_TYPE (mask);
  tree vect_elt_type = TREE_TYPE (vect_type);
  tree mask_elt_type = TREE_TYPE (mask_type);
  unsigned HOST_WIDE_INT elements;
  vec<constructor_elt, va_gc> *v;
  tree constr, t, si, i_val;
  tree vec0tmp = NULL_TREE, vec1tmp = NULL_TREE, masktmp = NULL_TREE;
  bool two_operand_p = !operand_equal_p (vec0, vec1, 0);
  location_t loc = gimple_location (gsi_stmt (*gsi));
  unsigned i;

  if (!TYPE_VECTOR_SUBPARTS (vect_type).is_constant (&elements))
    return;

  if (TREE_CODE (mask) == SSA_NAME)
    {
      gimple *def_stmt = SSA_NAME_DEF_STMT (mask);
      if (is_gimple_assign (def_stmt)
	  && gimple_assign_rhs_code (def_stmt) == VECTOR_CST)
	mask = gimple_assign_rhs1 (def_stmt);
    }

  vec_perm_builder sel_int;

  if (TREE_CODE (mask) == VECTOR_CST
      && tree_to_vec_perm_builder (&sel_int, mask))
    {
      vec_perm_indices indices (sel_int, 2, elements);
      if (can_vec_perm_const_p (TYPE_MODE (vect_type), indices))
	{
	  gimple_assign_set_rhs3 (stmt, mask);
	  update_stmt (stmt);
	  return;
	}
      /* Also detect vec_shr pattern - VEC_PERM_EXPR with zero
	 vector as VEC1 and a right element shift MASK.  */
      if (optab_handler (vec_shr_optab, TYPE_MODE (vect_type))
	  != CODE_FOR_nothing
	  && TREE_CODE (vec1) == VECTOR_CST
	  && initializer_zerop (vec1)
	  && maybe_ne (indices[0], 0)
	  && known_lt (poly_uint64 (indices[0]), elements))
	{
	  bool ok_p = indices.series_p (0, 1, indices[0], 1);
	  if (!ok_p)
	    {
	      for (i = 1; i < elements; ++i)
		{
		  poly_uint64 actual = indices[i];
		  poly_uint64 expected = i + indices[0];
		  /* Indices into the second vector are all equivalent.  */
		  if (maybe_lt (actual, elements)
		      ? maybe_ne (actual, expected)
		      : maybe_lt (expected, elements))
		    break;
		}
	      ok_p = i == elements;
	    }
	  if (ok_p)
	    {
	      gimple_assign_set_rhs3 (stmt, mask);
	      update_stmt (stmt);
	      return;
	    }
	}
      /* And similarly vec_shl pattern.  */
      if (optab_handler (vec_shl_optab, TYPE_MODE (vect_type))
	  != CODE_FOR_nothing
	  && TREE_CODE (vec0) == VECTOR_CST
	  && initializer_zerop (vec0))
	{
	  unsigned int first = 0;
	  for (i = 0; i < elements; ++i)
	    if (known_eq (poly_uint64 (indices[i]), elements))
	      {
		if (i == 0 || first)
		  break;
		first = i;
	      }
	    else if (first
		     ? maybe_ne (poly_uint64 (indices[i]),
					      elements + i - first)
		     : maybe_ge (poly_uint64 (indices[i]), elements))
	      break;
	  if (i == elements)
	    {
	      gimple_assign_set_rhs3 (stmt, mask);
	      update_stmt (stmt);
	      return;
	    }
	}
    }
  else if (can_vec_perm_var_p (TYPE_MODE (vect_type)))
    return;
  
  warning_at (loc, OPT_Wvector_operation_performance,
              "vector shuffling operation will be expanded piecewise");

  vec_alloc (v, elements);
  for (i = 0; i < elements; i++)
    {
      si = size_int (i);
      i_val = vector_element (gsi, mask, si, &masktmp);

      if (TREE_CODE (i_val) == INTEGER_CST)
        {
	  unsigned HOST_WIDE_INT index;

	  index = TREE_INT_CST_LOW (i_val);
	  if (!tree_fits_uhwi_p (i_val) || index >= elements)
	    i_val = build_int_cst (mask_elt_type, index & (elements - 1));

          if (two_operand_p && (index & elements) != 0)
	    t = vector_element (gsi, vec1, i_val, &vec1tmp);
	  else
	    t = vector_element (gsi, vec0, i_val, &vec0tmp);

          t = force_gimple_operand_gsi (gsi, t, true, NULL_TREE,
					true, GSI_SAME_STMT);
        }
      else
        {
	  tree cond = NULL_TREE, v0_val;

	  if (two_operand_p)
	    {
	      cond = fold_build2 (BIT_AND_EXPR, mask_elt_type, i_val,
			          build_int_cst (mask_elt_type, elements));
	      cond = force_gimple_operand_gsi (gsi, cond, true, NULL_TREE,
					       true, GSI_SAME_STMT);
	    }

	  i_val = fold_build2 (BIT_AND_EXPR, mask_elt_type, i_val,
			       build_int_cst (mask_elt_type, elements - 1));
	  i_val = force_gimple_operand_gsi (gsi, i_val, true, NULL_TREE,
					    true, GSI_SAME_STMT);

	  v0_val = vector_element (gsi, vec0, i_val, &vec0tmp);
	  v0_val = force_gimple_operand_gsi (gsi, v0_val, true, NULL_TREE,
					     true, GSI_SAME_STMT);

	  if (two_operand_p)
	    {
	      tree v1_val;

	      v1_val = vector_element (gsi, vec1, i_val, &vec1tmp);
	      v1_val = force_gimple_operand_gsi (gsi, v1_val, true, NULL_TREE,
						 true, GSI_SAME_STMT);

	      cond = fold_build2 (EQ_EXPR, boolean_type_node,
				  cond, build_zero_cst (mask_elt_type));
	      cond = fold_build3 (COND_EXPR, vect_elt_type,
				  cond, v0_val, v1_val);
              t = force_gimple_operand_gsi (gsi, cond, true, NULL_TREE,
					    true, GSI_SAME_STMT);
            }
	  else
	    t = v0_val;
        }

      CONSTRUCTOR_APPEND_ELT (v, NULL_TREE, t);
    }

  constr = build_constructor (vect_type, v);
  gimple_assign_set_rhs_from_tree (gsi, constr);
  update_stmt (gsi_stmt (*gsi));
}

/* If OP is a uniform vector return the element it is a splat from.  */

static tree
ssa_uniform_vector_p (tree op)
{
  if (TREE_CODE (op) == VECTOR_CST
      || TREE_CODE (op) == VEC_DUPLICATE_EXPR
      || TREE_CODE (op) == CONSTRUCTOR)
    return uniform_vector_p (op);
  if (TREE_CODE (op) == SSA_NAME)
    {
      gimple *def_stmt = SSA_NAME_DEF_STMT (op);
      if (gimple_assign_single_p (def_stmt))
	return uniform_vector_p (gimple_assign_rhs1 (def_stmt));
    }
  return NULL_TREE;
}

/* Return type in which CODE operation with optab OP can be
   computed.  */

static tree
get_compute_type (enum tree_code code, optab op, tree type)
{
  /* For very wide vectors, try using a smaller vector mode.  */
  tree compute_type = type;
  if (op
      && (!VECTOR_MODE_P (TYPE_MODE (type))
	  || optab_handler (op, TYPE_MODE (type)) == CODE_FOR_nothing))
    {
      tree vector_compute_type
	= type_for_widest_vector_mode (TREE_TYPE (type), op);
      if (vector_compute_type != NULL_TREE
	  && subparts_gt (compute_type, vector_compute_type)
	  && maybe_ne (TYPE_VECTOR_SUBPARTS (vector_compute_type), 1U)
	  && (optab_handler (op, TYPE_MODE (vector_compute_type))
	      != CODE_FOR_nothing))
	compute_type = vector_compute_type;
    }

  /* If we are breaking a BLKmode vector into smaller pieces,
     type_for_widest_vector_mode has already looked into the optab,
     so skip these checks.  */
  if (compute_type == type)
    {
      machine_mode compute_mode = TYPE_MODE (compute_type);
      if (VECTOR_MODE_P (compute_mode))
	{
	  if (op && optab_handler (op, compute_mode) != CODE_FOR_nothing)
	    return compute_type;
	  if (code == MULT_HIGHPART_EXPR
	      && can_mult_highpart_p (compute_mode,
				      TYPE_UNSIGNED (compute_type)))
	    return compute_type;
	}
      /* There is no operation in hardware, so fall back to scalars.  */
      compute_type = TREE_TYPE (type);
    }

  return compute_type;
}

static tree
do_cond (gimple_stmt_iterator *gsi, tree inner_type, tree a, tree b,
	 tree bitpos, tree bitsize, enum tree_code code,
	 tree type ATTRIBUTE_UNUSED)
{
  if (TREE_CODE (TREE_TYPE (a)) == VECTOR_TYPE)
    a = tree_vec_extract (gsi, inner_type, a, bitsize, bitpos);
  if (TREE_CODE (TREE_TYPE (b)) == VECTOR_TYPE)
    b = tree_vec_extract (gsi, inner_type, b, bitsize, bitpos);
  tree cond = gimple_assign_rhs1 (gsi_stmt (*gsi));
  return gimplify_build3 (gsi, code, inner_type, unshare_expr (cond), a, b);
}

/* Expand a vector COND_EXPR to scalars, piecewise.  */
static void
expand_vector_scalar_condition (gimple_stmt_iterator *gsi)
{
  gassign *stmt = as_a <gassign *> (gsi_stmt (*gsi));
  tree type = gimple_expr_type (stmt);
  tree compute_type = get_compute_type (COND_EXPR, mov_optab, type);
  machine_mode compute_mode = TYPE_MODE (compute_type);
  gcc_assert (compute_mode != BLKmode);
  tree lhs = gimple_assign_lhs (stmt);
  tree rhs2 = gimple_assign_rhs2 (stmt);
  tree rhs3 = gimple_assign_rhs3 (stmt);
  tree new_rhs;

  /* If the compute mode is not a vector mode (hence we are not decomposing
     a BLKmode vector to smaller, hardware-supported vectors), we may want
     to expand the operations in parallel.  */
  if (!VECTOR_MODE_P (compute_mode))
    new_rhs = expand_vector_parallel (gsi, do_cond, type, rhs2, rhs3,
				      COND_EXPR);
  else
    new_rhs = expand_vector_piecewise (gsi, do_cond, type, compute_type,
				       rhs2, rhs3, COND_EXPR);
  if (!useless_type_conversion_p (TREE_TYPE (lhs), TREE_TYPE (new_rhs)))
    new_rhs = gimplify_build1 (gsi, VIEW_CONVERT_EXPR, TREE_TYPE (lhs),
			       new_rhs);

  /* NOTE:  We should avoid using gimple_assign_set_rhs_from_tree. One
     way to do it is change expand_vector_operation and its callees to
     return a tree_code, RHS1 and RHS2 instead of a tree. */
  gimple_assign_set_rhs_from_tree (gsi, new_rhs);
  update_stmt (gsi_stmt (*gsi));
}

/* Callback for expand_vector_piecewise to do VEC_CONVERT ifn call
   lowering.  If INNER_TYPE is not a vector type, this is a scalar
   fallback.  */

static tree
do_vec_conversion (gimple_stmt_iterator *gsi, tree inner_type, tree a,
		   tree decl, tree bitpos, tree bitsize,
		   enum tree_code code, tree type)
{
  a = tree_vec_extract (gsi, inner_type, a, bitsize, bitpos);
  if (!VECTOR_TYPE_P (inner_type))
    return gimplify_build1 (gsi, code, TREE_TYPE (type), a);
  if (code == CALL_EXPR)
    {
      gimple *g = gimple_build_call (decl, 1, a);
      tree lhs = make_ssa_name (TREE_TYPE (TREE_TYPE (decl)));
      gimple_call_set_lhs (g, lhs);
      gsi_insert_before (gsi, g, GSI_SAME_STMT);
      return lhs;
    }
  else
    {
      tree outer_type = build_vector_type (TREE_TYPE (type),
					   TYPE_VECTOR_SUBPARTS (inner_type));
      return gimplify_build1 (gsi, code, outer_type, a);
    }
}

/* Similarly, but for narrowing conversion.  */

static tree
do_vec_narrow_conversion (gimple_stmt_iterator *gsi, tree inner_type, tree a,
			  tree, tree bitpos, tree, enum tree_code code,
			  tree type)
{
  tree itype = build_vector_type (TREE_TYPE (inner_type),
				  exact_div (TYPE_VECTOR_SUBPARTS (inner_type),
					     2));
  tree b = tree_vec_extract (gsi, itype, a, TYPE_SIZE (itype), bitpos);
  tree c = tree_vec_extract (gsi, itype, a, TYPE_SIZE (itype),
			     int_const_binop (PLUS_EXPR, bitpos,
					      TYPE_SIZE (itype)));
  tree outer_type = build_vector_type (TREE_TYPE (type),
				       TYPE_VECTOR_SUBPARTS (inner_type));
  return gimplify_build2 (gsi, code, outer_type, b, c);
}

/* Expand VEC_CONVERT ifn call.  */

static void
expand_vector_conversion (gimple_stmt_iterator *gsi)
{
  gimple *stmt = gsi_stmt (*gsi);
  gimple *g;
  tree lhs = gimple_call_lhs (stmt);
  tree arg = gimple_call_arg (stmt, 0);
  tree ret_type = TREE_TYPE (lhs);
  tree arg_type = TREE_TYPE (arg);
  tree new_rhs, compute_type = TREE_TYPE (arg_type);
  enum tree_code code = NOP_EXPR;
  enum tree_code code1 = ERROR_MARK;
  enum { NARROW, NONE, WIDEN } modifier = NONE;
  optab optab1 = unknown_optab;

  gcc_checking_assert (VECTOR_TYPE_P (ret_type) && VECTOR_TYPE_P (arg_type));
  if (INTEGRAL_TYPE_P (TREE_TYPE (ret_type))
      && SCALAR_FLOAT_TYPE_P (TREE_TYPE (arg_type)))
    code = FIX_TRUNC_EXPR;
  else if (INTEGRAL_TYPE_P (TREE_TYPE (arg_type))
	   && SCALAR_FLOAT_TYPE_P (TREE_TYPE (ret_type)))
    code = FLOAT_EXPR;
  unsigned int ret_elt_bits = vector_element_bits (ret_type);
  unsigned int arg_elt_bits = vector_element_bits (arg_type);
  if (ret_elt_bits < arg_elt_bits)
    modifier = NARROW;
  else if (ret_elt_bits > arg_elt_bits)
    modifier = WIDEN;

  if (modifier == NONE && (code == FIX_TRUNC_EXPR || code == FLOAT_EXPR))
    {
      if (supportable_convert_operation (code, ret_type, arg_type, &code1))
	{
	  g = gimple_build_assign (lhs, code1, arg);
	  gsi_replace (gsi, g, false);
	  return;
	}
      /* Can't use get_compute_type here, as supportable_convert_operation
	 doesn't necessarily use an optab and needs two arguments.  */
      tree vec_compute_type
	= type_for_widest_vector_mode (TREE_TYPE (arg_type), mov_optab);
      if (vec_compute_type
	  && VECTOR_MODE_P (TYPE_MODE (vec_compute_type))
	  && subparts_gt (arg_type, vec_compute_type))
	{
	  unsigned HOST_WIDE_INT nelts
	    = constant_lower_bound (TYPE_VECTOR_SUBPARTS (vec_compute_type));
	  while (nelts > 1)
	    {
	      tree ret1_type = build_vector_type (TREE_TYPE (ret_type), nelts);
	      tree arg1_type = build_vector_type (TREE_TYPE (arg_type), nelts);
	      if (supportable_convert_operation (code, ret1_type, arg1_type,
						 &code1))
		{
		  new_rhs = expand_vector_piecewise (gsi, do_vec_conversion,
						     ret_type, arg1_type, arg,
						     NULL_TREE, code1);
		  g = gimple_build_assign (lhs, new_rhs);
		  gsi_replace (gsi, g, false);
		  return;
		}
	      nelts = nelts / 2;
	    }
	}
    }
  else if (modifier == NARROW)
    {
      switch (code)
	{
	CASE_CONVERT:
	  code1 = VEC_PACK_TRUNC_EXPR;
	  optab1 = optab_for_tree_code (code1, arg_type, optab_default);
	  break;
	case FIX_TRUNC_EXPR:
	  code1 = VEC_PACK_FIX_TRUNC_EXPR;
	  /* The signedness is determined from output operand.  */
	  optab1 = optab_for_tree_code (code1, ret_type, optab_default);
	  break;
	case FLOAT_EXPR:
	  code1 = VEC_PACK_FLOAT_EXPR;
	  optab1 = optab_for_tree_code (code1, arg_type, optab_default);
	  break;
	default:
	  gcc_unreachable ();
	}

      if (optab1)
	compute_type = get_compute_type (code1, optab1, arg_type);
      enum insn_code icode1;
      if (VECTOR_TYPE_P (compute_type)
	  && ((icode1 = optab_handler (optab1, TYPE_MODE (compute_type)))
	      != CODE_FOR_nothing)
	  && VECTOR_MODE_P (insn_data[icode1].operand[0].mode))
	{
	  tree cretd_type
	    = build_vector_type (TREE_TYPE (ret_type),
				 TYPE_VECTOR_SUBPARTS (compute_type) * 2);
	  if (insn_data[icode1].operand[0].mode == TYPE_MODE (cretd_type))
	    {
	      if (compute_type == arg_type)
		{
		  new_rhs = gimplify_build2 (gsi, code1, cretd_type,
					     arg, build_zero_cst (arg_type));
		  new_rhs = tree_vec_extract (gsi, ret_type, new_rhs,
					      TYPE_SIZE (ret_type),
					      bitsize_int (0));
		  g = gimple_build_assign (lhs, new_rhs);
		  gsi_replace (gsi, g, false);
		  return;
		}
	      tree dcompute_type
		= build_vector_type (TREE_TYPE (compute_type),
				     TYPE_VECTOR_SUBPARTS (compute_type) * 2);
	      if (TYPE_MAIN_VARIANT (dcompute_type)
		  == TYPE_MAIN_VARIANT (arg_type))
		new_rhs = do_vec_narrow_conversion (gsi, dcompute_type, arg,
						    NULL_TREE, bitsize_int (0),
						    NULL_TREE, code1,
						    ret_type);
	      else
		new_rhs = expand_vector_piecewise (gsi,
						   do_vec_narrow_conversion,
						   arg_type, dcompute_type,
						   arg, NULL_TREE, code1,
						   ret_type);
	      g = gimple_build_assign (lhs, new_rhs);
	      gsi_replace (gsi, g, false);
	      return;
	    }
	}
    }
  else if (modifier == WIDEN)
    {
      enum tree_code code2 = ERROR_MARK;
      optab optab2 = unknown_optab;
      switch (code)
	{
	CASE_CONVERT:
	  code1 = VEC_UNPACK_LO_EXPR;
          code2 = VEC_UNPACK_HI_EXPR;
	  break;
	case FIX_TRUNC_EXPR:
	  code1 = VEC_UNPACK_FIX_TRUNC_LO_EXPR;
	  code2 = VEC_UNPACK_FIX_TRUNC_HI_EXPR;
	  break;
	case FLOAT_EXPR:
	  code1 = VEC_UNPACK_FLOAT_LO_EXPR;
	  code2 = VEC_UNPACK_FLOAT_HI_EXPR;
	  break;
	default:
	  gcc_unreachable ();
	}
      if (BYTES_BIG_ENDIAN)
	std::swap (code1, code2);

      if (code == FIX_TRUNC_EXPR)
	{
	  /* The signedness is determined from output operand.  */
	  optab1 = optab_for_tree_code (code1, ret_type, optab_default);
	  optab2 = optab_for_tree_code (code2, ret_type, optab_default);
	}
      else
	{
	  optab1 = optab_for_tree_code (code1, arg_type, optab_default);
	  optab2 = optab_for_tree_code (code2, arg_type, optab_default);
	}

      if (optab1 && optab2)
	compute_type = get_compute_type (code1, optab1, arg_type);

      enum insn_code icode1, icode2;
      if (VECTOR_TYPE_P (compute_type)
	  && ((icode1 = optab_handler (optab1, TYPE_MODE (compute_type)))
	      != CODE_FOR_nothing)
	  && ((icode2 = optab_handler (optab2, TYPE_MODE (compute_type)))
	      != CODE_FOR_nothing)
	  && VECTOR_MODE_P (insn_data[icode1].operand[0].mode)
	  && (insn_data[icode1].operand[0].mode
	      == insn_data[icode2].operand[0].mode))
	{
	  poly_uint64 nunits
	    = exact_div (TYPE_VECTOR_SUBPARTS (compute_type), 2);
	  tree cretd_type = build_vector_type (TREE_TYPE (ret_type), nunits);
	  if (insn_data[icode1].operand[0].mode == TYPE_MODE (cretd_type))
	    {
	      vec<constructor_elt, va_gc> *v;
	      tree part_width = TYPE_SIZE (compute_type);
	      tree index = bitsize_int (0);
	      int nunits = nunits_for_known_piecewise_op (arg_type);
	      int delta = tree_to_uhwi (part_width) / arg_elt_bits;
	      int i;
	      location_t loc = gimple_location (gsi_stmt (*gsi));

	      if (compute_type != arg_type)
		warning_at (loc, OPT_Wvector_operation_performance,
			    "vector operation will be expanded piecewise");
	      else
		{
		  nunits = 1;
		  delta = 1;
		}

	      vec_alloc (v, (nunits + delta - 1) / delta * 2);
	      for (i = 0; i < nunits;
		   i += delta, index = int_const_binop (PLUS_EXPR, index,
							part_width))
		{
		  tree a = arg;
		  if (compute_type != arg_type)
		    a = tree_vec_extract (gsi, compute_type, a, part_width,
					  index);
		  tree result = gimplify_build1 (gsi, code1, cretd_type, a);
		  constructor_elt ce = { NULL_TREE, result };
		  v->quick_push (ce);
		  ce.value = gimplify_build1 (gsi, code2, cretd_type, a);
		  v->quick_push (ce);
		}

	      new_rhs = build_constructor (ret_type, v);
	      g = gimple_build_assign (lhs, new_rhs);
	      gsi_replace (gsi, g, false);
	      return;
	    }
	}
    }

  new_rhs = expand_vector_piecewise (gsi, do_vec_conversion, arg_type,
				     TREE_TYPE (arg_type), arg,
				     NULL_TREE, code, ret_type);
  g = gimple_build_assign (lhs, new_rhs);
  gsi_replace (gsi, g, false);
}

/* Process one statement.  If we identify a vector operation, expand it.  */

static void
expand_vector_operations_1 (gimple_stmt_iterator *gsi,
			    auto_bitmap *dce_ssa_names)
{
  tree lhs, rhs1, rhs2 = NULL, type, compute_type = NULL_TREE;
  enum tree_code code;
  optab op = unknown_optab;
  enum gimple_rhs_class rhs_class;
  tree new_rhs;

  /* Only consider code == GIMPLE_ASSIGN. */
  gassign *stmt = dyn_cast <gassign *> (gsi_stmt (*gsi));
  if (!stmt)
    {
      if (gimple_call_internal_p (gsi_stmt (*gsi), IFN_VEC_CONVERT))
	expand_vector_conversion (gsi);
      return;
    }

  code = gimple_assign_rhs_code (stmt);
  rhs_class = get_gimple_rhs_class (code);
  lhs = gimple_assign_lhs (stmt);

  if (code == VEC_PERM_EXPR)
    {
      lower_vec_perm (gsi);
      return;
    }

  if (code == VEC_COND_EXPR)
    {
      expand_vector_condition (gsi, dce_ssa_names);
      return;
    }

  if (code == COND_EXPR
      && TREE_CODE (TREE_TYPE (gimple_assign_lhs (stmt))) == VECTOR_TYPE
      && TYPE_MODE (TREE_TYPE (gimple_assign_lhs (stmt))) == BLKmode)
    {
      expand_vector_scalar_condition (gsi);
      return;
    }

  if (code == CONSTRUCTOR
      && TREE_CODE (lhs) == SSA_NAME
      && VECTOR_MODE_P (TYPE_MODE (TREE_TYPE (lhs)))
      && !gimple_clobber_p (stmt)
      && optimize)
    {
      optimize_vector_constructor (gsi);
      return;
    }

  if (rhs_class != GIMPLE_UNARY_RHS && rhs_class != GIMPLE_BINARY_RHS)
    return;

  rhs1 = gimple_assign_rhs1 (stmt);
  type = gimple_expr_type (stmt);
  if (rhs_class == GIMPLE_BINARY_RHS)
    rhs2 = gimple_assign_rhs2 (stmt);

  if (!VECTOR_TYPE_P (type)
      || !VECTOR_TYPE_P (TREE_TYPE (rhs1)))
    return;
 
  /* A scalar operation pretending to be a vector one.  */
  if (VECTOR_BOOLEAN_TYPE_P (type)
      && !VECTOR_MODE_P (TYPE_MODE (type))
      && TYPE_MODE (type) != BLKmode
      && (TREE_CODE_CLASS (gimple_assign_rhs_code (stmt)) != tcc_comparison
	  || (VECTOR_BOOLEAN_TYPE_P (TREE_TYPE (rhs1))
	      && !VECTOR_MODE_P (TYPE_MODE (TREE_TYPE (rhs1)))
	      && TYPE_MODE (TREE_TYPE (rhs1)) != BLKmode)))
    return;

  /* If the vector operation is operating on all same vector elements
     implement it with a scalar operation and a splat if the target
     supports the scalar operation.  */
  tree srhs1, srhs2 = NULL_TREE;
  if ((srhs1 = ssa_uniform_vector_p (rhs1)) != NULL_TREE
      && (rhs2 == NULL_TREE
	  || (! VECTOR_TYPE_P (TREE_TYPE (rhs2))
	      && (srhs2 = rhs2))
	  || (srhs2 = ssa_uniform_vector_p (rhs2)) != NULL_TREE)
      /* As we query direct optabs restrict to non-convert operations.  */
      && TYPE_MODE (TREE_TYPE (type)) == TYPE_MODE (TREE_TYPE (srhs1)))
    {
      op = optab_for_tree_code (code, TREE_TYPE (type), optab_scalar);
      if (op >= FIRST_NORM_OPTAB && op <= LAST_NORM_OPTAB
	  && optab_handler (op, TYPE_MODE (TREE_TYPE (type))) != CODE_FOR_nothing)
	{
	  tree slhs = make_ssa_name (TREE_TYPE (srhs1));
	  gimple *repl = gimple_build_assign (slhs, code, srhs1, srhs2);
	  gsi_insert_before (gsi, repl, GSI_SAME_STMT);
	  gimple_assign_set_rhs_from_tree (gsi,
					   build_vector_from_val (type, slhs));
	  update_stmt (stmt);
	  return;
	}
    }

  if (CONVERT_EXPR_CODE_P (code)
      || code == FLOAT_EXPR
      || code == FIX_TRUNC_EXPR
      || code == VIEW_CONVERT_EXPR)
    return;

  /* The signedness is determined from input argument.  */
  if (code == VEC_UNPACK_FLOAT_HI_EXPR
      || code == VEC_UNPACK_FLOAT_LO_EXPR
      || code == VEC_PACK_FLOAT_EXPR)
    {
      /* We do not know how to scalarize those.  */
      return;
    }

  /* For widening/narrowing vector operations, the relevant type is of the
     arguments, not the widened result.  VEC_UNPACK_FLOAT_*_EXPR is
     calculated in the same way above.  */
  if (code == WIDEN_SUM_EXPR
      || code == VEC_WIDEN_MULT_HI_EXPR
      || code == VEC_WIDEN_MULT_LO_EXPR
      || code == VEC_WIDEN_MULT_EVEN_EXPR
      || code == VEC_WIDEN_MULT_ODD_EXPR
      || code == VEC_UNPACK_HI_EXPR
      || code == VEC_UNPACK_LO_EXPR
      || code == VEC_UNPACK_FIX_TRUNC_HI_EXPR
      || code == VEC_UNPACK_FIX_TRUNC_LO_EXPR
      || code == VEC_PACK_TRUNC_EXPR
      || code == VEC_PACK_SAT_EXPR
      || code == VEC_PACK_FIX_TRUNC_EXPR
      || code == VEC_WIDEN_LSHIFT_HI_EXPR
      || code == VEC_WIDEN_LSHIFT_LO_EXPR)
    {
      /* We do not know how to scalarize those.  */
      return;
    }

  /* Choose between vector shift/rotate by vector and vector shift/rotate by
     scalar */
  if (code == LSHIFT_EXPR
      || code == RSHIFT_EXPR
      || code == LROTATE_EXPR
      || code == RROTATE_EXPR)
    {
      optab opv;

      /* Check whether we have vector <op> {x,x,x,x} where x
         could be a scalar variable or a constant.  Transform
         vector <op> {x,x,x,x} ==> vector <op> scalar.  */
      if (VECTOR_INTEGER_TYPE_P (TREE_TYPE (rhs2)))
        {
          tree first;

          if ((first = ssa_uniform_vector_p (rhs2)) != NULL_TREE)
            {
              gimple_assign_set_rhs2 (stmt, first);
              update_stmt (stmt);
              rhs2 = first;
            }
        }

      opv = optab_for_tree_code (code, type, optab_vector);
      if (VECTOR_INTEGER_TYPE_P (TREE_TYPE (rhs2)))
	op = opv;
      else
	{
          op = optab_for_tree_code (code, type, optab_scalar);

	  compute_type = get_compute_type (code, op, type);
	  if (compute_type == type)
	    return;
	  /* The rtl expander will expand vector/scalar as vector/vector
	     if necessary.  Pick one with wider vector type.  */
	  tree compute_vtype = get_compute_type (code, opv, type);
	  if (subparts_gt (compute_vtype, compute_type))
	    {
	      compute_type = compute_vtype;
	      op = opv;
	    }
	}

      if (code == LROTATE_EXPR || code == RROTATE_EXPR)
	{
	  if (compute_type == NULL_TREE)
	    compute_type = get_compute_type (code, op, type);
	  if (compute_type == type)
	    return;
	  /* Before splitting vector rotates into scalar rotates,
	     see if we can't use vector shifts and BIT_IOR_EXPR
	     instead.  For vector by vector rotates we'd also
	     need to check BIT_AND_EXPR and NEGATE_EXPR, punt there
	     for now, fold doesn't seem to create such rotates anyway.  */
	  if (compute_type == TREE_TYPE (type)
	      && !VECTOR_INTEGER_TYPE_P (TREE_TYPE (rhs2)))
	    {
	      optab oplv = vashl_optab, opl = ashl_optab;
	      optab oprv = vlshr_optab, opr = lshr_optab, opo = ior_optab;
	      tree compute_lvtype = get_compute_type (LSHIFT_EXPR, oplv, type);
	      tree compute_rvtype = get_compute_type (RSHIFT_EXPR, oprv, type);
	      tree compute_otype = get_compute_type (BIT_IOR_EXPR, opo, type);
	      tree compute_ltype = get_compute_type (LSHIFT_EXPR, opl, type);
	      tree compute_rtype = get_compute_type (RSHIFT_EXPR, opr, type);
	      /* The rtl expander will expand vector/scalar as vector/vector
		 if necessary.  Pick one with wider vector type.  */
	      if (subparts_gt (compute_lvtype, compute_ltype))
		{
		  compute_ltype = compute_lvtype;
		  opl = oplv;
		}
	      if (subparts_gt (compute_rvtype, compute_rtype))
		{
		  compute_rtype = compute_rvtype;
		  opr = oprv;
		}
	      /* Pick the narrowest type from LSHIFT_EXPR, RSHIFT_EXPR and
		 BIT_IOR_EXPR.  */
	      compute_type = compute_ltype;
	      if (subparts_gt (compute_type, compute_rtype))
		compute_type = compute_rtype;
	      if (subparts_gt (compute_type, compute_otype))
		compute_type = compute_otype;
	      /* Verify all 3 operations can be performed in that type.  */
	      if (compute_type != TREE_TYPE (type))
		{
		  if (optab_handler (opl, TYPE_MODE (compute_type))
		      == CODE_FOR_nothing
		      || optab_handler (opr, TYPE_MODE (compute_type))
			 == CODE_FOR_nothing
		      || optab_handler (opo, TYPE_MODE (compute_type))
			 == CODE_FOR_nothing)
		    compute_type = TREE_TYPE (type);
		}
	    }
	}
    }
  else
    op = optab_for_tree_code (code, type, optab_default);

  /* Optabs will try converting a negation into a subtraction, so
     look for it as well.  TODO: negation of floating-point vectors
     might be turned into an exclusive OR toggling the sign bit.  */
  if (op == unknown_optab
      && code == NEGATE_EXPR
      && INTEGRAL_TYPE_P (TREE_TYPE (type)))
    op = optab_for_tree_code (MINUS_EXPR, type, optab_default);

  if (compute_type == NULL_TREE)
    compute_type = get_compute_type (code, op, type);
  if (compute_type == type)
    return;

  new_rhs = expand_vector_operation (gsi, type, compute_type, stmt, code);

  /* Leave expression untouched for later expansion.  */
  if (new_rhs == NULL_TREE)
    return;

  if (!useless_type_conversion_p (TREE_TYPE (lhs), TREE_TYPE (new_rhs)))
    new_rhs = gimplify_build1 (gsi, VIEW_CONVERT_EXPR, TREE_TYPE (lhs),
                               new_rhs);

  /* NOTE:  We should avoid using gimple_assign_set_rhs_from_tree. One
     way to do it is change expand_vector_operation and its callees to
     return a tree_code, RHS1 and RHS2 instead of a tree. */
  gimple_assign_set_rhs_from_tree (gsi, new_rhs);
  update_stmt (gsi_stmt (*gsi));
}

/* Use this to lower vector operations introduced by the vectorizer,
   if it may need the bit-twiddling tricks implemented in this file.  */

static unsigned int
expand_vector_operations (void)
{
  gimple_stmt_iterator gsi;
  basic_block bb;
  bool cfg_changed = false;

  auto_bitmap dce_ssa_names;

  FOR_EACH_BB_FN (bb, cfun)
    {
      for (gsi = gsi_start_bb (bb); !gsi_end_p (gsi); gsi_next (&gsi))
	{
	  expand_vector_operations_1 (&gsi, &dce_ssa_names);
	  /* ???  If we do not cleanup EH then we will ICE in
	     verification.  But in reality we have created wrong-code
	     as we did not properly transition EH info and edges to
	     the piecewise computations.  */
	  if (maybe_clean_eh_stmt (gsi_stmt (gsi))
	      && gimple_purge_dead_eh_edges (bb))
	    cfg_changed = true;
	}
    }

  simple_dce_from_worklist (dce_ssa_names);

  return cfg_changed ? TODO_cleanup_cfg : 0;
}

namespace {

const pass_data pass_data_lower_vector =
{
  GIMPLE_PASS, /* type */
  "veclower", /* name */
  OPTGROUP_VEC, /* optinfo_flags */
  TV_NONE, /* tv_id */
  PROP_cfg, /* properties_required */
  PROP_gimple_lvec, /* properties_provided */
  0, /* properties_destroyed */
  0, /* todo_flags_start */
  TODO_update_ssa, /* todo_flags_finish */
};

class pass_lower_vector : public gimple_opt_pass
{
public:
  pass_lower_vector (gcc::context *ctxt)
    : gimple_opt_pass (pass_data_lower_vector, ctxt)
  {}

  /* opt_pass methods: */
  virtual bool gate (function *fun)
    {
      return !(fun->curr_properties & PROP_gimple_lvec);
    }

  virtual unsigned int execute (function *)
    {
      return expand_vector_operations ();
    }

}; // class pass_lower_vector

} // anon namespace

gimple_opt_pass *
make_pass_lower_vector (gcc::context *ctxt)
{
  return new pass_lower_vector (ctxt);
}

namespace {

const pass_data pass_data_lower_vector_ssa =
{
  GIMPLE_PASS, /* type */
  "veclower2", /* name */
  OPTGROUP_VEC, /* optinfo_flags */
  TV_NONE, /* tv_id */
  PROP_cfg, /* properties_required */
  PROP_gimple_lvec, /* properties_provided */
  0, /* properties_destroyed */
  0, /* todo_flags_start */
  ( TODO_update_ssa
    | TODO_cleanup_cfg ), /* todo_flags_finish */
};

class pass_lower_vector_ssa : public gimple_opt_pass
{
public:
  pass_lower_vector_ssa (gcc::context *ctxt)
    : gimple_opt_pass (pass_data_lower_vector_ssa, ctxt)
  {}

  /* opt_pass methods: */
  opt_pass * clone () { return new pass_lower_vector_ssa (m_ctxt); }
  virtual unsigned int execute (function *)
    {
      return expand_vector_operations ();
    }

}; // class pass_lower_vector_ssa

} // anon namespace

gimple_opt_pass *
make_pass_lower_vector_ssa (gcc::context *ctxt)
{
  return new pass_lower_vector_ssa (ctxt);
}

#include "gt-tree-vect-generic.h"<|MERGE_RESOLUTION|>--- conflicted
+++ resolved
@@ -959,11 +959,7 @@
 
   if (code == SSA_NAME)
     {
-<<<<<<< HEAD
-      gassign *assign = dyn_cast<gassign *> (SSA_NAME_DEF_STMT (a));
-=======
       assign = dyn_cast<gassign *> (SSA_NAME_DEF_STMT (a));
->>>>>>> 9a33c41f
       if (assign != NULL
 	  && TREE_CODE_CLASS (gimple_assign_rhs_code (assign)) == tcc_comparison)
 	{

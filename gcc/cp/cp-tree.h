--- conflicted
+++ resolved
@@ -373,23 +373,16 @@
       BIND_EXPR_BODY_BLOCK (in BIND_EXPR)
       CALL_EXPR_ORDERED_ARGS (in CALL_EXPR, AGGR_INIT_EXPR)
       DECLTYPE_FOR_REF_CAPTURE (in DECLTYPE_TYPE)
+      CONSTUCTOR_C99_COMPOUND_LITERAL (in CONSTRUCTOR)
+      DECL_MODULE_EXPORT_P (in _DECL)
       OVL_NESTED_P (in OVERLOAD)
-      CONSTUCTOR_C99_COMPOUND_LITERAL (in CONSTRUCTOR)
-<<<<<<< HEAD
-      DECL_MODULE_EXPORT_P (in _DECL)
-=======
-      OVL_NESTED_P (in OVERLOAD)
->>>>>>> e09ae857
    4: TREE_HAS_CONSTRUCTOR (in INDIRECT_REF, SAVE_EXPR, CONSTRUCTOR,
 	  CALL_EXPR, or FIELD_DECL).
       IDENTIFIER_TYPENAME_P (in IDENTIFIER_NODE)
       DECL_TINFO_P (in VAR_DECL)
       FUNCTION_REF_QUALIFIED (in FUNCTION_TYPE, METHOD_TYPE)
-<<<<<<< HEAD
+      OVL_LOOKUP_P (in OVERLOAD)
       LOOKUP_FOUND_P (in RECORD_TYPE, UNION_TYPE, NAMESPACE_DECL)
-=======
->>>>>>> e09ae857
-      OVL_LOOKUP_P (in OVERLOAD)
    5: C_IS_RESERVED_WORD (in IDENTIFIER_NODE)
       DECL_VTABLE_OR_VTT_P (in VAR_DECL)
       FUNCTION_RVALUE_QUALIFIED (in FUNCTION_TYPE, METHOD_TYPE)
@@ -672,11 +665,6 @@
 #define OVL_LOOKUP_P(NODE)	TREE_LANG_FLAG_4 (OVERLOAD_CHECK (NODE))
 /* If set, this is a persistant lookup. */
 #define OVL_USED_P(NODE)	TREE_USED (OVERLOAD_CHECK (NODE))
-
-/* If set, this overload contains a nested overload.  */
-#define OVL_NESTED_P(NODE)	TREE_LANG_FLAG_3 (OVERLOAD_CHECK (NODE))
-/* If set, this overload was constructed during lookup.  */
-#define OVL_LOOKUP_P(NODE)	TREE_LANG_FLAG_4 (OVERLOAD_CHECK (NODE))
 
 /* The first decl of an overload.  */
 #define OVL_FIRST(NODE)	ovl_first (NODE)
@@ -6937,42 +6925,22 @@
 extern tree hash_tree_chain			(tree, tree);
 extern tree build_qualified_name		(tree, tree, tree, bool);
 extern tree build_ref_qualified_type		(tree, cp_ref_qualifier);
-<<<<<<< HEAD
 extern tree make_module_vec			(unsigned clusters);
-inline tree
-ovl_first (tree node)
-{
-  while (TREE_CODE (node) == OVERLOAD)
-    node = OVL_FUNCTION (node);
-  return node;
-}
-extern tree ovl_skip_hidden			(tree);
+inline tree ovl_first				(tree) ATTRIBUTE_PURE;
 extern tree ovl_make				(tree fn,
 						 tree next = NULL_TREE);
+extern tree ovl_skip_hidden			(tree);
 extern tree ovl_insert				(tree maybe_ovl, tree fn,
 						 bool using_p = false);
 extern void lookup_keep				(tree lookup, bool keep);
 extern void lookup_mark				(tree lookup, bool val);
 extern tree lookup_add				(tree lookup, tree ovl);
 extern tree lookup_maybe_add			(tree lookup, tree ovl);
-=======
-inline tree ovl_first				(tree) ATTRIBUTE_PURE;
-extern tree ovl_make				(tree fn,
-						 tree next = NULL_TREE);
-extern tree lookup_add				(tree lookup, tree ovl);
->>>>>>> e09ae857
 extern int is_overloaded_fn			(tree);
 extern bool really_overloaded_fn		(tree);
 extern tree dependent_name			(tree);
-<<<<<<< HEAD
-extern tree get_fns				(tree);
-extern tree get_first_fn			(tree);
-=======
 extern tree get_fns				(tree) ATTRIBUTE_PURE;
 extern tree get_first_fn			(tree) ATTRIBUTE_PURE;
-extern tree ovl_cons				(tree, tree);
-extern tree build_overload			(tree, tree);
->>>>>>> e09ae857
 extern tree ovl_scope				(tree);
 extern const char *cxx_printable_name		(tree, int);
 extern const char *cxx_printable_name_translate	(tree, int);

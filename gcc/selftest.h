/* A self-testing framework, for use by -fself-test.
   Copyright (C) 2015-2018 Free Software Foundation, Inc.

This file is part of GCC.

GCC is free software; you can redistribute it and/or modify it under
the terms of the GNU General Public License as published by the Free
Software Foundation; either version 3, or (at your option) any later
version.

GCC is distributed in the hope that it will be useful, but WITHOUT ANY
WARRANTY; without even the implied warranty of MERCHANTABILITY or
FITNESS FOR A PARTICULAR PURPOSE.  See the GNU General Public License
for more details.

You should have received a copy of the GNU General Public License
along with GCC; see the file COPYING3.  If not see
<http://www.gnu.org/licenses/>.  */

#ifndef GCC_SELFTEST_H
#define GCC_SELFTEST_H

/* The selftest code should entirely disappear in a production
   configuration, hence we guard all of it with #if CHECKING_P.  */

#if CHECKING_P

namespace selftest {

/* A struct describing the source-location of a selftest, to make it
   easier to track down failing tests.  */

struct location
{
  location (const char *file, int line, const char *function)
    : m_file (file), m_line (line), m_function (function) {}

  const char *m_file;
  int m_line;
  const char *m_function;
};

/* A macro for use in selftests and by the ASSERT_ macros below,
   constructing a selftest::location for the current source location.  */

#define SELFTEST_LOCATION \
  (::selftest::location (__FILE__, __LINE__, __FUNCTION__))

/* The entrypoint for running all tests.  */

extern void run_tests ();

/* Record the successful outcome of some aspect of the test.  */

extern void pass (const location &loc, const char *msg);

/* Report the failed outcome of some aspect of the test and abort.  */

extern void fail (const location &loc, const char *msg)
  ATTRIBUTE_NORETURN;

/* As "fail", but using printf-style formatted output.  */

extern void fail_formatted (const location &loc, const char *fmt, ...)
  ATTRIBUTE_PRINTF_2 ATTRIBUTE_NORETURN;

/* Implementation detail of ASSERT_STREQ.  */

extern void assert_streq (const location &loc,
			  const char *desc_expected, const char *desc_actual,
			  const char *val_expected, const char *val_actual);

/* Implementation detail of ASSERT_STR_CONTAINS.  */

extern void assert_str_contains (const location &loc,
				 const char *desc_haystack,
				 const char *desc_needle,
				 const char *val_haystack,
				 const char *val_needle);

/* A named temporary file for use in selftests.
   Usable for writing out files, and as the base class for
   temp_source_file.
   The file is unlinked in the destructor.  */

class named_temp_file
{
 public:
  named_temp_file (const char *suffix);
  ~named_temp_file ();
  const char *get_filename () const { return m_filename; }

 private:
  char *m_filename;
};

/* A class for writing out a temporary sourcefile for use in selftests
   of input handling.  */

class temp_source_file : public named_temp_file
{
 public:
  temp_source_file (const location &loc, const char *suffix,
		    const char *content);
};

/* Various selftests involving location-handling require constructing a
   line table and one or more line maps within it.

   For maximum test coverage we want to run these tests with a variety
   of situations:
   - line_table->default_range_bits: some frontends use a non-zero value
   and others use zero
   - the fallback modes within line-map.c: there are various threshold
   values for source_location/location_t beyond line-map.c changes
   behavior (disabling of the range-packing optimization, disabling
   of column-tracking).  We can exercise these by starting the line_table
   at interesting values at or near these thresholds.

   The following struct describes a particular case within our test
   matrix.  */

struct line_table_case;

/* A class for overriding the global "line_table" within a selftest,
   restoring its value afterwards.  At most one instance of this
   class can exist at once, due to the need to keep the old value
   of line_table as a GC root.  */

class line_table_test
{
 public:
  /* Default constructor.  Override "line_table", using sane defaults
     for the temporary line_table.  */
  line_table_test ();

  /* Constructor.  Override "line_table", using the case described by C.  */
  line_table_test (const line_table_case &c);

  /* Destructor.  Restore the saved line_table.  */
  ~line_table_test ();
};

/* Run TESTCASE multiple times, once for each case in our test matrix.  */

extern void
for_each_line_table_case (void (*testcase) (const line_table_case &));

/* Read the contents of PATH into memory, returning a 0-terminated buffer
   that must be freed by the caller.
   Fail (and abort) if there are any problems, with LOC as the reported
   location of the failure.  */

extern char *read_file (const location &loc, const char *path);

/* A helper function for writing tests that interact with the
   garbage collector.  */

extern void forcibly_ggc_collect ();

/* Convert a path relative to SRCDIR/gcc/testsuite/selftests
   to a real path (either absolute, or relative to pwd).
   The result should be freed by the caller.  */

extern char *locate_file (const char *path);

/* The path of SRCDIR/testsuite/selftests.  */

extern const char *path_to_selftest_files;

/* selftest::test_runner is an implementation detail of selftest::run_tests,
   exposed here to allow plugins to run their own suites of tests.  */

class test_runner
{
 public:
  test_runner (const char *name);
  ~test_runner ();

 private:
  const char *m_name;
  long m_start_time;
};

/* Declarations for specific families of tests (by source file), in
   alphabetical order.  */
extern void attribute_c_tests ();
extern void bitmap_c_tests ();
extern void sbitmap_c_tests ();
extern void diagnostic_c_tests ();
extern void diagnostic_show_locus_c_tests ();
extern void edit_context_c_tests ();
extern void et_forest_c_tests ();
extern void fold_const_c_tests ();
extern void fibonacci_heap_c_tests ();
extern void function_tests_c_tests ();
extern void gimple_c_tests ();
extern void ggc_tests_c_tests ();
extern void hash_map_tests_c_tests ();
extern void hash_set_tests_c_tests ();
extern void input_c_tests ();
extern void pretty_print_c_tests ();
extern void read_rtl_function_c_tests ();
extern void rtl_tests_c_tests ();
extern void selftest_c_tests ();
extern void spellcheck_c_tests ();
extern void spellcheck_tree_c_tests ();
extern void sreal_c_tests ();
extern void store_merging_c_tests ();
extern void typed_splay_tree_c_tests ();
extern void tree_c_tests ();
extern void tree_cfg_c_tests ();
extern void unique_ptr_tests_cc_tests ();
extern void vec_c_tests ();
extern void wide_int_cc_tests ();
extern void predict_c_tests ();
<<<<<<< HEAD
extern void irange_tests ();
=======
extern void simplify_rtx_c_tests ();
extern void vec_perm_indices_c_tests ();
>>>>>>> 1bdbef09

extern int num_passes;

} /* end of namespace selftest.  */

/* Macros for writing tests.  */

/* Evaluate EXPR and coerce to bool, calling
   ::selftest::pass if it is true,
   ::selftest::fail if it false.  */

#define ASSERT_TRUE(EXPR)				\
  ASSERT_TRUE_AT (SELFTEST_LOCATION, (EXPR))

/* Like ASSERT_TRUE, but treat LOC as the effective location of the
   selftest.  */

#define ASSERT_TRUE_AT(LOC, EXPR)			\
  SELFTEST_BEGIN_STMT					\
  const char *desc_ = "ASSERT_TRUE (" #EXPR ")";	\
  bool actual_ = (EXPR);				\
  if (actual_)						\
    ::selftest::pass ((LOC), desc_);			\
  else							\
    ::selftest::fail ((LOC), desc_);			\
  SELFTEST_END_STMT

/* Evaluate EXPR and coerce to bool, calling
   ::selftest::pass if it is false,
   ::selftest::fail if it true.  */

#define ASSERT_FALSE(EXPR)					\
  ASSERT_FALSE_AT (SELFTEST_LOCATION, (EXPR))

/* Like ASSERT_FALSE, but treat LOC as the effective location of the
   selftest.  */

#define ASSERT_FALSE_AT(LOC, EXPR)				\
  SELFTEST_BEGIN_STMT						\
  const char *desc_ = "ASSERT_FALSE (" #EXPR ")";		\
  bool actual_ = (EXPR);					\
  if (actual_)							\
    ::selftest::fail ((LOC), desc_);				\
  else								\
    ::selftest::pass ((LOC), desc_);				\
  SELFTEST_END_STMT

/* Evaluate EXPECTED and ACTUAL and compare them with ==, calling
   ::selftest::pass if they are equal,
   ::selftest::fail if they are non-equal.  */

#define ASSERT_EQ(EXPECTED, ACTUAL) \
  ASSERT_EQ_AT ((SELFTEST_LOCATION), (EXPECTED), (ACTUAL))

/* Like ASSERT_EQ, but treat LOC as the effective location of the
   selftest.  */

#define ASSERT_EQ_AT(LOC, EXPECTED, ACTUAL)		       \
  SELFTEST_BEGIN_STMT					       \
  const char *desc_ = "ASSERT_EQ (" #EXPECTED ", " #ACTUAL ")"; \
  if ((EXPECTED) == (ACTUAL))				       \
    ::selftest::pass ((LOC), desc_);			       \
  else							       \
    ::selftest::fail ((LOC), desc_);			       \
  SELFTEST_END_STMT

/* Evaluate EXPECTED and ACTUAL and compare them with known_eq, calling
   ::selftest::pass if they are always equal,
   ::selftest::fail if they might be non-equal.  */

#define ASSERT_KNOWN_EQ(EXPECTED, ACTUAL) \
  ASSERT_KNOWN_EQ_AT ((SELFTEST_LOCATION), (EXPECTED), (ACTUAL))

/* Like ASSERT_KNOWN_EQ, but treat LOC as the effective location of the
   selftest.  */

#define ASSERT_KNOWN_EQ_AT(LOC, EXPECTED, ACTUAL)			\
  SELFTEST_BEGIN_STMT							\
  const char *desc = "ASSERT_KNOWN_EQ (" #EXPECTED ", " #ACTUAL ")";	\
  if (known_eq (EXPECTED, ACTUAL))					\
    ::selftest::pass ((LOC), desc);					\
  else									\
    ::selftest::fail ((LOC), desc);					\
  SELFTEST_END_STMT

/* Evaluate EXPECTED and ACTUAL and compare them with !=, calling
   ::selftest::pass if they are non-equal,
   ::selftest::fail if they are equal.  */

#define ASSERT_NE(EXPECTED, ACTUAL)			       \
  SELFTEST_BEGIN_STMT					       \
  const char *desc_ = "ASSERT_NE (" #EXPECTED ", " #ACTUAL ")"; \
  if ((EXPECTED) != (ACTUAL))				       \
    ::selftest::pass (SELFTEST_LOCATION, desc_);	       \
  else							       \
    ::selftest::fail (SELFTEST_LOCATION, desc_);	       \
  SELFTEST_END_STMT

/* Evaluate EXPECTED and ACTUAL and compare them with maybe_ne, calling
   ::selftest::pass if they might be non-equal,
   ::selftest::fail if they are known to be equal.  */

#define ASSERT_MAYBE_NE(EXPECTED, ACTUAL) \
  ASSERT_MAYBE_NE_AT ((SELFTEST_LOCATION), (EXPECTED), (ACTUAL))

/* Like ASSERT_MAYBE_NE, but treat LOC as the effective location of the
   selftest.  */

#define ASSERT_MAYBE_NE_AT(LOC, EXPECTED, ACTUAL)			\
  SELFTEST_BEGIN_STMT							\
  const char *desc = "ASSERT_MAYBE_NE (" #EXPECTED ", " #ACTUAL ")";	\
  if (maybe_ne (EXPECTED, ACTUAL))					\
    ::selftest::pass ((LOC), desc);					\
  else									\
    ::selftest::fail ((LOC), desc);					\
  SELFTEST_END_STMT

/* Evaluate LHS and RHS and compare them with >, calling
   ::selftest::pass if LHS > RHS,
   ::selftest::fail otherwise.  */

#define ASSERT_GT(LHS, RHS)				\
  ASSERT_GT_AT ((SELFTEST_LOCATION), (LHS), (RHS))

/* Like ASSERT_GT, but treat LOC as the effective location of the
   selftest.  */

#define ASSERT_GT_AT(LOC, LHS, RHS)		       \
  SELFTEST_BEGIN_STMT					       \
  const char *desc_ = "ASSERT_GT (" #LHS ", " #RHS ")";	       \
  if ((LHS) > (RHS))					       \
    ::selftest::pass ((LOC), desc_);			       \
  else							       \
    ::selftest::fail ((LOC), desc_);			       \
  SELFTEST_END_STMT

/* Evaluate LHS and RHS and compare them with <, calling
   ::selftest::pass if LHS < RHS,
   ::selftest::fail otherwise.  */

#define ASSERT_LT(LHS, RHS)				\
  ASSERT_LT_AT ((SELFTEST_LOCATION), (LHS), (RHS))

/* Like ASSERT_LT, but treat LOC as the effective location of the
   selftest.  */

#define ASSERT_LT_AT(LOC, LHS, RHS)		       \
  SELFTEST_BEGIN_STMT					       \
  const char *desc_ = "ASSERT_LT (" #LHS ", " #RHS ")";	       \
  if ((LHS) < (RHS))					       \
    ::selftest::pass ((LOC), desc_);			       \
  else							       \
    ::selftest::fail ((LOC), desc_);			       \
  SELFTEST_END_STMT

/* Evaluate EXPECTED and ACTUAL and compare them with strcmp, calling
   ::selftest::pass if they are equal,
   ::selftest::fail if they are non-equal.  */

#define ASSERT_STREQ(EXPECTED, ACTUAL)				    \
  SELFTEST_BEGIN_STMT						    \
  ::selftest::assert_streq (SELFTEST_LOCATION, #EXPECTED, #ACTUAL, \
			    (EXPECTED), (ACTUAL));		    \
  SELFTEST_END_STMT

/* Like ASSERT_STREQ, but treat LOC as the effective location of the
   selftest.  */

#define ASSERT_STREQ_AT(LOC, EXPECTED, ACTUAL)			    \
  SELFTEST_BEGIN_STMT						    \
  ::selftest::assert_streq ((LOC), #EXPECTED, #ACTUAL,		    \
			    (EXPECTED), (ACTUAL));		    \
  SELFTEST_END_STMT

/* Evaluate HAYSTACK and NEEDLE and use strstr to determine if NEEDLE
   is within HAYSTACK.
   ::selftest::pass if NEEDLE is found.
   ::selftest::fail if it is not found.  */

#define ASSERT_STR_CONTAINS(HAYSTACK, NEEDLE)				\
  SELFTEST_BEGIN_STMT							\
  ::selftest::assert_str_contains (SELFTEST_LOCATION, #HAYSTACK, #NEEDLE, \
				   (HAYSTACK), (NEEDLE));		\
  SELFTEST_END_STMT

/* Evaluate PRED1 (VAL1), calling ::selftest::pass if it is true,
   ::selftest::fail if it is false.  */

#define ASSERT_PRED1(PRED1, VAL1)				\
  SELFTEST_BEGIN_STMT						\
  const char *desc_ = "ASSERT_PRED1 (" #PRED1 ", " #VAL1 ")";	\
  bool actual_ = (PRED1) (VAL1);				\
  if (actual_)							\
    ::selftest::pass (SELFTEST_LOCATION, desc_);		\
  else								\
    ::selftest::fail (SELFTEST_LOCATION, desc_);		\
  SELFTEST_END_STMT

#define SELFTEST_BEGIN_STMT do {
#define SELFTEST_END_STMT   } while (0)

#endif /* #if CHECKING_P */

#endif /* GCC_SELFTEST_H */<|MERGE_RESOLUTION|>--- conflicted
+++ resolved
@@ -214,12 +214,9 @@
 extern void vec_c_tests ();
 extern void wide_int_cc_tests ();
 extern void predict_c_tests ();
-<<<<<<< HEAD
 extern void irange_tests ();
-=======
 extern void simplify_rtx_c_tests ();
 extern void vec_perm_indices_c_tests ();
->>>>>>> 1bdbef09
 
 extern int num_passes;
 

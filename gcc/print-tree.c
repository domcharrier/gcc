/* Prints out tree in human readable form - GCC
   Copyright (C) 1990-2013 Free Software Foundation, Inc.

This file is part of GCC.

GCC is free software; you can redistribute it and/or modify it under
the terms of the GNU General Public License as published by the Free
Software Foundation; either version 3, or (at your option) any later
version.

GCC is distributed in the hope that it will be useful, but WITHOUT ANY
WARRANTY; without even the implied warranty of MERCHANTABILITY or
FITNESS FOR A PARTICULAR PURPOSE.  See the GNU General Public License
for more details.

You should have received a copy of the GNU General Public License
along with GCC; see the file COPYING3.  If not see
<http://www.gnu.org/licenses/>.  */


#include "config.h"
#include "system.h"
#include "coretypes.h"
#include "tm.h"
#include "tree.h"
#include "ggc.h"
#include "langhooks.h"
#include "tree-iterator.h"
#include "diagnostic.h"
#include "gimple-pretty-print.h" /* FIXME */
#include "cgraph.h"
#include "tree-cfg.h"
#include "tree-dump.h"
#include "dumpfile.h"

/* Define the hash table of nodes already seen.
   Such nodes are not repeated; brief cross-references are used.  */

#define HASH_SIZE 37

struct bucket
{
  tree node;
  struct bucket *next;
};

static struct bucket **table;

/* Print PREFIX and ADDR to FILE.  */
void
dump_addr (FILE *file, const char *prefix, const void *addr)
{
  if (flag_dump_noaddr || flag_dump_unnumbered)
    fprintf (file, "%s#", prefix);
  else
    fprintf (file, "%s" HOST_PTR_PRINTF, prefix, addr);
}

/* Print a node in brief fashion, with just the code, address and name.  */

void
print_node_brief (FILE *file, const char *prefix, const_tree node, int indent)
{
  enum tree_code_class tclass;

  if (node == 0)
    return;

  tclass = TREE_CODE_CLASS (TREE_CODE (node));

  /* Always print the slot this node is in, and its code, address and
     name if any.  */
  if (indent > 0)
    fprintf (file, " ");
  fprintf (file, "%s <%s", prefix, get_tree_code_name (TREE_CODE (node)));
  dump_addr (file, " ", node);

  if (tclass == tcc_declaration)
    {
      if (DECL_NAME (node))
	fprintf (file, " %s", IDENTIFIER_POINTER (DECL_NAME (node)));
      else if (TREE_CODE (node) == LABEL_DECL
	       && LABEL_DECL_UID (node) != -1)
	{
	  if (dump_flags & TDF_NOUID)
	    fprintf (file, " L.xxxx");
	  else
	    fprintf (file, " L.%d", (int) LABEL_DECL_UID (node));
	}
      else
	{
	  if (dump_flags & TDF_NOUID)
	    fprintf (file, " %c.xxxx",
		     TREE_CODE (node) == CONST_DECL ? 'C' : 'D');
	  else
	    fprintf (file, " %c.%u",
		     TREE_CODE (node) == CONST_DECL ? 'C' : 'D',
		     DECL_UID (node));
	}
    }
  else if (tclass == tcc_type)
    {
      if (TYPE_NAME (node))
	{
	  if (TREE_CODE (TYPE_NAME (node)) == IDENTIFIER_NODE)
	    fprintf (file, " %s", IDENTIFIER_POINTER (TYPE_NAME (node)));
	  else if (TREE_CODE (TYPE_NAME (node)) == TYPE_DECL
		   && DECL_NAME (TYPE_NAME (node)))
	    fprintf (file, " %s",
		     IDENTIFIER_POINTER (DECL_NAME (TYPE_NAME (node))));
	}
      if (!ADDR_SPACE_GENERIC_P (TYPE_ADDR_SPACE (node)))
	fprintf (file, " address-space-%d", TYPE_ADDR_SPACE (node));
    }
  if (TREE_CODE (node) == IDENTIFIER_NODE)
    fprintf (file, " %s", IDENTIFIER_POINTER (node));

  /* We might as well always print the value of an integer or real.  */
  if (TREE_CODE (node) == INTEGER_CST)
    {
      if (TREE_OVERFLOW (node))
	fprintf (file, " overflow");

      fprintf (file, " ");
      if (TREE_INT_CST_HIGH (node) == 0)
	fprintf (file, HOST_WIDE_INT_PRINT_UNSIGNED, TREE_INT_CST_LOW (node));
      else if (TREE_INT_CST_HIGH (node) == -1
	       && TREE_INT_CST_LOW (node) != 0)
	fprintf (file, "-" HOST_WIDE_INT_PRINT_UNSIGNED,
		 -TREE_INT_CST_LOW (node));
      else
	fprintf (file, HOST_WIDE_INT_PRINT_DOUBLE_HEX,
		 (unsigned HOST_WIDE_INT) TREE_INT_CST_HIGH (node),
		 (unsigned HOST_WIDE_INT) TREE_INT_CST_LOW (node));
    }
  if (TREE_CODE (node) == REAL_CST)
    {
      REAL_VALUE_TYPE d;

      if (TREE_OVERFLOW (node))
	fprintf (file, " overflow");

      d = TREE_REAL_CST (node);
      if (REAL_VALUE_ISINF (d))
	fprintf (file,  REAL_VALUE_NEGATIVE (d) ? " -Inf" : " Inf");
      else if (REAL_VALUE_ISNAN (d))
	fprintf (file, " Nan");
      else
	{
	  char string[60];
	  real_to_decimal (string, &d, sizeof (string), 0, 1);
	  fprintf (file, " %s", string);
	}
    }
  if (TREE_CODE (node) == FIXED_CST)
    {
      FIXED_VALUE_TYPE f;
      char string[60];

      if (TREE_OVERFLOW (node))
	fprintf (file, " overflow");

      f = TREE_FIXED_CST (node);
      fixed_to_decimal (string, &f, sizeof (string));
      fprintf (file, " %s", string);
    }

  fprintf (file, ">");
}

void
indent_to (FILE *file, int column)
{
  int i;

  /* Since this is the long way, indent to desired column.  */
  if (column > 0)
    fprintf (file, "\n");
  for (i = 0; i < column; i++)
    fprintf (file, " ");
}

/* Print the node NODE in full on file FILE, preceded by PREFIX,
   starting in column INDENT.  */

void
print_node (FILE *file, const char *prefix, tree node, int indent)
{
  int hash;
  struct bucket *b;
  enum machine_mode mode;
  enum tree_code_class tclass;
  int len;
  int i;
  expanded_location xloc;
  enum tree_code code;

  if (node == 0)
    return;

  code = TREE_CODE (node);
  tclass = TREE_CODE_CLASS (code);

  /* Don't get too deep in nesting.  If the user wants to see deeper,
     it is easy to use the address of a lowest-level node
     as an argument in another call to debug_tree.  */

  if (indent > 24)
    {
      print_node_brief (file, prefix, node, indent);
      return;
    }

  if (indent > 8 && (tclass == tcc_type || tclass == tcc_declaration))
    {
      print_node_brief (file, prefix, node, indent);
      return;
    }

  /* It is unsafe to look at any other fields of an ERROR_MARK node.  */
  if (code == ERROR_MARK)
    {
      print_node_brief (file, prefix, node, indent);
      return;
    }

  /* Allow this function to be called if the table is not there.  */
  if (table)
    {
      hash = ((uintptr_t) node) % HASH_SIZE;

      /* If node is in the table, just mention its address.  */
      for (b = table[hash]; b; b = b->next)
	if (b->node == node)
	  {
	    print_node_brief (file, prefix, node, indent);
	    return;
	  }

      /* Add this node to the table.  */
      b = XNEW (struct bucket);
      b->node = node;
      b->next = table[hash];
      table[hash] = b;
    }

  /* Indent to the specified column, since this is the long form.  */
  indent_to (file, indent);

  /* Print the slot this node is in, and its code, and address.  */
  fprintf (file, "%s <%s", prefix, get_tree_code_name (code));
  dump_addr (file, " ", node);

  /* Print the name, if any.  */
  if (tclass == tcc_declaration)
    {
      if (DECL_NAME (node))
	fprintf (file, " %s", IDENTIFIER_POINTER (DECL_NAME (node)));
      else if (code == LABEL_DECL
	       && LABEL_DECL_UID (node) != -1)
	{
	  if (dump_flags & TDF_NOUID)
	    fprintf (file, " L.xxxx");
	  else
	    fprintf (file, " L.%d", (int) LABEL_DECL_UID (node));
	}
      else
	{
	  if (dump_flags & TDF_NOUID)
	    fprintf (file, " %c.xxxx", code == CONST_DECL ? 'C' : 'D');
	  else
	    fprintf (file, " %c.%u", code == CONST_DECL ? 'C' : 'D',
		     DECL_UID (node));
	}
    }
  else if (tclass == tcc_type)
    {
      if (TYPE_NAME (node))
	{
	  if (TREE_CODE (TYPE_NAME (node)) == IDENTIFIER_NODE)
	    fprintf (file, " %s", IDENTIFIER_POINTER (TYPE_NAME (node)));
	  else if (TREE_CODE (TYPE_NAME (node)) == TYPE_DECL
		   && DECL_NAME (TYPE_NAME (node)))
	    fprintf (file, " %s",
		     IDENTIFIER_POINTER (DECL_NAME (TYPE_NAME (node))));
	}
    }
  if (code == IDENTIFIER_NODE)
    fprintf (file, " %s", IDENTIFIER_POINTER (node));

  if (code == INTEGER_CST)
    {
      if (indent <= 4)
	print_node_brief (file, "type", TREE_TYPE (node), indent + 4);
    }
  else if (CODE_CONTAINS_STRUCT (code, TS_TYPED))
    {
      print_node (file, "type", TREE_TYPE (node), indent + 4);
      if (TREE_TYPE (node))
	indent_to (file, indent + 3);
    }

  if (!TYPE_P (node) && TREE_SIDE_EFFECTS (node))
    fputs (" side-effects", file);

  if (TYPE_P (node) ? TYPE_READONLY (node) : TREE_READONLY (node))
    fputs (" readonly", file);
<<<<<<< HEAD
  if (TREE_SHARED (node))
    fputs (" shared", file);
=======
  if (TYPE_P (node) && TYPE_ATOMIC (node))
    fputs (" atomic", file);
>>>>>>> b11b9adb
  if (!TYPE_P (node) && TREE_CONSTANT (node))
    fputs (" constant", file);
  else if (TYPE_P (node) && TYPE_SIZES_GIMPLIFIED (node))
    fputs (" sizes-gimplified", file);

  if (TYPE_P (node) && !ADDR_SPACE_GENERIC_P (TYPE_ADDR_SPACE (node)))
    fprintf (file, " address-space-%d", TYPE_ADDR_SPACE (node));

  if (TREE_ADDRESSABLE (node))
    fputs (" addressable", file);
  if (TREE_THIS_VOLATILE (node))
    fputs (" volatile", file);
  if (TREE_ASM_WRITTEN (node))
    fputs (" asm_written", file);
  if (TREE_USED (node))
    fputs (" used", file);
  if (TREE_NOTHROW (node))
    fputs (TYPE_P (node) ? " align-ok" : " nothrow", file);
  if (TREE_PUBLIC (node))
    fputs (" public", file);
  if (TREE_PRIVATE (node))
    fputs (" private", file);
  if (TREE_PROTECTED (node))
    fputs (" protected", file);
  if (TREE_STATIC (node))
    fputs (" static", file);
  if (TREE_CODE (node) == FUNCTION_DECL && DECL_STATIC_CONSTRUCTOR (node))
    fputs (" constructor", file);
  if (TREE_CODE (node) == FUNCTION_DECL && DECL_STATIC_DESTRUCTOR (node))
    fputs (" destructor", file);
  if (TREE_DEPRECATED (node))
    fputs (" deprecated", file);
  if (TREE_VISITED (node))
    fputs (" visited", file);

  if (code != TREE_VEC && code != SSA_NAME)
    {
      if (TREE_LANG_FLAG_0 (node))
	fputs (" tree_0", file);
      if (TREE_LANG_FLAG_1 (node))
	fputs (" tree_1", file);
      if (TREE_LANG_FLAG_2 (node))
	fputs (" tree_2", file);
      if (TREE_LANG_FLAG_3 (node))
	fputs (" tree_3", file);
      if (TREE_LANG_FLAG_4 (node))
	fputs (" tree_4", file);
      if (TREE_LANG_FLAG_5 (node))
	fputs (" tree_5", file);
      if (TREE_LANG_FLAG_6 (node))
	fputs (" tree_6", file);
    }

  /* DECL_ nodes have additional attributes.  */

  switch (TREE_CODE_CLASS (code))
    {
    case tcc_declaration:
      if (CODE_CONTAINS_STRUCT (code, TS_DECL_COMMON))
	{
	  if (DECL_UNSIGNED (node))
	    fputs (" unsigned", file);
	  if (DECL_IGNORED_P (node))
	    fputs (" ignored", file);
	  if (DECL_ABSTRACT (node))
	    fputs (" abstract", file);
	  if (DECL_EXTERNAL (node))
	    fputs (" external", file);
	  if (DECL_NONLOCAL (node))
	    fputs (" nonlocal", file);
	}
      if (CODE_CONTAINS_STRUCT (code, TS_DECL_WITH_VIS))
	{
	  if (DECL_WEAK (node))
	    fputs (" weak", file);
	  if (DECL_IN_SYSTEM_HEADER (node))
	    fputs (" in_system_header", file);
	}
      if (CODE_CONTAINS_STRUCT (code, TS_DECL_WRTL)
	  && code != LABEL_DECL
	  && code != FUNCTION_DECL
	  && DECL_REGISTER (node))
	fputs (" regdecl", file);

      if (code == TYPE_DECL && TYPE_DECL_SUPPRESS_DEBUG (node))
	fputs (" suppress-debug", file);

      if (code == FUNCTION_DECL
	  && DECL_FUNCTION_SPECIFIC_TARGET (node))
	fputs (" function-specific-target", file);
      if (code == FUNCTION_DECL
	  && DECL_FUNCTION_SPECIFIC_OPTIMIZATION (node))
	fputs (" function-specific-opt", file);
      if (code == FUNCTION_DECL && DECL_DECLARED_INLINE_P (node))
	fputs (" autoinline", file);
      if (code == FUNCTION_DECL && DECL_BUILT_IN (node))
	fputs (" built-in", file);
      if (code == FUNCTION_DECL && DECL_STATIC_CHAIN (node))
	fputs (" static-chain", file);
      if (TREE_CODE (node) == FUNCTION_DECL && decl_is_tm_clone (node))
	fputs (" tm-clone", file);

      if (code == FIELD_DECL && DECL_PACKED (node))
	fputs (" packed", file);
      if (code == FIELD_DECL && DECL_BIT_FIELD (node))
	fputs (" bit-field", file);
      if (code == FIELD_DECL && DECL_NONADDRESSABLE_P (node))
	fputs (" nonaddressable", file);

      if (code == LABEL_DECL && EH_LANDING_PAD_NR (node))
	fprintf (file, " landing-pad:%d", EH_LANDING_PAD_NR (node));

      if (code == VAR_DECL && DECL_IN_TEXT_SECTION (node))
	fputs (" in-text-section", file);
      if (code == VAR_DECL && DECL_IN_CONSTANT_POOL (node))
	fputs (" in-constant-pool", file);
      if (code == VAR_DECL && DECL_COMMON (node))
	fputs (" common", file);
      if (code == VAR_DECL && DECL_THREAD_LOCAL_P (node))
	{
	  enum tls_model kind = DECL_TLS_MODEL (node);
	  switch (kind)
	    {
	      case TLS_MODEL_GLOBAL_DYNAMIC:
		fputs (" tls-global-dynamic", file);
		break;
	      case TLS_MODEL_LOCAL_DYNAMIC:
		fputs (" tls-local-dynamic", file);
		break;
	      case TLS_MODEL_INITIAL_EXEC:
		fputs (" tls-initial-exec", file);
		break;
	      case TLS_MODEL_LOCAL_EXEC:
		fputs (" tls-local-exec", file);
		break;
	      default:
		gcc_unreachable ();
	    }
	}

      if (CODE_CONTAINS_STRUCT (code, TS_DECL_COMMON))
	{
	  if (DECL_VIRTUAL_P (node))
	    fputs (" virtual", file);
	  if (DECL_PRESERVE_P (node))
	    fputs (" preserve", file);
	  if (DECL_LANG_FLAG_0 (node))
	    fputs (" decl_0", file);
	  if (DECL_LANG_FLAG_1 (node))
	    fputs (" decl_1", file);
	  if (DECL_LANG_FLAG_2 (node))
	    fputs (" decl_2", file);
	  if (DECL_LANG_FLAG_3 (node))
	    fputs (" decl_3", file);
	  if (DECL_LANG_FLAG_4 (node))
	    fputs (" decl_4", file);
	  if (DECL_LANG_FLAG_5 (node))
	    fputs (" decl_5", file);
	  if (DECL_LANG_FLAG_6 (node))
	    fputs (" decl_6", file);
	  if (DECL_LANG_FLAG_7 (node))
	    fputs (" decl_7", file);

	  mode = DECL_MODE (node);
	  fprintf (file, " %s", GET_MODE_NAME (mode));
	}

      if ((code == VAR_DECL || code == PARM_DECL || code == RESULT_DECL)
	  && DECL_BY_REFERENCE (node))
	fputs (" passed-by-reference", file);

      if (CODE_CONTAINS_STRUCT (code, TS_DECL_WITH_VIS)  && DECL_DEFER_OUTPUT (node))
	fputs (" defer-output", file);


      xloc = expand_location (DECL_SOURCE_LOCATION (node));
      fprintf (file, " file %s line %d col %d", xloc.file, xloc.line,
	       xloc.column);

      if (CODE_CONTAINS_STRUCT (code, TS_DECL_COMMON))
	{
	  print_node (file, "size", DECL_SIZE (node), indent + 4);
	  print_node (file, "unit size", DECL_SIZE_UNIT (node), indent + 4);

	  if (code != FUNCTION_DECL || DECL_BUILT_IN (node))
	    indent_to (file, indent + 3);

	  if (DECL_USER_ALIGN (node))
	    fprintf (file, " user");

	  fprintf (file, " align %d", DECL_ALIGN (node));
	  if (code == FIELD_DECL)
	    fprintf (file, " offset_align " HOST_WIDE_INT_PRINT_UNSIGNED,
		     DECL_OFFSET_ALIGN (node));

	  if (code == FUNCTION_DECL && DECL_BUILT_IN (node))
	    {
	      if (DECL_BUILT_IN_CLASS (node) == BUILT_IN_MD)
		fprintf (file, " built-in BUILT_IN_MD %d", DECL_FUNCTION_CODE (node));
	      else
		fprintf (file, " built-in %s:%s",
			 built_in_class_names[(int) DECL_BUILT_IN_CLASS (node)],
			 built_in_names[(int) DECL_FUNCTION_CODE (node)]);
	    }
	}
      if (code == FIELD_DECL)
	{
	  print_node (file, "offset", DECL_FIELD_OFFSET (node), indent + 4);
	  print_node (file, "bit offset", DECL_FIELD_BIT_OFFSET (node),
		      indent + 4);
	  if (DECL_BIT_FIELD_TYPE (node))
	    print_node (file, "bit_field_type", DECL_BIT_FIELD_TYPE (node),
			indent + 4);
	}

      print_node_brief (file, "context", DECL_CONTEXT (node), indent + 4);

      if (CODE_CONTAINS_STRUCT (code, TS_DECL_COMMON))
	{
	  print_node_brief (file, "attributes",
			    DECL_ATTRIBUTES (node), indent + 4);
	  if (code != PARM_DECL)
	    print_node_brief (file, "initial", DECL_INITIAL (node),
			      indent + 4);
	}
      if (CODE_CONTAINS_STRUCT (code, TS_DECL_WRTL))
	{
	  print_node_brief (file, "abstract_origin",
			    DECL_ABSTRACT_ORIGIN (node), indent + 4);
	}
      if (CODE_CONTAINS_STRUCT (code, TS_DECL_NON_COMMON))
	{
	  print_node (file, "arguments", DECL_ARGUMENT_FLD (node), indent + 4);
	  print_node (file, "result", DECL_RESULT_FLD (node), indent + 4);
	}

      lang_hooks.print_decl (file, node, indent);

      if (DECL_RTL_SET_P (node))
	{
	  indent_to (file, indent + 4);
	  print_rtl (file, DECL_RTL (node));
	}

      if (code == PARM_DECL)
	{
	  print_node (file, "arg-type", DECL_ARG_TYPE (node), indent + 4);

	  if (DECL_INCOMING_RTL (node) != 0)
	    {
	      indent_to (file, indent + 4);
	      fprintf (file, "incoming-rtl ");
	      print_rtl (file, DECL_INCOMING_RTL (node));
	    }
	}
      else if (code == FUNCTION_DECL
	       && DECL_STRUCT_FUNCTION (node) != 0)
	{
	  indent_to (file, indent + 4);
	  dump_addr (file, "struct-function ", DECL_STRUCT_FUNCTION (node));
	}

      if ((code == VAR_DECL || code == PARM_DECL)
	  && DECL_HAS_VALUE_EXPR_P (node))
	print_node (file, "value-expr", DECL_VALUE_EXPR (node), indent + 4);

      /* Print the decl chain only if decl is at second level.  */
      if (indent == 4)
	print_node (file, "chain", TREE_CHAIN (node), indent + 4);
      else
	print_node_brief (file, "chain", TREE_CHAIN (node), indent + 4);
      break;

    case tcc_type:
      if (TYPE_UNSIGNED (node))
	fputs (" unsigned", file);

      /* The no-force-blk flag is used for different things in
	 different types.  */
      if ((code == RECORD_TYPE
	   || code == UNION_TYPE
	   || code == QUAL_UNION_TYPE)
	  && TYPE_NO_FORCE_BLK (node))
	fputs (" no-force-blk", file);

      if (TYPE_STRING_FLAG (node))
	fputs (" string-flag", file);
      if (TYPE_NEEDS_CONSTRUCTING (node))
	fputs (" needs-constructing", file);

      /* The transparent-union flag is used for different things in
	 different nodes.  */
      if ((code == UNION_TYPE || code == RECORD_TYPE)
	  && TYPE_TRANSPARENT_AGGR (node))
	fputs (" transparent-aggr", file);
      else if (code == ARRAY_TYPE
	       && TYPE_NONALIASED_COMPONENT (node))
	fputs (" nonaliased-component", file);

      if (TYPE_PACKED (node))
	fputs (" packed", file);

      if (TYPE_RESTRICT (node))
	fputs (" restrict", file);

      if (TYPE_LANG_FLAG_0 (node))
	fputs (" type_0", file);
      if (TYPE_LANG_FLAG_1 (node))
	fputs (" type_1", file);
      if (TYPE_LANG_FLAG_2 (node))
	fputs (" type_2", file);
      if (!TYPE_SHARED (node))
        {
	  if (TYPE_LANG_FLAG_3 (node))
	    fputs (" type_3", file);
	  if (TYPE_LANG_FLAG_4 (node))
	    fputs (" type_4", file);
	  if (TYPE_LANG_FLAG_5 (node))
	    fputs (" type_5", file);
	}
      if (TYPE_LANG_FLAG_6 (node))
	fputs (" type_6", file);

      mode = TYPE_MODE (node);
      fprintf (file, " %s", GET_MODE_NAME (mode));

      print_node (file, "size", TYPE_SIZE (node), indent + 4);
      print_node (file, "unit size", TYPE_SIZE_UNIT (node), indent + 4);
      if (TYPE_SHARED (node))
        {
          if (TYPE_HAS_THREADS_FACTOR(node))
	    fputs (" THREADS factor", file);
	  if (TYPE_HAS_BLOCK_FACTOR (node))
	    print_node (file, "block factor",
	                TYPE_BLOCK_FACTOR (node), indent + 4);
        }
      indent_to (file, indent + 3);

      if (TYPE_USER_ALIGN (node))
	fprintf (file, " user");

      fprintf (file, " align %d symtab %d alias set " HOST_WIDE_INT_PRINT_DEC,
	       TYPE_ALIGN (node), TYPE_SYMTAB_ADDRESS (node),
	       (HOST_WIDE_INT) TYPE_ALIAS_SET (node));

      if (TYPE_STRUCTURAL_EQUALITY_P (node))
	fprintf (file, " structural equality");
      else
	dump_addr (file, " canonical type ", TYPE_CANONICAL (node));

      print_node (file, "attributes", TYPE_ATTRIBUTES (node), indent + 4);

      if (INTEGRAL_TYPE_P (node) || code == REAL_TYPE
	  || code == FIXED_POINT_TYPE)
	{
	  fprintf (file, " precision %d", TYPE_PRECISION (node));
	  print_node_brief (file, "min", TYPE_MIN_VALUE (node), indent + 4);
	  print_node_brief (file, "max", TYPE_MAX_VALUE (node), indent + 4);
	}

      if (code == ENUMERAL_TYPE)
	print_node (file, "values", TYPE_VALUES (node), indent + 4);
      else if (code == ARRAY_TYPE)
	print_node (file, "domain", TYPE_DOMAIN (node), indent + 4);
      else if (code == VECTOR_TYPE)
	fprintf (file, " nunits %d", (int) TYPE_VECTOR_SUBPARTS (node));
      else if (code == RECORD_TYPE
	       || code == UNION_TYPE
	       || code == QUAL_UNION_TYPE)
	print_node (file, "fields", TYPE_FIELDS (node), indent + 4);
      else if (code == FUNCTION_TYPE
	       || code == METHOD_TYPE)
	{
	  if (TYPE_METHOD_BASETYPE (node))
	    print_node_brief (file, "method basetype",
			      TYPE_METHOD_BASETYPE (node), indent + 4);
	  print_node (file, "arg-types", TYPE_ARG_TYPES (node), indent + 4);
	}
      else if (code == OFFSET_TYPE)
	print_node_brief (file, "basetype", TYPE_OFFSET_BASETYPE (node),
			  indent + 4);

      if (TYPE_CONTEXT (node))
	print_node_brief (file, "context", TYPE_CONTEXT (node), indent + 4);

      lang_hooks.print_type (file, node, indent);

      if (TYPE_POINTER_TO (node) || TREE_CHAIN (node))
	indent_to (file, indent + 3);

      print_node_brief (file, "pointer_to_this", TYPE_POINTER_TO (node),
			indent + 4);
      print_node_brief (file, "reference_to_this", TYPE_REFERENCE_TO (node),
			indent + 4);
      print_node_brief (file, "chain", TREE_CHAIN (node), indent + 4);
      break;

    case tcc_expression:
    case tcc_comparison:
    case tcc_unary:
    case tcc_binary:
    case tcc_reference:
    case tcc_statement:
    case tcc_vl_exp:
      if (code == BIND_EXPR)
	{
	  print_node (file, "vars", TREE_OPERAND (node, 0), indent + 4);
	  print_node (file, "body", TREE_OPERAND (node, 1), indent + 4);
	  print_node (file, "block", TREE_OPERAND (node, 2), indent + 4);
	  break;
	}
      if (code == CALL_EXPR)
	{
	  call_expr_arg_iterator iter;
	  tree arg;
	  print_node (file, "fn", CALL_EXPR_FN (node), indent + 4);
	  print_node (file, "static_chain", CALL_EXPR_STATIC_CHAIN (node),
		      indent + 4);
	  i = 0;
	  FOR_EACH_CALL_EXPR_ARG (arg, iter, node)
	    {
	      char temp[10];
	      sprintf (temp, "arg %d", i);
	      print_node (file, temp, arg, indent + 4);
	      i++;
	    }
	}
      else
	{
	  len = TREE_OPERAND_LENGTH (node);

	  for (i = 0; i < len; i++)
	    {
	      char temp[10];

	      sprintf (temp, "arg %d", i);
	      print_node (file, temp, TREE_OPERAND (node, i), indent + 4);
	    }
	}
      if (CODE_CONTAINS_STRUCT (code, TS_COMMON))
	print_node (file, "chain", TREE_CHAIN (node), indent + 4);
      break;

    case tcc_constant:
    case tcc_exceptional:
      switch (code)
	{
	case INTEGER_CST:
	  if (TREE_OVERFLOW (node))
	    fprintf (file, " overflow");

	  fprintf (file, " ");
	  if (TREE_INT_CST_HIGH (node) == 0)
	    fprintf (file, HOST_WIDE_INT_PRINT_UNSIGNED,
		     TREE_INT_CST_LOW (node));
	  else if (TREE_INT_CST_HIGH (node) == -1
		   && TREE_INT_CST_LOW (node) != 0)
	    fprintf (file, "-" HOST_WIDE_INT_PRINT_UNSIGNED,
		     -TREE_INT_CST_LOW (node));
	  else
	    fprintf (file, HOST_WIDE_INT_PRINT_DOUBLE_HEX,
		     (unsigned HOST_WIDE_INT) TREE_INT_CST_HIGH (node),
		     (unsigned HOST_WIDE_INT) TREE_INT_CST_LOW (node));
	  break;

	case REAL_CST:
	  {
	    REAL_VALUE_TYPE d;

	    if (TREE_OVERFLOW (node))
	      fprintf (file, " overflow");

	    d = TREE_REAL_CST (node);
	    if (REAL_VALUE_ISINF (d))
	      fprintf (file,  REAL_VALUE_NEGATIVE (d) ? " -Inf" : " Inf");
	    else if (REAL_VALUE_ISNAN (d))
	      fprintf (file, " Nan");
	    else
	      {
		char string[64];
		real_to_decimal (string, &d, sizeof (string), 0, 1);
		fprintf (file, " %s", string);
	      }
	  }
	  break;

	case FIXED_CST:
	  {
	    FIXED_VALUE_TYPE f;
	    char string[64];

	    if (TREE_OVERFLOW (node))
	      fprintf (file, " overflow");

	    f = TREE_FIXED_CST (node);
	    fixed_to_decimal (string, &f, sizeof (string));
	    fprintf (file, " %s", string);
	  }
	  break;

	case VECTOR_CST:
	  {
	    char buf[10];
	    unsigned i;

	    for (i = 0; i < VECTOR_CST_NELTS (node); ++i)
	      {
		sprintf (buf, "elt%u: ", i);
		print_node (file, buf, VECTOR_CST_ELT (node, i), indent + 4);
	      }
	  }
	  break;

	case COMPLEX_CST:
	  print_node (file, "real", TREE_REALPART (node), indent + 4);
	  print_node (file, "imag", TREE_IMAGPART (node), indent + 4);
	  break;

	case STRING_CST:
	  {
	    const char *p = TREE_STRING_POINTER (node);
	    int i = TREE_STRING_LENGTH (node);
	    fputs (" \"", file);
	    while (--i >= 0)
	      {
		char ch = *p++;
		if (ch >= ' ' && ch < 127)
		  putc (ch, file);
		else
		  fprintf (file, "\\%03o", ch & 0xFF);
	      }
	    fputc ('\"', file);
	  }
	  break;

	case IDENTIFIER_NODE:
	  lang_hooks.print_identifier (file, node, indent);
	  break;

	case TREE_LIST:
	  print_node (file, "purpose", TREE_PURPOSE (node), indent + 4);
	  print_node (file, "value", TREE_VALUE (node), indent + 4);
	  print_node (file, "chain", TREE_CHAIN (node), indent + 4);
	  break;

	case TREE_VEC:
	  len = TREE_VEC_LENGTH (node);
	  for (i = 0; i < len; i++)
	    if (TREE_VEC_ELT (node, i))
	      {
		char temp[10];
		sprintf (temp, "elt %d", i);
		print_node (file, temp, TREE_VEC_ELT (node, i), indent + 4);
	      }
	  break;

	case CONSTRUCTOR:
	  {
	    unsigned HOST_WIDE_INT cnt;
	    tree index, value;
	    len = vec_safe_length (CONSTRUCTOR_ELTS (node));
	    fprintf (file, " lngt %d", len);
	    FOR_EACH_CONSTRUCTOR_ELT (CONSTRUCTOR_ELTS (node),
				      cnt, index, value)
	      {
		print_node (file, "idx", index, indent + 4);
		print_node (file, "val", value, indent + 4);
	      }
	  }
	  break;

    	case STATEMENT_LIST:
	  dump_addr (file, " head ", node->stmt_list.head);
	  dump_addr (file, " tail ", node->stmt_list.tail);
	  fprintf (file, " stmts");
	  {
	    tree_stmt_iterator i;
	    for (i = tsi_start (node); !tsi_end_p (i); tsi_next (&i))
	      {
		/* Not printing the addresses of the (not-a-tree)
		   'struct tree_stmt_list_node's.  */
		dump_addr (file, " ", tsi_stmt (i));
	      }
	    fprintf (file, "\n");
	    for (i = tsi_start (node); !tsi_end_p (i); tsi_next (&i))
	      {
		/* Not printing the addresses of the (not-a-tree)
		   'struct tree_stmt_list_node's.  */
		print_node (file, "stmt", tsi_stmt (i), indent + 4);
	      }
	  }
	  break;

	case BLOCK:
	  print_node (file, "vars", BLOCK_VARS (node), indent + 4);
	  print_node (file, "supercontext", BLOCK_SUPERCONTEXT (node),
		      indent + 4);
	  print_node (file, "subblocks", BLOCK_SUBBLOCKS (node), indent + 4);
	  print_node (file, "chain", BLOCK_CHAIN (node), indent + 4);
	  print_node (file, "abstract_origin",
		      BLOCK_ABSTRACT_ORIGIN (node), indent + 4);
	  break;

	case SSA_NAME:
	  print_node_brief (file, "var", SSA_NAME_VAR (node), indent + 4);
	  fprintf (file, "def_stmt ");
	  print_gimple_stmt (file, SSA_NAME_DEF_STMT (node), indent + 4, 0);

	  indent_to (file, indent + 4);
	  fprintf (file, "version %u", SSA_NAME_VERSION (node));
	  if (SSA_NAME_OCCURS_IN_ABNORMAL_PHI (node))
	    fprintf (file, " in-abnormal-phi");
	  if (SSA_NAME_IN_FREE_LIST (node))
	    fprintf (file, " in-free-list");

	  if (SSA_NAME_PTR_INFO (node))
	    {
	      indent_to (file, indent + 3);
	      if (SSA_NAME_PTR_INFO (node))
		dump_addr (file, " ptr-info ", SSA_NAME_PTR_INFO (node));
	    }
	  break;

	case OMP_CLAUSE:
	    {
	      int i;
	      fprintf (file, " %s",
		       omp_clause_code_name[OMP_CLAUSE_CODE (node)]);
	      for (i = 0; i < omp_clause_num_ops[OMP_CLAUSE_CODE (node)]; i++)
		{
		  indent_to (file, indent + 4);
		  fprintf (file, "op %d:", i);
		  print_node_brief (file, "", OMP_CLAUSE_OPERAND (node, i), 0);
		}
	    }
	  break;

	case OPTIMIZATION_NODE:
	  cl_optimization_print (file, indent + 4, TREE_OPTIMIZATION (node));
	  break;

	case TARGET_OPTION_NODE:
	  cl_target_option_print (file, indent + 4, TREE_TARGET_OPTION (node));
	  break;
	case IMPORTED_DECL:
	  fprintf (file, " imported declaration");
	  print_node_brief (file, "associated declaration",
			    IMPORTED_DECL_ASSOCIATED_DECL (node),
			    indent + 4);
	  break;

	default:
	  if (EXCEPTIONAL_CLASS_P (node))
	    lang_hooks.print_xnode (file, node, indent);
	  break;
	}

      break;
    }

  if (EXPR_HAS_LOCATION (node))
    {
      expanded_location xloc = expand_location (EXPR_LOCATION (node));
      indent_to (file, indent+4);
      fprintf (file, "%s:%d:%d", xloc.file, xloc.line, xloc.column);
    }

  fprintf (file, ">");
}


/* Print the node NODE on standard error, for debugging.
   Most nodes referred to by this one are printed recursively
   down to a depth of six.  */

DEBUG_FUNCTION void
debug_tree (tree node)
{
  table = XCNEWVEC (struct bucket *, HASH_SIZE);
  print_node (stderr, "", node, 0);
  free (table);
  table = 0;
  putc ('\n', stderr);
}

DEBUG_FUNCTION void
debug_raw (const tree_node &ref)
{
  debug_tree (const_cast <tree> (&ref));
}

DEBUG_FUNCTION void
debug_raw (const tree_node *ptr)
{
  if (ptr)
    debug_raw (*ptr);
  else
    fprintf (stderr, "<nil>\n");
}

static void
dump_tree_via_hooks (const tree_node *ptr, int options)
{
  if (DECL_P (ptr))
    lang_hooks.print_decl (stderr, const_cast <tree_node*> (ptr), 0);
  else if (TYPE_P (ptr))
    lang_hooks.print_type (stderr, const_cast <tree_node*> (ptr), 0);
  else if (TREE_CODE (ptr) == IDENTIFIER_NODE)
    lang_hooks.print_identifier (stderr, const_cast <tree_node*> (ptr), 0);
  else
    print_generic_expr (stderr, const_cast <tree_node*> (ptr), options);
  fprintf (stderr, "\n");
}

DEBUG_FUNCTION void
debug (const tree_node &ref)
{
  dump_tree_via_hooks (&ref, 0);
}

DEBUG_FUNCTION void
debug (const tree_node *ptr)
{
  if (ptr)
    debug (*ptr);
  else
    fprintf (stderr, "<nil>\n");
}

DEBUG_FUNCTION void
debug_verbose (const tree_node &ref)
{
  dump_tree_via_hooks (&ref, TDF_VERBOSE);
}

DEBUG_FUNCTION void
debug_verbose (const tree_node *ptr)
{
  if (ptr)
    debug_verbose (*ptr);
  else
    fprintf (stderr, "<nil>\n");
}

DEBUG_FUNCTION void
debug_head (const tree_node &ref)
{
  debug (ref);
}

DEBUG_FUNCTION void
debug_head (const tree_node *ptr)
{
  if (ptr)
    debug_head (*ptr);
  else
    fprintf (stderr, "<nil>\n");
}

DEBUG_FUNCTION void
debug_body (const tree_node &ref)
{
  if (TREE_CODE (&ref) == FUNCTION_DECL)
    dump_function_to_file (const_cast <tree_node*> (&ref), stderr, 0);
  else
    debug (ref);
}

DEBUG_FUNCTION void
debug_body (const tree_node *ptr)
{
  if (ptr)
    debug_body (*ptr);
  else
    fprintf (stderr, "<nil>\n");
}

/* Print the vector of trees VEC on standard error, for debugging.
   Most nodes referred to by this one are printed recursively
   down to a depth of six.  */

DEBUG_FUNCTION void
debug_raw (vec<tree, va_gc> &ref)
{
  tree elt;
  unsigned ix;

  /* Print the slot this node is in, and its code, and address.  */
  fprintf (stderr, "<VEC");
  dump_addr (stderr, " ", ref.address ());

  FOR_EACH_VEC_ELT (ref, ix, elt)
    {
      fprintf (stderr, "elt %d ", ix);
      debug_raw (elt);
    }
}

DEBUG_FUNCTION void
debug (vec<tree, va_gc> &ref)
{
  tree elt;
  unsigned ix;

  /* Print the slot this node is in, and its code, and address.  */
  fprintf (stderr, "<VEC");
  dump_addr (stderr, " ", ref.address ());

  FOR_EACH_VEC_ELT (ref, ix, elt)
    {
      fprintf (stderr, "elt %d ", ix);
      debug (elt);
    }
}

DEBUG_FUNCTION void
debug (vec<tree, va_gc> *ptr)
{
  if (ptr)
    debug (*ptr);
  else
    fprintf (stderr, "<nil>\n");
}

DEBUG_FUNCTION void
debug_raw (vec<tree, va_gc> *ptr)
{
  if (ptr)
    debug_raw (*ptr);
  else
    fprintf (stderr, "<nil>\n");
}

DEBUG_FUNCTION void
debug_vec_tree (vec<tree, va_gc> *vec)
{
  debug_raw (vec);
}<|MERGE_RESOLUTION|>--- conflicted
+++ resolved
@@ -306,13 +306,10 @@
 
   if (TYPE_P (node) ? TYPE_READONLY (node) : TREE_READONLY (node))
     fputs (" readonly", file);
-<<<<<<< HEAD
+  if (TYPE_P (node) && TYPE_ATOMIC (node))
+    fputs (" atomic", file);
   if (TREE_SHARED (node))
     fputs (" shared", file);
-=======
-  if (TYPE_P (node) && TYPE_ATOMIC (node))
-    fputs (" atomic", file);
->>>>>>> b11b9adb
   if (!TYPE_P (node) && TREE_CONSTANT (node))
     fputs (" constant", file);
   else if (TYPE_P (node) && TYPE_SIZES_GIMPLIFIED (node))

/* Support routines for Value Range Propagation (VRP).
   Copyright (C) 2016-2019 Free Software Foundation, Inc.

This file is part of GCC.

GCC is free software; you can redistribute it and/or modify
it under the terms of the GNU General Public License as published by
the Free Software Foundation; either version 3, or (at your option)
any later version.

GCC is distributed in the hope that it will be useful,
but WITHOUT ANY WARRANTY; without even the implied warranty of
MERCHANTABILITY or FITNESS FOR A PARTICULAR PURPOSE.  See the
GNU General Public License for more details.

You should have received a copy of the GNU General Public License
along with GCC; see the file COPYING3.  If not see
<http://www.gnu.org/licenses/>.  */

#ifndef GCC_TREE_VRP_H
#define GCC_TREE_VRP_H

#include "value-range.h"

<<<<<<< HEAD
/* Range of values that can be associated with an SSA_NAME after VRP
   has executed.  */
class GTY((for_user)) value_range_base
{
  friend void range_tests ();
public:
  value_range_base ();
  value_range_base (value_range_kind, tree, tree);
  value_range_base (tree, tree);
  value_range_base (value_range_kind,
		    tree type, const wide_int &, const wide_int &);
  value_range_base (tree type, const wide_int &, const wide_int &);
  value_range_base (tree type);

  void set (value_range_kind, tree, tree);
  void set (tree);
  void set_nonzero (tree);
  void set_zero (tree);

  enum value_range_kind kind () const;
  tree min () const;
  tree max () const;

  /* Types of value ranges.  */
  bool symbolic_p () const;
  bool constant_p () const;
  bool undefined_p () const;
  bool varying_p () const;
  void set_varying (tree type);
  void set_undefined ();

  void union_ (const value_range_base *);
  void intersect (const value_range_base *);
  void union_ (const value_range_base &);
  void intersect (const value_range_base &);

  bool operator== (const value_range_base &) const;
  bool operator!= (const value_range_base &r) const { return !(*this == r); }
  bool equal_p (const value_range_base &) const;

  /* Misc methods.  */
  tree type () const;
  bool may_contain_p (tree) const;
  bool zero_p () const;
  bool nonzero_p () const;
  bool singleton_p (tree *result = NULL) const;
  void dump (FILE *) const;
  void dump () const;

  static bool supports_type_p (tree);
  value_range_base normalize_symbolics () const;
  value_range_base normalize_addresses () const;

  static const unsigned int m_max_pairs = 2;
  bool contains_p (tree) const;
  unsigned num_pairs () const;
  wide_int lower_bound (unsigned = 0) const;
  wide_int upper_bound (unsigned) const;
  wide_int upper_bound () const;
  void invert ();

protected:
  void check ();
  static value_range_base union_helper (const value_range_base *,
					const value_range_base *);
  static value_range_base intersect_helper (const value_range_base *,
					    const value_range_base *);

  enum value_range_kind m_kind;

  tree m_min;
  tree m_max;

  friend void gt_ggc_mx_value_range_base (void *);
  friend void gt_pch_p_16value_range_base (void *, void *,
					   gt_pointer_operator, void *);
  friend void gt_pch_nx_value_range_base (void *);
  friend void gt_ggc_mx (value_range_base &);
  friend void gt_ggc_mx (value_range_base *&);
  friend void gt_pch_nx (value_range_base &);
  friend void gt_pch_nx (value_range_base *, gt_pointer_operator, void *);

private:
  int value_inside_range (tree) const;
};

/* Note value_range cannot currently be used with GC memory, only
   value_range_base is fully set up for this.  */
class GTY((user)) value_range : public value_range_base
=======
/* Note value_range_equiv cannot currently be used with GC memory,
   only value_range is fully set up for this.  */
class GTY((user)) value_range_equiv : public value_range
>>>>>>> f1471317
{
 public:
  value_range_equiv ();
  value_range_equiv (const value_range &);
  /* Deep-copies equiv bitmap argument.  */
  value_range_equiv (tree, tree, bitmap = NULL, value_range_kind = VR_RANGE);

  /* Shallow-copies equiv bitmap.  */
  value_range_equiv (const value_range_equiv &) /* = delete */;
  /* Shallow-copies equiv bitmap.  */
  value_range_equiv& operator=(const value_range_equiv &) /* = delete */;

  /* Move equiv bitmap from source range.  */
  void move (value_range_equiv *);

  /* Leaves equiv bitmap alone.  */
  void update (tree, tree, value_range_kind = VR_RANGE);
  /* Deep-copies equiv bitmap argument.  */
  void set (tree, tree, bitmap = NULL, value_range_kind = VR_RANGE);
  void set (tree);

  bool operator== (const value_range_equiv &) const /* = delete */;
  bool operator!= (const value_range_equiv &) const /* = delete */;
  void intersect (const value_range_equiv *);
  void union_ (const value_range_equiv *);
  bool equal_p (const value_range_equiv &, bool ignore_equivs) const;

  /* Types of value ranges.  */
  void set_undefined ();
  void set_varying (tree);

  /* Equivalence bitmap methods.  */
  bitmap equiv () const;
  void equiv_clear ();
  void equiv_add (const_tree, const value_range_equiv *,
		  bitmap_obstack * = NULL);

  /* Misc methods.  */
  void deep_copy (const value_range_equiv *);
  void dump (FILE *) const;
  void dump () const;

 private:
  /* Deep-copies bitmap argument.  */
  void set_equiv (bitmap);
  void check ();

  /* Set of SSA names whose value ranges are equivalent to this one.
     This set is only valid when TYPE is VR_RANGE or VR_ANTI_RANGE.  */
  bitmap m_equiv;
};

inline
value_range_equiv::value_range_equiv ()
  : value_range ()
{
  m_equiv = NULL;
}

inline bitmap
value_range_equiv::equiv () const
{
  return m_equiv;
}

extern void dump_value_range (FILE *, const value_range_equiv *);

struct assert_info
{
  /* Predicate code for the ASSERT_EXPR.  Must be COMPARISON_CLASS_P.  */
  enum tree_code comp_code;

  /* Name to register the assert for.  */
  tree name;

  /* Value being compared against.  */
  tree val;

  /* Expression to compare.  */
  tree expr;
};

extern void register_edge_assert_for (tree, edge, enum tree_code,
				      tree, tree, vec<assert_info> &);
extern bool stmt_interesting_for_vrp (gimple *);
extern bool infer_value_range (gimple *, tree, tree_code *, tree *);

<<<<<<< HEAD
extern bool vrp_bitmap_equal_p (const_bitmap, const_bitmap);

extern bool range_has_numeric_bounds_p (const value_range_base *);
extern bool range_int_cst_p (const value_range_base *);
extern bool range_int_cst_singleton_p (const value_range_base *);
=======
extern bool range_int_cst_p (const value_range *);
>>>>>>> f1471317

extern int compare_values (tree, tree);
extern int compare_values_warnv (tree, tree, bool *);
extern int operand_less_p (tree, tree);

void range_fold_unary_expr (value_range *, enum tree_code, tree type,
			    const value_range *, tree op0_type);
void range_fold_binary_expr (value_range *, enum tree_code, tree type,
			     const value_range *, const value_range *);

extern enum value_range_kind intersect_range_with_nonzero_bits
  (enum value_range_kind, wide_int *, wide_int *, const wide_int &, signop);

extern bool find_case_label_range (gswitch *, tree, tree, size_t *, size_t *);
extern bool find_case_label_index (gswitch *, size_t, tree, size_t *);
extern bool overflow_comparison_p (tree_code, tree, tree, bool, tree *);
extern tree get_single_symbol (tree, bool *, tree *);
extern void maybe_set_nonzero_bits (edge, tree);
extern value_range_kind determine_value_range (tree, wide_int *, wide_int *);

#endif /* GCC_TREE_VRP_H */<|MERGE_RESOLUTION|>--- conflicted
+++ resolved
@@ -22,101 +22,9 @@
 
 #include "value-range.h"
 
-<<<<<<< HEAD
-/* Range of values that can be associated with an SSA_NAME after VRP
-   has executed.  */
-class GTY((for_user)) value_range_base
-{
-  friend void range_tests ();
-public:
-  value_range_base ();
-  value_range_base (value_range_kind, tree, tree);
-  value_range_base (tree, tree);
-  value_range_base (value_range_kind,
-		    tree type, const wide_int &, const wide_int &);
-  value_range_base (tree type, const wide_int &, const wide_int &);
-  value_range_base (tree type);
-
-  void set (value_range_kind, tree, tree);
-  void set (tree);
-  void set_nonzero (tree);
-  void set_zero (tree);
-
-  enum value_range_kind kind () const;
-  tree min () const;
-  tree max () const;
-
-  /* Types of value ranges.  */
-  bool symbolic_p () const;
-  bool constant_p () const;
-  bool undefined_p () const;
-  bool varying_p () const;
-  void set_varying (tree type);
-  void set_undefined ();
-
-  void union_ (const value_range_base *);
-  void intersect (const value_range_base *);
-  void union_ (const value_range_base &);
-  void intersect (const value_range_base &);
-
-  bool operator== (const value_range_base &) const;
-  bool operator!= (const value_range_base &r) const { return !(*this == r); }
-  bool equal_p (const value_range_base &) const;
-
-  /* Misc methods.  */
-  tree type () const;
-  bool may_contain_p (tree) const;
-  bool zero_p () const;
-  bool nonzero_p () const;
-  bool singleton_p (tree *result = NULL) const;
-  void dump (FILE *) const;
-  void dump () const;
-
-  static bool supports_type_p (tree);
-  value_range_base normalize_symbolics () const;
-  value_range_base normalize_addresses () const;
-
-  static const unsigned int m_max_pairs = 2;
-  bool contains_p (tree) const;
-  unsigned num_pairs () const;
-  wide_int lower_bound (unsigned = 0) const;
-  wide_int upper_bound (unsigned) const;
-  wide_int upper_bound () const;
-  void invert ();
-
-protected:
-  void check ();
-  static value_range_base union_helper (const value_range_base *,
-					const value_range_base *);
-  static value_range_base intersect_helper (const value_range_base *,
-					    const value_range_base *);
-
-  enum value_range_kind m_kind;
-
-  tree m_min;
-  tree m_max;
-
-  friend void gt_ggc_mx_value_range_base (void *);
-  friend void gt_pch_p_16value_range_base (void *, void *,
-					   gt_pointer_operator, void *);
-  friend void gt_pch_nx_value_range_base (void *);
-  friend void gt_ggc_mx (value_range_base &);
-  friend void gt_ggc_mx (value_range_base *&);
-  friend void gt_pch_nx (value_range_base &);
-  friend void gt_pch_nx (value_range_base *, gt_pointer_operator, void *);
-
-private:
-  int value_inside_range (tree) const;
-};
-
-/* Note value_range cannot currently be used with GC memory, only
-   value_range_base is fully set up for this.  */
-class GTY((user)) value_range : public value_range_base
-=======
 /* Note value_range_equiv cannot currently be used with GC memory,
    only value_range is fully set up for this.  */
 class GTY((user)) value_range_equiv : public value_range
->>>>>>> f1471317
 {
  public:
   value_range_equiv ();
@@ -204,15 +112,7 @@
 extern bool stmt_interesting_for_vrp (gimple *);
 extern bool infer_value_range (gimple *, tree, tree_code *, tree *);
 
-<<<<<<< HEAD
-extern bool vrp_bitmap_equal_p (const_bitmap, const_bitmap);
-
-extern bool range_has_numeric_bounds_p (const value_range_base *);
-extern bool range_int_cst_p (const value_range_base *);
-extern bool range_int_cst_singleton_p (const value_range_base *);
-=======
 extern bool range_int_cst_p (const value_range *);
->>>>>>> f1471317
 
 extern int compare_values (tree, tree);
 extern int compare_values_warnv (tree, tree, bool *);

--- conflicted
+++ resolved
@@ -6636,26 +6636,13 @@
 	    }
 	  if (t == error_mark_node)
 	    remove = true;
-<<<<<<< HEAD
-=======
-	  else if (!VAR_P (t) && TREE_CODE (t) != PARM_DECL)
-	    {
-	      if (processing_template_decl && TREE_CODE (t) != OVERLOAD)
-		break;
-	      if (DECL_P (t))
-		error ("%qD is not a variable in %<depend%> clause", t);
-	      else
-		error ("%qE is not a variable in %<depend%> clause", t);
-	      remove = true;
-	    }
->>>>>>> 5885f027
 	  else if (t == current_class_ptr)
 	    {
 	      error ("%<this%> allowed in OpenMP only in %<declare simd%>"
 		     " clauses");
 	      remove = true;
 	    }
-          else if (processing_template_decl)
+          else if (processing_template_decl && TREE_CODE (t) != OVERLOAD)
 	    break;
 	  else if (!lvalue_p (t))
 	    {

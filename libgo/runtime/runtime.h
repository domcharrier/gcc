// Copyright 2009 The Go Authors. All rights reserved.
// Use of this source code is governed by a BSD-style
// license that can be found in the LICENSE file.

#include "config.h"

#include "go-assert.h"
#include <complex.h>
#include <signal.h>
#include <stdint.h>
#include <stdio.h>
#include <stdlib.h>
#include <string.h>
#include <sys/types.h>
#include <sys/stat.h>
#include <fcntl.h>
#include <unistd.h>
#include <pthread.h>
#include <semaphore.h>
#include <ucontext.h>

#ifdef HAVE_SYS_MMAN_H
#include <sys/mman.h>
#endif

#define _STRINGIFY2_(x) #x
#define _STRINGIFY_(x) _STRINGIFY2_(x)
#define GOSYM_PREFIX _STRINGIFY_(__USER_LABEL_PREFIX__)

/* This file supports C files copied from the 6g runtime library.
   This is a version of the 6g runtime.h rewritten for gccgo's version
   of the code.  */

typedef signed int   int8    __attribute__ ((mode (QI)));
typedef unsigned int uint8   __attribute__ ((mode (QI)));
typedef signed int   int16   __attribute__ ((mode (HI)));
typedef unsigned int uint16  __attribute__ ((mode (HI)));
typedef signed int   int32   __attribute__ ((mode (SI)));
typedef unsigned int uint32  __attribute__ ((mode (SI)));
typedef signed int   int64   __attribute__ ((mode (DI)));
typedef unsigned int uint64  __attribute__ ((mode (DI)));
typedef float        float32 __attribute__ ((mode (SF)));
typedef double       float64 __attribute__ ((mode (DF)));
typedef signed int   intptr __attribute__ ((mode (pointer)));
typedef unsigned int uintptr __attribute__ ((mode (pointer)));

typedef intptr		intgo; // Go's int
typedef uintptr		uintgo; // Go's uint

typedef uintptr		uintreg;

/* Defined types.  */

typedef	_Bool			bool;
typedef	uint8			byte;
typedef	struct	g		G;
typedef	struct	mutex		Lock;
typedef	struct	m		M;
typedef	struct	p		P;
typedef	struct	note		Note;
typedef	struct	String		String;
typedef	struct	FuncVal		FuncVal;
typedef	struct	SigTab		SigTab;
typedef	struct	hchan		Hchan;
typedef	struct	timer		Timer;
typedef	struct	lfnode		LFNode;
typedef	struct	cgoMal		CgoMal;
typedef	struct	PollDesc	PollDesc;
typedef	struct	sudog		SudoG;
typedef struct	schedt		Sched;

typedef	struct	__go_open_array		Slice;
typedef	struct	iface			Iface;
typedef	struct	eface			Eface;
typedef	struct	__go_type_descriptor	Type;
typedef	struct	_defer			Defer;
typedef	struct	_panic			Panic;

typedef struct	__go_ptr_type		PtrType;
typedef struct	__go_func_type		FuncType;
typedef struct	__go_interface_type	InterfaceType;
typedef struct	__go_map_type		MapType;
typedef struct	__go_channel_type	ChanType;

typedef struct  tracebackg	Traceback;

typedef struct	location	Location;

struct String
{
	const byte*	str;
	intgo		len;
};

struct FuncVal
{
	void	(*fn)(void);
	// variable-size, fn-specific data here
};

#include "array.h"

// Rename Go types generated by mkrsysinfo.sh from C types, to avoid
// the name conflict.
#define timeval go_timeval
#define timespec go_timespec

#include "runtime.inc"

#undef timeval
#undef timespec

/*
 * Per-CPU declaration.
 */
extern M*	runtime_m(void);
extern G*	runtime_g(void)
  __asm__(GOSYM_PREFIX "runtime.getg");

extern M*	runtime_m0(void)
  __asm__(GOSYM_PREFIX "runtime.runtime_m0");
extern G*	runtime_g0(void)
  __asm__(GOSYM_PREFIX "runtime.runtime_g0");

enum
{
	true	= 1,
	false	= 0,
};
enum
{
	PtrSize = sizeof(void*),
};
enum
{
	// Per-M stack segment cache size.
	StackCacheSize = 32,
	// Global <-> per-M stack segment cache transfer batch size.
	StackCacheBatch = 16,
};

struct	SigTab
{
	int32	sig;
	int32	flags;
	void*   fwdsig;
};

#ifdef GOOS_nacl
enum {
   NaCl = 1,
};
#else
enum {
   NaCl = 0,
};
#endif

#ifdef GOOS_windows
enum {
   Windows = 1
};
#else
enum {
   Windows = 0
};
#endif
#ifdef GOOS_solaris
enum {
   Solaris = 1
};
#else
enum {
   Solaris = 0
};
#endif

<<<<<<< HEAD
// Parallel for descriptor.
struct ParFor
{
	const FuncVal *body;		// executed for each element
	uint32 done;			// number of idle threads
	uint32 nthr;			// total number of threads
	uint32 nthrmax;			// maximum number of threads
	uint32 thrseq;			// thread id sequencer
	uint32 cnt;			// iteration space [0, cnt)
	bool wait;			// if true, wait while all threads finish processing,
					// otherwise parfor may return while other threads are still working
	ParForThread *thr;		// array of thread descriptors
	// stats
	uint64 nsteal __attribute__((aligned(8))); // force alignment for m68k
	uint64 nstealcnt;
	uint64 nprocyield;
	uint64 nosyield;
	uint64 nsleep;
};

=======
>>>>>>> d1609a23
extern bool runtime_copystack;

/*
 * defined macros
 *    you need super-gopher-guru privilege
 *    to add this list.
 */
#define	nelem(x)	(sizeof(x)/sizeof((x)[0]))
#define	nil		((void*)0)
#define USED(v)		((void) v)
#define	ROUND(x, n)	(((x)+(n)-1)&~(uintptr)((n)-1)) /* all-caps to mark as macro: it evaluates n twice */

enum {
	// hashinit wants this many random bytes
	HashRandomBytes = 32
};
void	runtime_hashinit(void);

void	runtime_traceback(int32)
  __asm__ (GOSYM_PREFIX "runtime.traceback");
void	runtime_tracebackothers(G*)
  __asm__ (GOSYM_PREFIX "runtime.tracebackothers");
enum
{
	// The maximum number of frames we print for a traceback
	TracebackMaxFrames = 100,
};

/*
 * external data
 */
extern	uintptr* runtime_getZerobase(void)
  __asm__(GOSYM_PREFIX "runtime.getZerobase");
extern G* runtime_getallg(intgo)
  __asm__(GOSYM_PREFIX "runtime.getallg");
extern uintptr runtime_getallglen(void)
  __asm__(GOSYM_PREFIX "runtime.getallglen");
extern	M*	runtime_getallm(void)
  __asm__(GOSYM_PREFIX "runtime.getallm");
extern	Sched*  runtime_sched;
extern	uint32	runtime_panicking(void)
  __asm__ (GOSYM_PREFIX "runtime.getPanicking");
extern	int32	runtime_ncpu;
extern	struct debugVars runtime_debug;

extern	bool	runtime_isstarted;
extern	bool	runtime_isarchive;

/*
 * common functions and data
 */
#define runtime_strcmp(s1, s2) __builtin_strcmp((s1), (s2))
#define runtime_strncmp(s1, s2, n) __builtin_strncmp((s1), (s2), (n))
#define runtime_strstr(s1, s2) __builtin_strstr((s1), (s2))
intgo	runtime_findnull(const byte*)
  __asm__ (GOSYM_PREFIX "runtime.findnull");

void	runtime_gogo(G*)
  __asm__ (GOSYM_PREFIX "runtime.gogo");
struct __go_func_type;
void	runtime_args(int32, byte**)
  __asm__ (GOSYM_PREFIX "runtime.args");
void	runtime_osinit();
void	runtime_alginit(void)
  __asm__ (GOSYM_PREFIX "runtime.alginit");
void	runtime_goargs(void)
  __asm__ (GOSYM_PREFIX "runtime.goargs");
void	runtime_throw(const char*) __attribute__ ((noreturn));
void	runtime_panicstring(const char*) __attribute__ ((noreturn));
bool	runtime_canpanic(G*);
void	runtime_printf(const char*, ...);
int32	runtime_snprintf(byte*, int32, const char*, ...);
#define runtime_mcmp(a, b, s) __builtin_memcmp((a), (b), (s))
#define runtime_memmove(a, b, s) __builtin_memmove((a), (b), (s))
String	runtime_gostringnocopy(const byte*)
  __asm__ (GOSYM_PREFIX "runtime.gostringnocopy");
void	runtime_schedinit(void)
  __asm__ (GOSYM_PREFIX "runtime.schedinit");
void	runtime_initsig(bool)
  __asm__ (GOSYM_PREFIX "runtime.initsig");
void	runtime_goroutineheader(G*)
  __asm__ (GOSYM_PREFIX "runtime.goroutineheader");
void	runtime_printtrace(Slice, G*)
  __asm__ (GOSYM_PREFIX "runtime.printtrace");
#define runtime_open(p, f, m) open((p), (f), (m))
#define runtime_read(d, v, n) read((d), (v), (n))
#define runtime_write(d, v, n) write((d), (v), (n))
#define runtime_close(d) close(d)
void	runtime_ready(G*, intgo, bool)
  __asm__ (GOSYM_PREFIX "runtime.ready");
String	runtime_getenv(const char*);
int32	runtime_atoi(const byte*, intgo);
void*	runtime_mstart(void*)
	__asm__(GOSYM_PREFIX "runtime.mstart");
G*	runtime_malg(bool, bool, byte**, uintptr*)
	__asm__(GOSYM_PREFIX "runtime.malg");
void	runtime_minit(void)
  __asm__ (GOSYM_PREFIX "runtime.minit");
void	runtime_signalstack(byte*, uintptr)
  __asm__ (GOSYM_PREFIX "runtime.signalstack");
<<<<<<< HEAD
MCache*	runtime_allocmcache(void)
  __asm__ (GOSYM_PREFIX "runtime.allocmcache");
void	runtime_freemcache(MCache*)
  __asm__ (GOSYM_PREFIX "runtime.freemcache");
void	runtime_mallocinit(void)
  __asm__ (GOSYM_PREFIX "runtime.mallocinit");
=======
void	runtime_mallocinit(void)
  __asm__ (GOSYM_PREFIX "runtime.mallocinit");
void*	runtime_mallocgc(uintptr, const Type*, bool)
  __asm__ (GOSYM_PREFIX "runtime.mallocgc");
void*	runtime_sysAlloc(uintptr, uint64*)
  __asm__ (GOSYM_PREFIX "runtime.sysAlloc");
>>>>>>> d1609a23
void	runtime_mprofinit(void);
#define runtime_getcallersp(p) __builtin_frame_address(0)
void	runtime_mcall(FuncVal*)
  __asm__ (GOSYM_PREFIX "runtime.mcall");
uint32	runtime_fastrand(void) __asm__ (GOSYM_PREFIX "runtime.fastrand");
int32	runtime_timediv(int64, int32, int32*)
  __asm__ (GOSYM_PREFIX "runtime.timediv");
int32	runtime_round2(int32 x); // round x up to a power of 2.

// atomic operations
#define runtime_cas(pval, old, new) __sync_bool_compare_and_swap (pval, old, new)
#define runtime_cas64(pval, old, new) __sync_bool_compare_and_swap (pval, old, new)
#define runtime_casp(pval, old, new) __sync_bool_compare_and_swap (pval, old, new)
// Don't confuse with XADD x86 instruction,
// this one is actually 'addx', that is, add-and-fetch.
#define runtime_xadd(p, v) __sync_add_and_fetch (p, v)
#define runtime_xadd64(p, v) __sync_add_and_fetch (p, v)
#define runtime_xchg(p, v) __atomic_exchange_n (p, v, __ATOMIC_SEQ_CST)
#define runtime_xchg64(p, v) __atomic_exchange_n (p, v, __ATOMIC_SEQ_CST)
#define runtime_xchgp(p, v) __atomic_exchange_n (p, v, __ATOMIC_SEQ_CST)
#define runtime_atomicload(p) __atomic_load_n (p, __ATOMIC_SEQ_CST)
#define runtime_atomicstore(p, v) __atomic_store_n (p, v, __ATOMIC_SEQ_CST)
#define runtime_atomicstore64(p, v) __atomic_store_n (p, v, __ATOMIC_SEQ_CST)
#define runtime_atomicload64(p) __atomic_load_n (p, __ATOMIC_SEQ_CST)
#define runtime_atomicloadp(p) __atomic_load_n (p, __ATOMIC_SEQ_CST)
#define runtime_atomicstorep(p, v) __atomic_store_n (p, v, __ATOMIC_SEQ_CST)

void runtime_setg(G*)
  __asm__ (GOSYM_PREFIX "runtime.setg");
void runtime_newextram(void)
  __asm__ (GOSYM_PREFIX "runtime.newextram");
#define runtime_exit(s) exit(s)
void	runtime_gosched(void)
  __asm__ (GOSYM_PREFIX "runtime.Gosched");
void	runtime_schedtrace(bool)
  __asm__ (GOSYM_PREFIX "runtime.schedtrace");
void	runtime_goparkunlock(Lock*, String, byte, intgo)
  __asm__ (GOSYM_PREFIX "runtime.goparkunlock");
void	runtime_tsleep(int64, const char*);
<<<<<<< HEAD
void	runtime_goexit1(void)
  __asm__ (GOSYM_PREFIX "runtime.goexit1");
=======
>>>>>>> d1609a23
void	runtime_entersyscall(int32)
  __asm__ (GOSYM_PREFIX "runtime.entersyscall");
void	runtime_entersyscallblock(int32)
  __asm__ (GOSYM_PREFIX "runtime.entersyscallblock");
void	runtime_exitsyscall(int32)
  __asm__ (GOSYM_PREFIX "runtime.exitsyscall");
G*	__go_go(void (*pfn)(void*), void*);
int32	runtime_callers(int32, Location*, int32, bool keep_callers);
int64	runtime_nanotime(void)	// monotonic time
  __asm__(GOSYM_PREFIX "runtime.nanotime");
int64	runtime_unixnanotime(void) // real time, can skip
  __asm__ (GOSYM_PREFIX "runtime.unixnanotime");
void	runtime_dopanic(int32) __attribute__ ((noreturn));
void	runtime_startpanic(void)
  __asm__ (GOSYM_PREFIX "runtime.startpanic");
void	runtime_unwindstack(G*, byte*);
void	runtime_usleep(uint32)
     __asm__ (GOSYM_PREFIX "runtime.usleep");
int64	runtime_cputicks(void)
     __asm__ (GOSYM_PREFIX "runtime.cputicks");
int64	runtime_tickspersecond(void)
     __asm__ (GOSYM_PREFIX "runtime.tickspersecond");
void	runtime_blockevent(int64, int32);
extern int64 runtime_blockprofilerate;
G*	runtime_netpoll(bool)
  __asm__ (GOSYM_PREFIX "runtime.netpoll");
void	runtime_crash(void)
  __asm__ (GOSYM_PREFIX "runtime.crash");
void	runtime_parsedebugvars(void)
  __asm__(GOSYM_PREFIX "runtime.parsedebugvars");
void	_rt0_go(void);
G*	runtime_timejump(void);

void	runtime_callStopTheWorldWithSema(void)
  __asm__(GOSYM_PREFIX "runtime.callStopTheWorldWithSema");
void	runtime_callStartTheWorldWithSema(void)
  __asm__(GOSYM_PREFIX "runtime.callStartTheWorldWithSema");
void	runtime_acquireWorldsema(void)
  __asm__(GOSYM_PREFIX "runtime.acquireWorldsema");
void	runtime_releaseWorldsema(void)
  __asm__(GOSYM_PREFIX "runtime.releaseWorldsema");

/*
 * mutual exclusion locks.  in the uncontended case,
 * as fast as spin locks (just a few user-level instructions),
 * but on the contention path they sleep in the kernel.
 * a zeroed Lock is unlocked (no need to initialize each lock).
 */
void	runtime_lock(Lock*)
  __asm__(GOSYM_PREFIX "runtime.lock");
void	runtime_unlock(Lock*)
  __asm__(GOSYM_PREFIX "runtime.unlock");

/*
 * sleep and wakeup on one-time events.
 * before any calls to notesleep or notewakeup,
 * must call noteclear to initialize the Note.
 * then, exactly one thread can call notesleep
 * and exactly one thread can call notewakeup (once).
 * once notewakeup has been called, the notesleep
 * will return.  future notesleep will return immediately.
 * subsequent noteclear must be called only after
 * previous notesleep has returned, e.g. it's disallowed
 * to call noteclear straight after notewakeup.
 *
 * notetsleep is like notesleep but wakes up after
 * a given number of nanoseconds even if the event
 * has not yet happened.  if a goroutine uses notetsleep to
 * wake up early, it must wait to call noteclear until it
 * can be sure that no other goroutine is calling
 * notewakeup.
 *
 * notesleep/notetsleep are generally called on g0,
 * notetsleepg is similar to notetsleep but is called on user g.
 */
void	runtime_noteclear(Note*)
  __asm__ (GOSYM_PREFIX "runtime.noteclear");
void	runtime_notesleep(Note*)
  __asm__ (GOSYM_PREFIX "runtime.notesleep");
void	runtime_notewakeup(Note*)
  __asm__ (GOSYM_PREFIX "runtime.notewakeup");
bool	runtime_notetsleep(Note*, int64)  // false - timeout
  __asm__ (GOSYM_PREFIX "runtime.notetsleep");
bool	runtime_notetsleepg(Note*, int64)  // false - timeout
  __asm__ (GOSYM_PREFIX "runtime.notetsleepg");

/*
 * Lock-free stack.
 * Initialize uint64 head to 0, compare with 0 to test for emptiness.
 * The stack does not keep pointers to nodes,
 * so they can be garbage collected if there are no other pointers to nodes.
 */
void	runtime_lfstackpush(uint64 *head, LFNode *node)
  __asm__ (GOSYM_PREFIX "runtime.lfstackpush");
void*	runtime_lfstackpop(uint64 *head)
  __asm__ (GOSYM_PREFIX "runtime.lfstackpop");

/*
 * low level C-called
 */
#define runtime_mmap mmap
#define runtime_munmap munmap
#define runtime_madvise madvise
#define runtime_memclr(buf, size) __builtin_memset((buf), 0, (size))
#define runtime_getcallerpc(p) __builtin_return_address(0)

#ifdef __rtems__
void __wrap_rtems_task_variable_add(void **);
#endif

/*
 * runtime go-called
 */
void reflect_call(const struct __go_func_type *, FuncVal *, _Bool, _Bool,
		  void **, void **)
  __asm__ (GOSYM_PREFIX "reflect.call");
void runtime_panic(Eface)
  __asm__ (GOSYM_PREFIX "runtime.gopanic");
void runtime_panic(Eface)
  __attribute__ ((noreturn));

/*
 * runtime c-called (but written in Go)
 */
void	runtime_newTypeAssertionError(const String*, const String*, const String*, const String*, Eface*)
     __asm__ (GOSYM_PREFIX "runtime.NewTypeAssertionError");
void	runtime_newErrorCString(const char*, Eface*)
     __asm__ (GOSYM_PREFIX "runtime.NewErrorCString");

/*
 * wrapped for go users
 */
void	runtime_procyield(uint32)
  __asm__(GOSYM_PREFIX "runtime.procyield");
void	runtime_osyield(void)
  __asm__(GOSYM_PREFIX "runtime.osyield");

void	runtime_printcreatedby(G*)
  __asm__(GOSYM_PREFIX "runtime.printcreatedby");

uintptr	runtime_memlimit(void);

#define ISNAN(f) __builtin_isnan(f)

enum
{
	UseSpanType = 1,
};

#define runtime_setitimer setitimer

void	runtime_check(void)
  __asm__ (GOSYM_PREFIX "runtime.check");

// Size of stack space allocated using Go's allocator.
// This will be 0 when using split stacks, as in that case
// the stacks are allocated by the splitstack library.
extern uintptr runtime_stacks_sys;

struct backtrace_state;
extern struct backtrace_state *__go_get_backtrace_state(void);
extern _Bool __go_file_line(uintptr, int, String*, String*, intgo *);
extern void runtime_main(void*)
  __asm__(GOSYM_PREFIX "runtime.main");

int32 getproccount(void);

#define PREFETCH(p) __builtin_prefetch(p)

bool	runtime_gcwaiting(void);
void	runtime_badsignal(int);
Defer*	runtime_newdefer(void);
void	runtime_freedefer(Defer*);

struct time_now_ret
{
  int64_t sec;
  int32_t nsec;
};

struct time_now_ret now() __asm__ (GOSYM_PREFIX "time.now")
  __attribute__ ((no_split_stack));

extern void _cgo_wait_runtime_init_done (void);
extern void _cgo_notify_runtime_init_done (void)
  __asm__ (GOSYM_PREFIX "runtime._cgo_notify_runtime_init_done");
extern _Bool runtime_iscgo;
extern uintptr __go_end __attribute__ ((weak));
extern void *getitab(const struct __go_type_descriptor *,
		     const struct __go_type_descriptor *,
		     _Bool)
  __asm__ (GOSYM_PREFIX "runtime.getitab");

extern void runtime_cpuinit(void);
extern void setIsCgo(void)
  __asm__ (GOSYM_PREFIX "runtime.setIsCgo");
extern void setCpuidECX(uint32)
  __asm__ (GOSYM_PREFIX "runtime.setCpuidECX");
extern void setSupportAES(bool)
  __asm__ (GOSYM_PREFIX "runtime.setSupportAES");
extern void typedmemmove(const Type *, void *, const void *)
  __asm__ (GOSYM_PREFIX "runtime.typedmemmove");
extern void setncpu(int32)
  __asm__(GOSYM_PREFIX "runtime.setncpu");
extern P** runtime_getAllP()
  __asm__ (GOSYM_PREFIX "runtime.getAllP");
extern Sched* runtime_getsched()
  __asm__ (GOSYM_PREFIX "runtime.getsched");
extern void setpagesize(uintptr_t)
  __asm__(GOSYM_PREFIX "runtime.setpagesize");<|MERGE_RESOLUTION|>--- conflicted
+++ resolved
@@ -175,29 +175,6 @@
 };
 #endif
 
-<<<<<<< HEAD
-// Parallel for descriptor.
-struct ParFor
-{
-	const FuncVal *body;		// executed for each element
-	uint32 done;			// number of idle threads
-	uint32 nthr;			// total number of threads
-	uint32 nthrmax;			// maximum number of threads
-	uint32 thrseq;			// thread id sequencer
-	uint32 cnt;			// iteration space [0, cnt)
-	bool wait;			// if true, wait while all threads finish processing,
-					// otherwise parfor may return while other threads are still working
-	ParForThread *thr;		// array of thread descriptors
-	// stats
-	uint64 nsteal __attribute__((aligned(8))); // force alignment for m68k
-	uint64 nstealcnt;
-	uint64 nprocyield;
-	uint64 nosyield;
-	uint64 nsleep;
-};
-
-=======
->>>>>>> d1609a23
 extern bool runtime_copystack;
 
 /*
@@ -290,29 +267,19 @@
   __asm__ (GOSYM_PREFIX "runtime.ready");
 String	runtime_getenv(const char*);
 int32	runtime_atoi(const byte*, intgo);
-void*	runtime_mstart(void*)
-	__asm__(GOSYM_PREFIX "runtime.mstart");
+void*	runtime_mstart(void*);
 G*	runtime_malg(bool, bool, byte**, uintptr*)
 	__asm__(GOSYM_PREFIX "runtime.malg");
 void	runtime_minit(void)
   __asm__ (GOSYM_PREFIX "runtime.minit");
 void	runtime_signalstack(byte*, uintptr)
   __asm__ (GOSYM_PREFIX "runtime.signalstack");
-<<<<<<< HEAD
-MCache*	runtime_allocmcache(void)
-  __asm__ (GOSYM_PREFIX "runtime.allocmcache");
-void	runtime_freemcache(MCache*)
-  __asm__ (GOSYM_PREFIX "runtime.freemcache");
-void	runtime_mallocinit(void)
-  __asm__ (GOSYM_PREFIX "runtime.mallocinit");
-=======
 void	runtime_mallocinit(void)
   __asm__ (GOSYM_PREFIX "runtime.mallocinit");
 void*	runtime_mallocgc(uintptr, const Type*, bool)
   __asm__ (GOSYM_PREFIX "runtime.mallocgc");
 void*	runtime_sysAlloc(uintptr, uint64*)
   __asm__ (GOSYM_PREFIX "runtime.sysAlloc");
->>>>>>> d1609a23
 void	runtime_mprofinit(void);
 #define runtime_getcallersp(p) __builtin_frame_address(0)
 void	runtime_mcall(FuncVal*)
@@ -352,11 +319,6 @@
 void	runtime_goparkunlock(Lock*, String, byte, intgo)
   __asm__ (GOSYM_PREFIX "runtime.goparkunlock");
 void	runtime_tsleep(int64, const char*);
-<<<<<<< HEAD
-void	runtime_goexit1(void)
-  __asm__ (GOSYM_PREFIX "runtime.goexit1");
-=======
->>>>>>> d1609a23
 void	runtime_entersyscall(int32)
   __asm__ (GOSYM_PREFIX "runtime.entersyscall");
 void	runtime_entersyscallblock(int32)

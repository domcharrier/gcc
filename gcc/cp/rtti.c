--- conflicted
+++ resolved
@@ -172,12 +172,7 @@
 init_rtti_processing (void)
 {
   push_nested_namespace (std_node);
-<<<<<<< HEAD
-  tree type_info_type = xref_tag (class_type, get_identifier ("type_info"),
-				  /*tag_scope=*/ts_current, false);
-=======
-  type_info_type = xref_tag (class_type, get_identifier ("type_info"));
->>>>>>> d13c0ae8
+  tree type_info_type = xref_tag (class_type, get_identifier ("type_info"));
   pop_nested_namespace (std_node);
   const_type_info_type_node
     = cp_build_qualified_type (type_info_type, TYPE_QUAL_CONST);
@@ -776,11 +771,9 @@
 	  dcast_fn = dynamic_cast_node;
 	  if (!dcast_fn)
 	    {
-<<<<<<< HEAD
 	      unsigned flags = push_abi_namespace ();
 	      tree tinfo_ptr = xref_tag (class_type,
-					 get_identifier ("__class_type_info"),
-					 /*tag_scope=*/ts_current, false);
+					 get_identifier ("__class_type_info"));
 	      tinfo_ptr = cp_build_qualified_type (tinfo_ptr, TYPE_QUAL_CONST);
 	      tinfo_ptr = build_pointer_type (tinfo_ptr);
 
@@ -794,26 +787,6 @@
 	      dcast_fn = (build_library_fn_ptr
 			  (fn_name, fn_type, ECF_LEAF | ECF_PURE | ECF_NOTHROW));
 	      pop_abi_namespace (flags);
-=======
-	      tree tmp;
-	      tree tinfo_ptr;
-	      const char *name;
-
-	      push_abi_namespace ();
-	      tinfo_ptr = xref_tag (class_type,
-				    get_identifier ("__class_type_info"));
-	      tinfo_ptr = build_pointer_type
-		(cp_build_qualified_type
-		 (tinfo_ptr, TYPE_QUAL_CONST));
-	      name = "__dynamic_cast";
-	      tmp = build_function_type_list (ptr_type_node,
-					      const_ptr_type_node,
-					      tinfo_ptr, tinfo_ptr,
-					      ptrdiff_type_node, NULL_TREE);
-	      dcast_fn = build_library_fn_ptr (name, tmp,
-					       ECF_LEAF | ECF_PURE | ECF_NOTHROW);
-	      pop_abi_namespace ();
->>>>>>> d13c0ae8
 	      dynamic_cast_node = dcast_fn;
 	    }
 	  result = build_cxx_call (dcast_fn, 4, elems, complain);
@@ -987,18 +960,11 @@
   vtable_ptr = ti->vtable;
   if (!vtable_ptr)
     {
-<<<<<<< HEAD
       int flags = push_abi_namespace ();
-      tree real_type = xref_tag (class_type, ti->name,
-				 /*tag_scope=*/ts_current, false);
+      tree real_type = xref_tag (class_type, ti->name);
       tree real_decl = TYPE_NAME (real_type);
       DECL_SOURCE_LOCATION (real_decl) = BUILTINS_LOCATION;
       pop_abi_namespace (flags);
-=======
-      push_abi_namespace ();
-      tree real_type = xref_tag (class_type, ti->name);
-      pop_abi_namespace ();
->>>>>>> d13c0ae8
 
       if (!COMPLETE_TYPE_P (real_type))
 	{

/* Build expressions with type checking for C++ compiler.
   Copyright (C) 1987-2017 Free Software Foundation, Inc.
   Hacked by Michael Tiemann (tiemann@cygnus.com)

This file is part of GCC.

GCC is free software; you can redistribute it and/or modify
it under the terms of the GNU General Public License as published by
the Free Software Foundation; either version 3, or (at your option)
any later version.

GCC is distributed in the hope that it will be useful,
but WITHOUT ANY WARRANTY; without even the implied warranty of
MERCHANTABILITY or FITNESS FOR A PARTICULAR PURPOSE.  See the
GNU General Public License for more details.

You should have received a copy of the GNU General Public License
along with GCC; see the file COPYING3.  If not see
<http://www.gnu.org/licenses/>.  */


/* This file is part of the C++ front end.
   It contains routines to build C++ expressions given their operands,
   including computing the types of the result, C and C++ specific error
   checks, and some optimization.  */

#include "config.h"
#include "system.h"
#include "coretypes.h"
#include "target.h"
#include "cp-tree.h"
#include "stor-layout.h"
#include "varasm.h"
#include "intl.h"
#include "convert.h"
#include "c-family/c-objc.h"
#include "c-family/c-ubsan.h"
#include "params.h"
#include "gcc-rich-location.h"

static tree cp_build_addr_expr_strict (tree, tsubst_flags_t);
static tree cp_build_function_call (tree, tree, tsubst_flags_t);
static tree pfn_from_ptrmemfunc (tree);
static tree delta_from_ptrmemfunc (tree);
static tree convert_for_assignment (tree, tree, impl_conv_rhs, tree, int,
				    tsubst_flags_t, int);
static tree cp_pointer_int_sum (location_t, enum tree_code, tree, tree,
				tsubst_flags_t);
static tree rationalize_conditional_expr (enum tree_code, tree, 
					  tsubst_flags_t);
static int comp_ptr_ttypes_real (tree, tree, int);
static bool comp_except_types (tree, tree, bool);
static bool comp_array_types (const_tree, const_tree, bool);
static tree pointer_diff (location_t, tree, tree, tree, tsubst_flags_t);
static tree get_delta_difference (tree, tree, bool, bool, tsubst_flags_t);
static void casts_away_constness_r (tree *, tree *, tsubst_flags_t);
static bool casts_away_constness (tree, tree, tsubst_flags_t);
static bool maybe_warn_about_returning_address_of_local (tree);
static tree lookup_destructor (tree, tree, tree, tsubst_flags_t);
static void error_args_num (location_t, tree, bool);
static int convert_arguments (tree, vec<tree, va_gc> **, tree, int,
                              tsubst_flags_t);

/* Do `exp = require_complete_type (exp);' to make sure exp
   does not have an incomplete type.  (That includes void types.)
   Returns error_mark_node if the VALUE does not have
   complete type when this function returns.  */

tree
require_complete_type_sfinae (tree value, tsubst_flags_t complain)
{
  tree type;

  if (processing_template_decl || value == error_mark_node)
    return value;

  if (TREE_CODE (value) == OVERLOAD)
    type = unknown_type_node;
  else
    type = TREE_TYPE (value);

  if (type == error_mark_node)
    return error_mark_node;

  /* First, detect a valid value with a complete type.  */
  if (COMPLETE_TYPE_P (type))
    return value;

  if (complete_type_or_maybe_complain (type, value, complain))
    return value;
  else
    return error_mark_node;
}

tree
require_complete_type (tree value)
{
  return require_complete_type_sfinae (value, tf_warning_or_error);
}

/* Try to complete TYPE, if it is incomplete.  For example, if TYPE is
   a template instantiation, do the instantiation.  Returns TYPE,
   whether or not it could be completed, unless something goes
   horribly wrong, in which case the error_mark_node is returned.  */

tree
complete_type (tree type)
{
  if (type == NULL_TREE)
    /* Rather than crash, we return something sure to cause an error
       at some point.  */
    return error_mark_node;

  if (type == error_mark_node || COMPLETE_TYPE_P (type))
    ;
  else if (TREE_CODE (type) == ARRAY_TYPE)
    {
      tree t = complete_type (TREE_TYPE (type));
      unsigned int needs_constructing, has_nontrivial_dtor;
      if (COMPLETE_TYPE_P (t) && !dependent_type_p (type))
	layout_type (type);
      needs_constructing
	= TYPE_NEEDS_CONSTRUCTING (TYPE_MAIN_VARIANT (t));
      has_nontrivial_dtor
	= TYPE_HAS_NONTRIVIAL_DESTRUCTOR (TYPE_MAIN_VARIANT (t));
      for (t = TYPE_MAIN_VARIANT (type); t; t = TYPE_NEXT_VARIANT (t))
	{
	  TYPE_NEEDS_CONSTRUCTING (t) = needs_constructing;
	  TYPE_HAS_NONTRIVIAL_DESTRUCTOR (t) = has_nontrivial_dtor;
	}
    }
  else if (CLASS_TYPE_P (type) && CLASSTYPE_TEMPLATE_INSTANTIATION (type))
    instantiate_class_template (TYPE_MAIN_VARIANT (type));

  return type;
}

/* Like complete_type, but issue an error if the TYPE cannot be completed.
   VALUE is used for informative diagnostics.
   Returns NULL_TREE if the type cannot be made complete.  */

tree
complete_type_or_maybe_complain (tree type, tree value, tsubst_flags_t complain)
{
  type = complete_type (type);
  if (type == error_mark_node)
    /* We already issued an error.  */
    return NULL_TREE;
  else if (!COMPLETE_TYPE_P (type))
    {
      if (complain & tf_error)
	cxx_incomplete_type_diagnostic (value, type, DK_ERROR);
      return NULL_TREE;
    }
  else
    return type;
}

tree
complete_type_or_else (tree type, tree value)
{
  return complete_type_or_maybe_complain (type, value, tf_warning_or_error);
}


/* Return the common type of two parameter lists.
   We assume that comptypes has already been done and returned 1;
   if that isn't so, this may crash.

   As an optimization, free the space we allocate if the parameter
   lists are already common.  */

static tree
commonparms (tree p1, tree p2)
{
  tree oldargs = p1, newargs, n;
  int i, len;
  int any_change = 0;

  len = list_length (p1);
  newargs = tree_last (p1);

  if (newargs == void_list_node)
    i = 1;
  else
    {
      i = 0;
      newargs = 0;
    }

  for (; i < len; i++)
    newargs = tree_cons (NULL_TREE, NULL_TREE, newargs);

  n = newargs;

  for (i = 0; p1;
       p1 = TREE_CHAIN (p1), p2 = TREE_CHAIN (p2), n = TREE_CHAIN (n), i++)
    {
      if (TREE_PURPOSE (p1) && !TREE_PURPOSE (p2))
	{
	  TREE_PURPOSE (n) = TREE_PURPOSE (p1);
	  any_change = 1;
	}
      else if (! TREE_PURPOSE (p1))
	{
	  if (TREE_PURPOSE (p2))
	    {
	      TREE_PURPOSE (n) = TREE_PURPOSE (p2);
	      any_change = 1;
	    }
	}
      else
	{
	  if (1 != simple_cst_equal (TREE_PURPOSE (p1), TREE_PURPOSE (p2)))
	    any_change = 1;
	  TREE_PURPOSE (n) = TREE_PURPOSE (p2);
	}
      if (TREE_VALUE (p1) != TREE_VALUE (p2))
	{
	  any_change = 1;
	  TREE_VALUE (n) = merge_types (TREE_VALUE (p1), TREE_VALUE (p2));
	}
      else
	TREE_VALUE (n) = TREE_VALUE (p1);
    }
  if (! any_change)
    return oldargs;

  return newargs;
}

/* Given a type, perhaps copied for a typedef,
   find the "original" version of it.  */
static tree
original_type (tree t)
{
  int quals = cp_type_quals (t);
  while (t != error_mark_node
	 && TYPE_NAME (t) != NULL_TREE)
    {
      tree x = TYPE_NAME (t);
      if (TREE_CODE (x) != TYPE_DECL)
	break;
      x = DECL_ORIGINAL_TYPE (x);
      if (x == NULL_TREE)
	break;
      t = x;
    }
  return cp_build_qualified_type (t, quals);
}

/* Return the common type for two arithmetic types T1 and T2 under the
   usual arithmetic conversions.  The default conversions have already
   been applied, and enumerated types converted to their compatible
   integer types.  */

static tree
cp_common_type (tree t1, tree t2)
{
  enum tree_code code1 = TREE_CODE (t1);
  enum tree_code code2 = TREE_CODE (t2);
  tree attributes;
  int i;


  /* In what follows, we slightly generalize the rules given in [expr] so
     as to deal with `long long' and `complex'.  First, merge the
     attributes.  */
  attributes = (*targetm.merge_type_attributes) (t1, t2);

  if (SCOPED_ENUM_P (t1) || SCOPED_ENUM_P (t2))
    {
      if (TYPE_MAIN_VARIANT (t1) == TYPE_MAIN_VARIANT (t2))
	return build_type_attribute_variant (t1, attributes);
      else
	return NULL_TREE;
    }

  /* FIXME: Attributes.  */
  gcc_assert (ARITHMETIC_TYPE_P (t1)
	      || VECTOR_TYPE_P (t1)
	      || UNSCOPED_ENUM_P (t1));
  gcc_assert (ARITHMETIC_TYPE_P (t2)
	      || VECTOR_TYPE_P (t2)
	      || UNSCOPED_ENUM_P (t2));

  /* If one type is complex, form the common type of the non-complex
     components, then make that complex.  Use T1 or T2 if it is the
     required type.  */
  if (code1 == COMPLEX_TYPE || code2 == COMPLEX_TYPE)
    {
      tree subtype1 = code1 == COMPLEX_TYPE ? TREE_TYPE (t1) : t1;
      tree subtype2 = code2 == COMPLEX_TYPE ? TREE_TYPE (t2) : t2;
      tree subtype
	= type_after_usual_arithmetic_conversions (subtype1, subtype2);

      if (code1 == COMPLEX_TYPE && TREE_TYPE (t1) == subtype)
	return build_type_attribute_variant (t1, attributes);
      else if (code2 == COMPLEX_TYPE && TREE_TYPE (t2) == subtype)
	return build_type_attribute_variant (t2, attributes);
      else
	return build_type_attribute_variant (build_complex_type (subtype),
					     attributes);
    }

  if (code1 == VECTOR_TYPE)
    {
      /* When we get here we should have two vectors of the same size.
	 Just prefer the unsigned one if present.  */
      if (TYPE_UNSIGNED (t1))
	return build_type_attribute_variant (t1, attributes);
      else
	return build_type_attribute_variant (t2, attributes);
    }

  /* If only one is real, use it as the result.  */
  if (code1 == REAL_TYPE && code2 != REAL_TYPE)
    return build_type_attribute_variant (t1, attributes);
  if (code2 == REAL_TYPE && code1 != REAL_TYPE)
    return build_type_attribute_variant (t2, attributes);

  /* Both real or both integers; use the one with greater precision.  */
  if (TYPE_PRECISION (t1) > TYPE_PRECISION (t2))
    return build_type_attribute_variant (t1, attributes);
  else if (TYPE_PRECISION (t2) > TYPE_PRECISION (t1))
    return build_type_attribute_variant (t2, attributes);

  /* The types are the same; no need to do anything fancy.  */
  if (TYPE_MAIN_VARIANT (t1) == TYPE_MAIN_VARIANT (t2))
    return build_type_attribute_variant (t1, attributes);

  if (code1 != REAL_TYPE)
    {
      /* If one is unsigned long long, then convert the other to unsigned
	 long long.  */
      if (same_type_p (TYPE_MAIN_VARIANT (t1), long_long_unsigned_type_node)
	  || same_type_p (TYPE_MAIN_VARIANT (t2), long_long_unsigned_type_node))
	return build_type_attribute_variant (long_long_unsigned_type_node,
					     attributes);
      /* If one is a long long, and the other is an unsigned long, and
	 long long can represent all the values of an unsigned long, then
	 convert to a long long.  Otherwise, convert to an unsigned long
	 long.  Otherwise, if either operand is long long, convert the
	 other to long long.

	 Since we're here, we know the TYPE_PRECISION is the same;
	 therefore converting to long long cannot represent all the values
	 of an unsigned long, so we choose unsigned long long in that
	 case.  */
      if (same_type_p (TYPE_MAIN_VARIANT (t1), long_long_integer_type_node)
	  || same_type_p (TYPE_MAIN_VARIANT (t2), long_long_integer_type_node))
	{
	  tree t = ((TYPE_UNSIGNED (t1) || TYPE_UNSIGNED (t2))
		    ? long_long_unsigned_type_node
		    : long_long_integer_type_node);
	  return build_type_attribute_variant (t, attributes);
	}

      /* Go through the same procedure, but for longs.  */
      if (same_type_p (TYPE_MAIN_VARIANT (t1), long_unsigned_type_node)
	  || same_type_p (TYPE_MAIN_VARIANT (t2), long_unsigned_type_node))
	return build_type_attribute_variant (long_unsigned_type_node,
					     attributes);
      if (same_type_p (TYPE_MAIN_VARIANT (t1), long_integer_type_node)
	  || same_type_p (TYPE_MAIN_VARIANT (t2), long_integer_type_node))
	{
	  tree t = ((TYPE_UNSIGNED (t1) || TYPE_UNSIGNED (t2))
		    ? long_unsigned_type_node : long_integer_type_node);
	  return build_type_attribute_variant (t, attributes);
	}

      /* For __intN types, either the type is __int128 (and is lower
	 priority than the types checked above, but higher than other
	 128-bit types) or it's known to not be the same size as other
	 types (enforced in toplev.c).  Prefer the unsigned type. */
      for (i = 0; i < NUM_INT_N_ENTS; i ++)
	{
	  if (int_n_enabled_p [i]
	      && (same_type_p (TYPE_MAIN_VARIANT (t1), int_n_trees[i].signed_type)
		  || same_type_p (TYPE_MAIN_VARIANT (t2), int_n_trees[i].signed_type)
		  || same_type_p (TYPE_MAIN_VARIANT (t1), int_n_trees[i].unsigned_type)
		  || same_type_p (TYPE_MAIN_VARIANT (t2), int_n_trees[i].unsigned_type)))
	    {
	      tree t = ((TYPE_UNSIGNED (t1) || TYPE_UNSIGNED (t2))
			? int_n_trees[i].unsigned_type
			: int_n_trees[i].signed_type);
	      return build_type_attribute_variant (t, attributes);
	    }
	}

      /* Otherwise prefer the unsigned one.  */
      if (TYPE_UNSIGNED (t1))
	return build_type_attribute_variant (t1, attributes);
      else
	return build_type_attribute_variant (t2, attributes);
    }
  else
    {
      if (same_type_p (TYPE_MAIN_VARIANT (t1), long_double_type_node)
	  || same_type_p (TYPE_MAIN_VARIANT (t2), long_double_type_node))
	return build_type_attribute_variant (long_double_type_node,
					     attributes);
      if (same_type_p (TYPE_MAIN_VARIANT (t1), double_type_node)
	  || same_type_p (TYPE_MAIN_VARIANT (t2), double_type_node))
	return build_type_attribute_variant (double_type_node,
					     attributes);
      if (same_type_p (TYPE_MAIN_VARIANT (t1), float_type_node)
	  || same_type_p (TYPE_MAIN_VARIANT (t2), float_type_node))
	return build_type_attribute_variant (float_type_node,
					     attributes);

      /* Two floating-point types whose TYPE_MAIN_VARIANTs are none of
	 the standard C++ floating-point types.  Logic earlier in this
	 function has already eliminated the possibility that
	 TYPE_PRECISION (t2) != TYPE_PRECISION (t1), so there's no
	 compelling reason to choose one or the other.  */
      return build_type_attribute_variant (t1, attributes);
    }
}

/* T1 and T2 are arithmetic or enumeration types.  Return the type
   that will result from the "usual arithmetic conversions" on T1 and
   T2 as described in [expr].  */

tree
type_after_usual_arithmetic_conversions (tree t1, tree t2)
{
  gcc_assert (ARITHMETIC_TYPE_P (t1)
	      || VECTOR_TYPE_P (t1)
	      || UNSCOPED_ENUM_P (t1));
  gcc_assert (ARITHMETIC_TYPE_P (t2)
	      || VECTOR_TYPE_P (t2)
	      || UNSCOPED_ENUM_P (t2));

  /* Perform the integral promotions.  We do not promote real types here.  */
  if (INTEGRAL_OR_ENUMERATION_TYPE_P (t1)
      && INTEGRAL_OR_ENUMERATION_TYPE_P (t2))
    {
      t1 = type_promotes_to (t1);
      t2 = type_promotes_to (t2);
    }

  return cp_common_type (t1, t2);
}

static void
composite_pointer_error (diagnostic_t kind, tree t1, tree t2,
			 composite_pointer_operation operation)
{
  switch (operation)
    {
    case CPO_COMPARISON:
      emit_diagnostic (kind, input_location, 0,
		       "comparison between "
		       "distinct pointer types %qT and %qT lacks a cast",
		       t1, t2);
      break;
    case CPO_CONVERSION:
      emit_diagnostic (kind, input_location, 0,
		       "conversion between "
		       "distinct pointer types %qT and %qT lacks a cast",
		       t1, t2);
      break;
    case CPO_CONDITIONAL_EXPR:
      emit_diagnostic (kind, input_location, 0,
		       "conditional expression between "
		       "distinct pointer types %qT and %qT lacks a cast",
		       t1, t2);
      break;
    default:
      gcc_unreachable ();
    }
}

/* Subroutine of composite_pointer_type to implement the recursive
   case.  See that function for documentation of the parameters.  */

static tree
composite_pointer_type_r (tree t1, tree t2, 
			  composite_pointer_operation operation,
			  tsubst_flags_t complain)
{
  tree pointee1;
  tree pointee2;
  tree result_type;
  tree attributes;

  /* Determine the types pointed to by T1 and T2.  */
  if (TYPE_PTR_P (t1))
    {
      pointee1 = TREE_TYPE (t1);
      pointee2 = TREE_TYPE (t2);
    }
  else
    {
      pointee1 = TYPE_PTRMEM_POINTED_TO_TYPE (t1);
      pointee2 = TYPE_PTRMEM_POINTED_TO_TYPE (t2);
    }

  /* [expr.rel]

     Otherwise, the composite pointer type is a pointer type
     similar (_conv.qual_) to the type of one of the operands,
     with a cv-qualification signature (_conv.qual_) that is the
     union of the cv-qualification signatures of the operand
     types.  */
  if (same_type_ignoring_top_level_qualifiers_p (pointee1, pointee2))
    result_type = pointee1;
  else if ((TYPE_PTR_P (pointee1) && TYPE_PTR_P (pointee2))
	   || (TYPE_PTRMEM_P (pointee1) && TYPE_PTRMEM_P (pointee2)))
    {
      result_type = composite_pointer_type_r (pointee1, pointee2, operation,
					      complain);
      if (result_type == error_mark_node)
	return error_mark_node;
    }
  else
    {
      if (complain & tf_error)
	composite_pointer_error (DK_PERMERROR, t1, t2, operation);
      else
	return error_mark_node;
      result_type = void_type_node;
    }
  result_type = cp_build_qualified_type (result_type,
					 (cp_type_quals (pointee1)
					  | cp_type_quals (pointee2)));
  /* If the original types were pointers to members, so is the
     result.  */
  if (TYPE_PTRMEM_P (t1))
    {
      if (!same_type_p (TYPE_PTRMEM_CLASS_TYPE (t1),
			TYPE_PTRMEM_CLASS_TYPE (t2)))
	{
	  if (complain & tf_error)
	    composite_pointer_error (DK_PERMERROR, t1, t2, operation);
	  else
	    return error_mark_node;
	}
      result_type = build_ptrmem_type (TYPE_PTRMEM_CLASS_TYPE (t1),
				       result_type);
    }
  else
    result_type = build_pointer_type (result_type);

  /* Merge the attributes.  */
  attributes = (*targetm.merge_type_attributes) (t1, t2);
  return build_type_attribute_variant (result_type, attributes);
}

/* Return the composite pointer type (see [expr.rel]) for T1 and T2.
   ARG1 and ARG2 are the values with those types.  The OPERATION is to
   describe the operation between the pointer types,
   in case an error occurs.

   This routine also implements the computation of a common type for
   pointers-to-members as per [expr.eq].  */

tree
composite_pointer_type (tree t1, tree t2, tree arg1, tree arg2,
			composite_pointer_operation operation, 
			tsubst_flags_t complain)
{
  tree class1;
  tree class2;

  /* [expr.rel]

     If one operand is a null pointer constant, the composite pointer
     type is the type of the other operand.  */
  if (null_ptr_cst_p (arg1))
    return t2;
  if (null_ptr_cst_p (arg2))
    return t1;

  /* We have:

       [expr.rel]

       If one of the operands has type "pointer to cv1 void*", then
       the other has type "pointer to cv2T", and the composite pointer
       type is "pointer to cv12 void", where cv12 is the union of cv1
       and cv2.

    If either type is a pointer to void, make sure it is T1.  */
  if (TYPE_PTR_P (t2) && VOID_TYPE_P (TREE_TYPE (t2)))
    std::swap (t1, t2);

  /* Now, if T1 is a pointer to void, merge the qualifiers.  */
  if (TYPE_PTR_P (t1) && VOID_TYPE_P (TREE_TYPE (t1)))
    {
      tree attributes;
      tree result_type;

      if (TYPE_PTRFN_P (t2))
	{
	  if (complain & tf_error)
	    {
	      switch (operation)
		{
		case CPO_COMPARISON:
		  pedwarn (input_location, OPT_Wpedantic, 
			   "ISO C++ forbids comparison between pointer "
			   "of type %<void *%> and pointer-to-function");
		  break;
		case CPO_CONVERSION:
		  pedwarn (input_location, OPT_Wpedantic,
			   "ISO C++ forbids conversion between pointer "
			   "of type %<void *%> and pointer-to-function");
		  break;
		case CPO_CONDITIONAL_EXPR:
		  pedwarn (input_location, OPT_Wpedantic,
			   "ISO C++ forbids conditional expression between "
			   "pointer of type %<void *%> and "
			   "pointer-to-function");
		  break;
		default:
		  gcc_unreachable ();
		}
	    }
	  else
	    return error_mark_node;
        }
      result_type
	= cp_build_qualified_type (void_type_node,
				   (cp_type_quals (TREE_TYPE (t1))
				    | cp_type_quals (TREE_TYPE (t2))));
      result_type = build_pointer_type (result_type);
      /* Merge the attributes.  */
      attributes = (*targetm.merge_type_attributes) (t1, t2);
      return build_type_attribute_variant (result_type, attributes);
    }

  if (c_dialect_objc () && TYPE_PTR_P (t1)
      && TYPE_PTR_P (t2))
    {
      if (objc_have_common_type (t1, t2, -3, NULL_TREE))
	return objc_common_type (t1, t2);
    }

  /* if T1 or T2 is "pointer to noexcept function" and the other type is
     "pointer to function", where the function types are otherwise the same,
     "pointer to function" */
  if (fnptr_conv_p (t1, t2))
    return t1;
  if (fnptr_conv_p (t2, t1))
    return t2;

  /* [expr.eq] permits the application of a pointer conversion to
     bring the pointers to a common type.  */
  if (TYPE_PTR_P (t1) && TYPE_PTR_P (t2)
      && CLASS_TYPE_P (TREE_TYPE (t1))
      && CLASS_TYPE_P (TREE_TYPE (t2))
      && !same_type_ignoring_top_level_qualifiers_p (TREE_TYPE (t1),
						     TREE_TYPE (t2)))
    {
      class1 = TREE_TYPE (t1);
      class2 = TREE_TYPE (t2);

      if (DERIVED_FROM_P (class1, class2))
	t2 = (build_pointer_type
	      (cp_build_qualified_type (class1, cp_type_quals (class2))));
      else if (DERIVED_FROM_P (class2, class1))
	t1 = (build_pointer_type
	      (cp_build_qualified_type (class2, cp_type_quals (class1))));
      else
        {
          if (complain & tf_error)
	    composite_pointer_error (DK_ERROR, t1, t2, operation);
          return error_mark_node;
        }
    }
  /* [expr.eq] permits the application of a pointer-to-member
     conversion to change the class type of one of the types.  */
  else if (TYPE_PTRMEM_P (t1)
           && !same_type_p (TYPE_PTRMEM_CLASS_TYPE (t1),
			    TYPE_PTRMEM_CLASS_TYPE (t2)))
    {
      class1 = TYPE_PTRMEM_CLASS_TYPE (t1);
      class2 = TYPE_PTRMEM_CLASS_TYPE (t2);

      if (DERIVED_FROM_P (class1, class2))
	t1 = build_ptrmem_type (class2, TYPE_PTRMEM_POINTED_TO_TYPE (t1));
      else if (DERIVED_FROM_P (class2, class1))
	t2 = build_ptrmem_type (class1, TYPE_PTRMEM_POINTED_TO_TYPE (t2));
      else
        {
          if (complain & tf_error)
            switch (operation)
              {
              case CPO_COMPARISON:
                error ("comparison between distinct "
                       "pointer-to-member types %qT and %qT lacks a cast",
                       t1, t2);
                break;
              case CPO_CONVERSION:
                error ("conversion between distinct "
                       "pointer-to-member types %qT and %qT lacks a cast",
                       t1, t2);
                break;
              case CPO_CONDITIONAL_EXPR:
                error ("conditional expression between distinct "
                       "pointer-to-member types %qT and %qT lacks a cast",
                       t1, t2);
                break;
              default:
                gcc_unreachable ();
              }
          return error_mark_node;
        }
    }

  return composite_pointer_type_r (t1, t2, operation, complain);
}

/* Return the merged type of two types.
   We assume that comptypes has already been done and returned 1;
   if that isn't so, this may crash.

   This just combines attributes and default arguments; any other
   differences would cause the two types to compare unalike.  */

tree
merge_types (tree t1, tree t2)
{
  enum tree_code code1;
  enum tree_code code2;
  tree attributes;

  /* Save time if the two types are the same.  */
  if (t1 == t2)
    return t1;
  if (original_type (t1) == original_type (t2))
    return t1;

  /* If one type is nonsense, use the other.  */
  if (t1 == error_mark_node)
    return t2;
  if (t2 == error_mark_node)
    return t1;

  /* Handle merging an auto redeclaration with a previous deduced
     return type.  */
  if (is_auto (t1))
    return t2;

  /* Merge the attributes.  */
  attributes = (*targetm.merge_type_attributes) (t1, t2);

  if (TYPE_PTRMEMFUNC_P (t1))
    t1 = TYPE_PTRMEMFUNC_FN_TYPE (t1);
  if (TYPE_PTRMEMFUNC_P (t2))
    t2 = TYPE_PTRMEMFUNC_FN_TYPE (t2);

  code1 = TREE_CODE (t1);
  code2 = TREE_CODE (t2);
  if (code1 != code2)
    {
      gcc_assert (code1 == TYPENAME_TYPE || code2 == TYPENAME_TYPE);
      if (code1 == TYPENAME_TYPE)
	{
          t1 = resolve_typename_type (t1, /*only_current_p=*/true);
	  code1 = TREE_CODE (t1);
	}
      else
	{
          t2 = resolve_typename_type (t2, /*only_current_p=*/true);
	  code2 = TREE_CODE (t2);
	}
    }

  switch (code1)
    {
    case POINTER_TYPE:
    case REFERENCE_TYPE:
      /* For two pointers, do this recursively on the target type.  */
      {
	tree target = merge_types (TREE_TYPE (t1), TREE_TYPE (t2));
	int quals = cp_type_quals (t1);

	if (code1 == POINTER_TYPE)
	  {
	    t1 = build_pointer_type (target);
	    if (TREE_CODE (target) == METHOD_TYPE)
	      t1 = build_ptrmemfunc_type (t1);
	  }
	else
	  t1 = cp_build_reference_type (target, TYPE_REF_IS_RVALUE (t1));
	t1 = build_type_attribute_variant (t1, attributes);
	t1 = cp_build_qualified_type (t1, quals);

	return t1;
      }

    case OFFSET_TYPE:
      {
	int quals;
	tree pointee;
	quals = cp_type_quals (t1);
	pointee = merge_types (TYPE_PTRMEM_POINTED_TO_TYPE (t1),
			       TYPE_PTRMEM_POINTED_TO_TYPE (t2));
	t1 = build_ptrmem_type (TYPE_PTRMEM_CLASS_TYPE (t1),
				pointee);
	t1 = cp_build_qualified_type (t1, quals);
	break;
      }

    case ARRAY_TYPE:
      {
	tree elt = merge_types (TREE_TYPE (t1), TREE_TYPE (t2));
	/* Save space: see if the result is identical to one of the args.  */
	if (elt == TREE_TYPE (t1) && TYPE_DOMAIN (t1))
	  return build_type_attribute_variant (t1, attributes);
	if (elt == TREE_TYPE (t2) && TYPE_DOMAIN (t2))
	  return build_type_attribute_variant (t2, attributes);
	/* Merge the element types, and have a size if either arg has one.  */
	t1 = build_cplus_array_type
	  (elt, TYPE_DOMAIN (TYPE_DOMAIN (t1) ? t1 : t2));
	break;
      }

    case FUNCTION_TYPE:
      /* Function types: prefer the one that specified arg types.
	 If both do, merge the arg types.  Also merge the return types.  */
      {
	tree valtype = merge_types (TREE_TYPE (t1), TREE_TYPE (t2));
	tree p1 = TYPE_ARG_TYPES (t1);
	tree p2 = TYPE_ARG_TYPES (t2);
	tree parms;
	tree rval, raises;
	bool late_return_type_p = TYPE_HAS_LATE_RETURN_TYPE (t1);

	/* Save space: see if the result is identical to one of the args.  */
	if (valtype == TREE_TYPE (t1) && ! p2)
	  return cp_build_type_attribute_variant (t1, attributes);
	if (valtype == TREE_TYPE (t2) && ! p1)
	  return cp_build_type_attribute_variant (t2, attributes);

	/* Simple way if one arg fails to specify argument types.  */
	if (p1 == NULL_TREE || TREE_VALUE (p1) == void_type_node)
	  parms = p2;
	else if (p2 == NULL_TREE || TREE_VALUE (p2) == void_type_node)
	  parms = p1;
	else
	  parms = commonparms (p1, p2);

	rval = build_function_type (valtype, parms);
	gcc_assert (type_memfn_quals (t1) == type_memfn_quals (t2));
	gcc_assert (type_memfn_rqual (t1) == type_memfn_rqual (t2));
	rval = apply_memfn_quals (rval,
				  type_memfn_quals (t1),
				  type_memfn_rqual (t1));
	raises = merge_exception_specifiers (TYPE_RAISES_EXCEPTIONS (t1),
					     TYPE_RAISES_EXCEPTIONS (t2));
	t1 = build_exception_variant (rval, raises);
	if (late_return_type_p)
	  TYPE_HAS_LATE_RETURN_TYPE (t1) = 1;
	break;
      }

    case METHOD_TYPE:
      {
	/* Get this value the long way, since TYPE_METHOD_BASETYPE
	   is just the main variant of this.  */
	tree basetype = class_of_this_parm (t2);
	tree raises = merge_exception_specifiers (TYPE_RAISES_EXCEPTIONS (t1),
						  TYPE_RAISES_EXCEPTIONS (t2));
	cp_ref_qualifier rqual = type_memfn_rqual (t1);
	tree t3;
	bool late_return_type_1_p = TYPE_HAS_LATE_RETURN_TYPE (t1);
	bool late_return_type_2_p = TYPE_HAS_LATE_RETURN_TYPE (t2);

	/* If this was a member function type, get back to the
	   original type of type member function (i.e., without
	   the class instance variable up front.  */
	t1 = build_function_type (TREE_TYPE (t1),
				  TREE_CHAIN (TYPE_ARG_TYPES (t1)));
	t2 = build_function_type (TREE_TYPE (t2),
				  TREE_CHAIN (TYPE_ARG_TYPES (t2)));
	t3 = merge_types (t1, t2);
	t3 = build_method_type_directly (basetype, TREE_TYPE (t3),
					 TYPE_ARG_TYPES (t3));
	t1 = build_exception_variant (t3, raises);
	t1 = build_ref_qualified_type (t1, rqual);
	if (late_return_type_1_p)
	  TYPE_HAS_LATE_RETURN_TYPE (t1) = 1;
	if (late_return_type_2_p)
	  TYPE_HAS_LATE_RETURN_TYPE (t2) = 1;
	break;
      }

    case TYPENAME_TYPE:
      /* There is no need to merge attributes into a TYPENAME_TYPE.
	 When the type is instantiated it will have whatever
	 attributes result from the instantiation.  */
      return t1;

    default:;
    }

  if (attribute_list_equal (TYPE_ATTRIBUTES (t1), attributes))
    return t1;
  else if (attribute_list_equal (TYPE_ATTRIBUTES (t2), attributes))
    return t2;
  else
    return cp_build_type_attribute_variant (t1, attributes);
}

/* Return the ARRAY_TYPE type without its domain.  */

tree
strip_array_domain (tree type)
{
  tree t2;
  gcc_assert (TREE_CODE (type) == ARRAY_TYPE);
  if (TYPE_DOMAIN (type) == NULL_TREE)
    return type;
  t2 = build_cplus_array_type (TREE_TYPE (type), NULL_TREE);
  return cp_build_type_attribute_variant (t2, TYPE_ATTRIBUTES (type));
}

/* Wrapper around cp_common_type that is used by c-common.c and other
   front end optimizations that remove promotions.  

   Return the common type for two arithmetic types T1 and T2 under the
   usual arithmetic conversions.  The default conversions have already
   been applied, and enumerated types converted to their compatible
   integer types.  */

tree
common_type (tree t1, tree t2)
{
  /* If one type is nonsense, use the other  */
  if (t1 == error_mark_node)
    return t2;
  if (t2 == error_mark_node)
    return t1;

  return cp_common_type (t1, t2);
}

/* Return the common type of two pointer types T1 and T2.  This is the
   type for the result of most arithmetic operations if the operands
   have the given two types.
 
   We assume that comp_target_types has already been done and returned
   nonzero; if that isn't so, this may crash.  */

tree
common_pointer_type (tree t1, tree t2)
{
  gcc_assert ((TYPE_PTR_P (t1) && TYPE_PTR_P (t2))
              || (TYPE_PTRDATAMEM_P (t1) && TYPE_PTRDATAMEM_P (t2))
              || (TYPE_PTRMEMFUNC_P (t1) && TYPE_PTRMEMFUNC_P (t2)));

  return composite_pointer_type (t1, t2, error_mark_node, error_mark_node,
                                 CPO_CONVERSION, tf_warning_or_error);
}

/* Compare two exception specifier types for exactness or subsetness, if
   allowed. Returns false for mismatch, true for match (same, or
   derived and !exact).

   [except.spec] "If a class X ... objects of class X or any class publicly
   and unambiguously derived from X. Similarly, if a pointer type Y * ...
   exceptions of type Y * or that are pointers to any type publicly and
   unambiguously derived from Y. Otherwise a function only allows exceptions
   that have the same type ..."
   This does not mention cv qualifiers and is different to what throw
   [except.throw] and catch [except.catch] will do. They will ignore the
   top level cv qualifiers, and allow qualifiers in the pointer to class
   example.

   We implement the letter of the standard.  */

static bool
comp_except_types (tree a, tree b, bool exact)
{
  if (same_type_p (a, b))
    return true;
  else if (!exact)
    {
      if (cp_type_quals (a) || cp_type_quals (b))
	return false;

      if (TYPE_PTR_P (a) && TYPE_PTR_P (b))
	{
	  a = TREE_TYPE (a);
	  b = TREE_TYPE (b);
	  if (cp_type_quals (a) || cp_type_quals (b))
	    return false;
	}

      if (TREE_CODE (a) != RECORD_TYPE
	  || TREE_CODE (b) != RECORD_TYPE)
	return false;

      if (publicly_uniquely_derived_p (a, b))
	return true;
    }
  return false;
}

/* Return true if TYPE1 and TYPE2 are equivalent exception specifiers.
   If EXACT is ce_derived, T2 can be stricter than T1 (according to 15.4/5).
   If EXACT is ce_type, the C++17 type compatibility rules apply.
   If EXACT is ce_normal, the compatibility rules in 15.4/3 apply.
   If EXACT is ce_exact, the specs must be exactly the same. Exception lists
   are unordered, but we've already filtered out duplicates. Most lists will
   be in order, we should try to make use of that.  */

bool
comp_except_specs (const_tree t1, const_tree t2, int exact)
{
  const_tree probe;
  const_tree base;
  int  length = 0;

  if (t1 == t2)
    return true;

  /* First handle noexcept.  */
  if (exact < ce_exact)
    {
      if (exact == ce_type
	  && (canonical_eh_spec (CONST_CAST_TREE (t1))
	      == canonical_eh_spec (CONST_CAST_TREE (t2))))
	return true;

      /* noexcept(false) is compatible with no exception-specification,
	 and less strict than any spec.  */
      if (t1 == noexcept_false_spec)
	return t2 == NULL_TREE || exact == ce_derived;
      /* Even a derived noexcept(false) is compatible with no
	 exception-specification.  */
      if (t2 == noexcept_false_spec)
	return t1 == NULL_TREE;

      /* Otherwise, if we aren't looking for an exact match, noexcept is
	 equivalent to throw().  */
      if (t1 == noexcept_true_spec)
	t1 = empty_except_spec;
      if (t2 == noexcept_true_spec)
	t2 = empty_except_spec;
    }

  /* If any noexcept is left, it is only comparable to itself;
     either we're looking for an exact match or we're redeclaring a
     template with dependent noexcept.  */
  if ((t1 && TREE_PURPOSE (t1))
      || (t2 && TREE_PURPOSE (t2)))
    return (t1 && t2
	    && cp_tree_equal (TREE_PURPOSE (t1), TREE_PURPOSE (t2)));

  if (t1 == NULL_TREE)			   /* T1 is ...  */
    return t2 == NULL_TREE || exact == ce_derived;
  if (!TREE_VALUE (t1))			   /* t1 is EMPTY */
    return t2 != NULL_TREE && !TREE_VALUE (t2);
  if (t2 == NULL_TREE)			   /* T2 is ...  */
    return false;
  if (TREE_VALUE (t1) && !TREE_VALUE (t2)) /* T2 is EMPTY, T1 is not */
    return exact == ce_derived;

  /* Neither set is ... or EMPTY, make sure each part of T2 is in T1.
     Count how many we find, to determine exactness. For exact matching and
     ordered T1, T2, this is an O(n) operation, otherwise its worst case is
     O(nm).  */
  for (base = t1; t2 != NULL_TREE; t2 = TREE_CHAIN (t2))
    {
      for (probe = base; probe != NULL_TREE; probe = TREE_CHAIN (probe))
	{
	  tree a = TREE_VALUE (probe);
	  tree b = TREE_VALUE (t2);

	  if (comp_except_types (a, b, exact))
	    {
	      if (probe == base && exact > ce_derived)
		base = TREE_CHAIN (probe);
	      length++;
	      break;
	    }
	}
      if (probe == NULL_TREE)
	return false;
    }
  return exact == ce_derived || base == NULL_TREE || length == list_length (t1);
}

/* Compare the array types T1 and T2.  ALLOW_REDECLARATION is true if
   [] can match [size].  */

static bool
comp_array_types (const_tree t1, const_tree t2, bool allow_redeclaration)
{
  tree d1;
  tree d2;
  tree max1, max2;

  if (t1 == t2)
    return true;

  /* The type of the array elements must be the same.  */
  if (!same_type_p (TREE_TYPE (t1), TREE_TYPE (t2)))
    return false;

  d1 = TYPE_DOMAIN (t1);
  d2 = TYPE_DOMAIN (t2);

  if (d1 == d2)
    return true;

  /* If one of the arrays is dimensionless, and the other has a
     dimension, they are of different types.  However, it is valid to
     write:

       extern int a[];
       int a[3];

     by [basic.link]:

       declarations for an array object can specify
       array types that differ by the presence or absence of a major
       array bound (_dcl.array_).  */
  if (!d1 || !d2)
    return allow_redeclaration;

  /* Check that the dimensions are the same.  */

  if (!cp_tree_equal (TYPE_MIN_VALUE (d1), TYPE_MIN_VALUE (d2)))
    return false;
  max1 = TYPE_MAX_VALUE (d1);
  max2 = TYPE_MAX_VALUE (d2);

  if (!cp_tree_equal (max1, max2))
    return false;

  return true;
}

/* Compare the relative position of T1 and T2 into their respective
   template parameter list.
   T1 and T2 must be template parameter types.
   Return TRUE if T1 and T2 have the same position, FALSE otherwise.  */

static bool
comp_template_parms_position (tree t1, tree t2)
{
  tree index1, index2;
  gcc_assert (t1 && t2
	      && TREE_CODE (t1) == TREE_CODE (t2)
	      && (TREE_CODE (t1) == BOUND_TEMPLATE_TEMPLATE_PARM
		  || TREE_CODE (t1) == TEMPLATE_TEMPLATE_PARM
		  || TREE_CODE (t1) == TEMPLATE_TYPE_PARM));

  index1 = TEMPLATE_TYPE_PARM_INDEX (TYPE_MAIN_VARIANT (t1));
  index2 = TEMPLATE_TYPE_PARM_INDEX (TYPE_MAIN_VARIANT (t2));

  /* Then compare their relative position.  */
  if (TEMPLATE_PARM_IDX (index1) != TEMPLATE_PARM_IDX (index2)
      || TEMPLATE_PARM_LEVEL (index1) != TEMPLATE_PARM_LEVEL (index2)
      || (TEMPLATE_PARM_PARAMETER_PACK (index1)
	  != TEMPLATE_PARM_PARAMETER_PACK (index2)))
    return false;

  /* In C++14 we can end up comparing 'auto' to a normal template
     parameter.  Don't confuse them.  */
  if (cxx_dialect >= cxx14 && (is_auto (t1) || is_auto (t2)))
    return TYPE_IDENTIFIER (t1) == TYPE_IDENTIFIER (t2);

  return true;
}

/* Subroutine in comptypes.  */

static bool
structural_comptypes (tree t1, tree t2, int strict)
{
  if (t1 == t2)
    return true;

  /* Suppress errors caused by previously reported errors.  */
  if (t1 == error_mark_node || t2 == error_mark_node)
    return false;

  gcc_assert (TYPE_P (t1) && TYPE_P (t2));

  /* TYPENAME_TYPEs should be resolved if the qualifying scope is the
     current instantiation.  */
  if (TREE_CODE (t1) == TYPENAME_TYPE)
    t1 = resolve_typename_type (t1, /*only_current_p=*/true);

  if (TREE_CODE (t2) == TYPENAME_TYPE)
    t2 = resolve_typename_type (t2, /*only_current_p=*/true);

  if (TYPE_PTRMEMFUNC_P (t1))
    t1 = TYPE_PTRMEMFUNC_FN_TYPE (t1);
  if (TYPE_PTRMEMFUNC_P (t2))
    t2 = TYPE_PTRMEMFUNC_FN_TYPE (t2);

  /* Different classes of types can't be compatible.  */
  if (TREE_CODE (t1) != TREE_CODE (t2))
    return false;

  /* Qualifiers must match.  For array types, we will check when we
     recur on the array element types.  */
  if (TREE_CODE (t1) != ARRAY_TYPE
      && cp_type_quals (t1) != cp_type_quals (t2))
    return false;
  if (TREE_CODE (t1) == FUNCTION_TYPE
      && type_memfn_quals (t1) != type_memfn_quals (t2))
    return false;
  /* Need to check this before TYPE_MAIN_VARIANT.
     FIXME function qualifiers should really change the main variant.  */
  if (TREE_CODE (t1) == FUNCTION_TYPE
      || TREE_CODE (t1) == METHOD_TYPE)
    {
      if (type_memfn_rqual (t1) != type_memfn_rqual (t2))
	return false;
      if (flag_noexcept_type
	  && !comp_except_specs (TYPE_RAISES_EXCEPTIONS (t1),
				 TYPE_RAISES_EXCEPTIONS (t2),
				 ce_type))
	return false;
    }

  /* Allow for two different type nodes which have essentially the same
     definition.  Note that we already checked for equality of the type
     qualifiers (just above).  */

  if (TREE_CODE (t1) != ARRAY_TYPE
      && TYPE_MAIN_VARIANT (t1) == TYPE_MAIN_VARIANT (t2))
    return true;


  /* Compare the types.  Break out if they could be the same.  */
  switch (TREE_CODE (t1))
    {
    case VOID_TYPE:
    case BOOLEAN_TYPE:
      /* All void and bool types are the same.  */
      break;

    case INTEGER_TYPE:
    case FIXED_POINT_TYPE:
    case REAL_TYPE:
      /* With these nodes, we can't determine type equivalence by
	 looking at what is stored in the nodes themselves, because
	 two nodes might have different TYPE_MAIN_VARIANTs but still
	 represent the same type.  For example, wchar_t and int could
	 have the same properties (TYPE_PRECISION, TYPE_MIN_VALUE,
	 TYPE_MAX_VALUE, etc.), but have different TYPE_MAIN_VARIANTs
	 and are distinct types. On the other hand, int and the
	 following typedef

           typedef int INT __attribute((may_alias));

	 have identical properties, different TYPE_MAIN_VARIANTs, but
	 represent the same type.  The canonical type system keeps
	 track of equivalence in this case, so we fall back on it.  */
      return TYPE_CANONICAL (t1) == TYPE_CANONICAL (t2);

    case TEMPLATE_TEMPLATE_PARM:
    case BOUND_TEMPLATE_TEMPLATE_PARM:
      if (!comp_template_parms_position (t1, t2))
	return false;
      if (!comp_template_parms
	  (DECL_TEMPLATE_PARMS (TEMPLATE_TEMPLATE_PARM_TEMPLATE_DECL (t1)),
	   DECL_TEMPLATE_PARMS (TEMPLATE_TEMPLATE_PARM_TEMPLATE_DECL (t2))))
	return false;
      if (TREE_CODE (t1) == TEMPLATE_TEMPLATE_PARM)
	break;
      /* Don't check inheritance.  */
      strict = COMPARE_STRICT;
      /* Fall through.  */

    case RECORD_TYPE:
    case UNION_TYPE:
      if (TYPE_TEMPLATE_INFO (t1) && TYPE_TEMPLATE_INFO (t2)
	  && (TYPE_TI_TEMPLATE (t1) == TYPE_TI_TEMPLATE (t2)
	      || TREE_CODE (t1) == BOUND_TEMPLATE_TEMPLATE_PARM)
	  && comp_template_args (TYPE_TI_ARGS (t1), TYPE_TI_ARGS (t2)))
	break;

      if ((strict & COMPARE_BASE) && DERIVED_FROM_P (t1, t2))
	break;
      else if ((strict & COMPARE_DERIVED) && DERIVED_FROM_P (t2, t1))
	break;

      return false;

    case OFFSET_TYPE:
      if (!comptypes (TYPE_OFFSET_BASETYPE (t1), TYPE_OFFSET_BASETYPE (t2),
		      strict & ~COMPARE_REDECLARATION))
	return false;
      if (!same_type_p (TREE_TYPE (t1), TREE_TYPE (t2)))
	return false;
      break;

    case REFERENCE_TYPE:
      if (TYPE_REF_IS_RVALUE (t1) != TYPE_REF_IS_RVALUE (t2))
	return false;
      /* fall through to checks for pointer types */
      gcc_fallthrough ();

    case POINTER_TYPE:
      if (TYPE_MODE (t1) != TYPE_MODE (t2)
	  || !same_type_p (TREE_TYPE (t1), TREE_TYPE (t2)))
	return false;
      break;

    case METHOD_TYPE:
    case FUNCTION_TYPE:
      if (!same_type_p (TREE_TYPE (t1), TREE_TYPE (t2)))
	return false;
      if (!compparms (TYPE_ARG_TYPES (t1), TYPE_ARG_TYPES (t2)))
	return false;
      break;

    case ARRAY_TYPE:
      /* Target types must match incl. qualifiers.  */
      if (!comp_array_types (t1, t2, !!(strict & COMPARE_REDECLARATION)))
	return false;
      break;

    case TEMPLATE_TYPE_PARM:
      /* If T1 and T2 don't have the same relative position in their
	 template parameters set, they can't be equal.  */
      if (!comp_template_parms_position (t1, t2))
	return false;
      /* Constrained 'auto's are distinct from parms that don't have the same
	 constraints.  */
      if (!equivalent_placeholder_constraints (t1, t2))
	return false;
      break;

    case TYPENAME_TYPE:
      if (!cp_tree_equal (TYPENAME_TYPE_FULLNAME (t1),
			  TYPENAME_TYPE_FULLNAME (t2)))
	return false;
      /* Qualifiers don't matter on scopes.  */
      if (!same_type_ignoring_top_level_qualifiers_p (TYPE_CONTEXT (t1),
						      TYPE_CONTEXT (t2)))
	return false;
      break;

    case UNBOUND_CLASS_TEMPLATE:
      if (!cp_tree_equal (TYPE_IDENTIFIER (t1), TYPE_IDENTIFIER (t2)))
	return false;
      if (!same_type_p (TYPE_CONTEXT (t1), TYPE_CONTEXT (t2)))
	return false;
      break;

    case COMPLEX_TYPE:
      if (!same_type_p (TREE_TYPE (t1), TREE_TYPE (t2)))
	return false;
      break;

    case VECTOR_TYPE:
      if (TYPE_VECTOR_SUBPARTS (t1) != TYPE_VECTOR_SUBPARTS (t2)
	  || !same_type_p (TREE_TYPE (t1), TREE_TYPE (t2)))
	return false;
      break;

    case TYPE_PACK_EXPANSION:
      return (same_type_p (PACK_EXPANSION_PATTERN (t1),
			   PACK_EXPANSION_PATTERN (t2))
	      && comp_template_args (PACK_EXPANSION_EXTRA_ARGS (t1),
				     PACK_EXPANSION_EXTRA_ARGS (t2)));

    case DECLTYPE_TYPE:
      if (DECLTYPE_TYPE_ID_EXPR_OR_MEMBER_ACCESS_P (t1)
          != DECLTYPE_TYPE_ID_EXPR_OR_MEMBER_ACCESS_P (t2)
	  || (DECLTYPE_FOR_LAMBDA_CAPTURE (t1)
	      != DECLTYPE_FOR_LAMBDA_CAPTURE (t2))
	  || (DECLTYPE_FOR_LAMBDA_PROXY (t1)
	      != DECLTYPE_FOR_LAMBDA_PROXY (t2))
          || !cp_tree_equal (DECLTYPE_TYPE_EXPR (t1), 
                             DECLTYPE_TYPE_EXPR (t2)))
        return false;
      break;

    case UNDERLYING_TYPE:
      return same_type_p (UNDERLYING_TYPE_TYPE (t1), 
			  UNDERLYING_TYPE_TYPE (t2));

    default:
      return false;
    }

  /* If we get here, we know that from a target independent POV the
     types are the same.  Make sure the target attributes are also
     the same.  */
  return comp_type_attributes (t1, t2);
}

/* Return true if T1 and T2 are related as allowed by STRICT.  STRICT
   is a bitwise-or of the COMPARE_* flags.  */

bool
comptypes (tree t1, tree t2, int strict)
{
  if (strict == COMPARE_STRICT)
    {
      if (t1 == t2)
	return true;

      if (t1 == error_mark_node || t2 == error_mark_node)
	return false;

      if (TYPE_STRUCTURAL_EQUALITY_P (t1) || TYPE_STRUCTURAL_EQUALITY_P (t2))
	/* At least one of the types requires structural equality, so
	   perform a deep check. */
	return structural_comptypes (t1, t2, strict);

      if (flag_checking && USE_CANONICAL_TYPES)
	{
	  bool result = structural_comptypes (t1, t2, strict);
	  
	  if (result && TYPE_CANONICAL (t1) != TYPE_CANONICAL (t2))
	    /* The two types are structurally equivalent, but their
	       canonical types were different. This is a failure of the
	       canonical type propagation code.*/
	    internal_error 
	      ("canonical types differ for identical types %qT and %qT",
	       t1, t2);
	  else if (!result && TYPE_CANONICAL (t1) == TYPE_CANONICAL (t2))
	    /* Two types are structurally different, but the canonical
	       types are the same. This means we were over-eager in
	       assigning canonical types. */
	    internal_error 
	      ("same canonical type node for different types %qT and %qT",
	       t1, t2);
	  
	  return result;
	}
      if (!flag_checking && USE_CANONICAL_TYPES)
	return TYPE_CANONICAL (t1) == TYPE_CANONICAL (t2);
      else
	return structural_comptypes (t1, t2, strict);
    }
  else if (strict == COMPARE_STRUCTURAL)
    return structural_comptypes (t1, t2, COMPARE_STRICT);
  else
    return structural_comptypes (t1, t2, strict);
}

/* Returns nonzero iff TYPE1 and TYPE2 are the same type, ignoring
   top-level qualifiers.  */

bool
same_type_ignoring_top_level_qualifiers_p (tree type1, tree type2)
{
  if (type1 == error_mark_node || type2 == error_mark_node)
    return false;

  type1 = cp_build_qualified_type (type1, TYPE_UNQUALIFIED);
  type2 = cp_build_qualified_type (type2, TYPE_UNQUALIFIED);
  return same_type_p (type1, type2);
}

/* Returns 1 if TYPE1 is at least as qualified as TYPE2.  */

bool
at_least_as_qualified_p (const_tree type1, const_tree type2)
{
  int q1 = cp_type_quals (type1);
  int q2 = cp_type_quals (type2);

  /* All qualifiers for TYPE2 must also appear in TYPE1.  */
  return (q1 & q2) == q2;
}

/* Returns 1 if TYPE1 is more cv-qualified than TYPE2, -1 if TYPE2 is
   more cv-qualified that TYPE1, and 0 otherwise.  */

int
comp_cv_qualification (int q1, int q2)
{
  if (q1 == q2)
    return 0;

  if ((q1 & q2) == q2)
    return 1;
  else if ((q1 & q2) == q1)
    return -1;

  return 0;
}

int
comp_cv_qualification (const_tree type1, const_tree type2)
{
  int q1 = cp_type_quals (type1);
  int q2 = cp_type_quals (type2);
  return comp_cv_qualification (q1, q2);
}

/* Returns 1 if the cv-qualification signature of TYPE1 is a proper
   subset of the cv-qualification signature of TYPE2, and the types
   are similar.  Returns -1 if the other way 'round, and 0 otherwise.  */

int
comp_cv_qual_signature (tree type1, tree type2)
{
  if (comp_ptr_ttypes_real (type2, type1, -1))
    return 1;
  else if (comp_ptr_ttypes_real (type1, type2, -1))
    return -1;
  else
    return 0;
}

/* Subroutines of `comptypes'.  */

/* Return true if two parameter type lists PARMS1 and PARMS2 are
   equivalent in the sense that functions with those parameter types
   can have equivalent types.  The two lists must be equivalent,
   element by element.  */

bool
compparms (const_tree parms1, const_tree parms2)
{
  const_tree t1, t2;

  /* An unspecified parmlist matches any specified parmlist
     whose argument types don't need default promotions.  */

  for (t1 = parms1, t2 = parms2;
       t1 || t2;
       t1 = TREE_CHAIN (t1), t2 = TREE_CHAIN (t2))
    {
      /* If one parmlist is shorter than the other,
	 they fail to match.  */
      if (!t1 || !t2)
	return false;
      if (!same_type_p (TREE_VALUE (t1), TREE_VALUE (t2)))
	return false;
    }
  return true;
}


/* Process a sizeof or alignof expression where the operand is a
   type.  */

tree
cxx_sizeof_or_alignof_type (tree type, enum tree_code op, bool complain)
{
  tree value;
  bool dependent_p;

  gcc_assert (op == SIZEOF_EXPR || op == ALIGNOF_EXPR);
  if (type == error_mark_node)
    return error_mark_node;

  type = non_reference (type);
  if (TREE_CODE (type) == METHOD_TYPE)
    {
      if (complain)
	pedwarn (input_location, OPT_Wpointer_arith, 
		 "invalid application of %qs to a member function", 
		 operator_name_info[(int) op].name);
      else
	return error_mark_node;
      value = size_one_node;
    }

  dependent_p = dependent_type_p (type);
  if (!dependent_p)
    complete_type (type);
  if (dependent_p
      /* VLA types will have a non-constant size.  In the body of an
	 uninstantiated template, we don't need to try to compute the
	 value, because the sizeof expression is not an integral
	 constant expression in that case.  And, if we do try to
	 compute the value, we'll likely end up with SAVE_EXPRs, which
	 the template substitution machinery does not expect to see.  */
      || (processing_template_decl 
	  && COMPLETE_TYPE_P (type)
	  && TREE_CODE (TYPE_SIZE (type)) != INTEGER_CST))
    {
      value = build_min (op, size_type_node, type);
      TREE_READONLY (value) = 1;
      return value;
    }

  return c_sizeof_or_alignof_type (input_location, complete_type (type),
				   op == SIZEOF_EXPR, false,
				   complain);
}

/* Return the size of the type, without producing any warnings for
   types whose size cannot be taken.  This routine should be used only
   in some other routine that has already produced a diagnostic about
   using the size of such a type.  */
tree 
cxx_sizeof_nowarn (tree type)
{
  if (TREE_CODE (type) == FUNCTION_TYPE
      || VOID_TYPE_P (type)
      || TREE_CODE (type) == ERROR_MARK)
    return size_one_node;
  else if (!COMPLETE_TYPE_P (type))
    return size_zero_node;
  else
    return cxx_sizeof_or_alignof_type (type, SIZEOF_EXPR, false);
}

/* Process a sizeof expression where the operand is an expression.  */

static tree
cxx_sizeof_expr (tree e, tsubst_flags_t complain)
{
  if (e == error_mark_node)
    return error_mark_node;

  if (processing_template_decl)
    {
      e = build_min (SIZEOF_EXPR, size_type_node, e);
      TREE_SIDE_EFFECTS (e) = 0;
      TREE_READONLY (e) = 1;

      return e;
    }

  /* To get the size of a static data member declared as an array of
     unknown bound, we need to instantiate it.  */
  if (VAR_P (e)
      && VAR_HAD_UNKNOWN_BOUND (e)
      && DECL_TEMPLATE_INSTANTIATION (e))
    instantiate_decl (e, /*defer_ok*/true, /*expl_inst_mem*/false);

  if (TREE_CODE (e) == PARM_DECL
      && DECL_ARRAY_PARAMETER_P (e)
      && (complain & tf_warning))
    {
      if (warning (OPT_Wsizeof_array_argument, "%<sizeof%> on array function "
		   "parameter %qE will return size of %qT", e, TREE_TYPE (e)))
	inform (DECL_SOURCE_LOCATION (e), "declared here");
    }

  e = mark_type_use (e);

  if (bitfield_p (e))
    {
      if (complain & tf_error)
        error ("invalid application of %<sizeof%> to a bit-field");
      else
        return error_mark_node;
      e = char_type_node;
    }
  else if (is_overloaded_fn (e))
    {
      if (complain & tf_error)
        permerror (input_location, "ISO C++ forbids applying %<sizeof%> to an expression of "
                   "function type");
      else
        return error_mark_node;
      e = char_type_node;
    }
  else if (type_unknown_p (e))
    {
      if (complain & tf_error)
        cxx_incomplete_type_error (e, TREE_TYPE (e));
      else
        return error_mark_node;
      e = char_type_node;
    }
  else
    e = TREE_TYPE (e);

  return cxx_sizeof_or_alignof_type (e, SIZEOF_EXPR, complain & tf_error);
}

/* Implement the __alignof keyword: Return the minimum required
   alignment of E, measured in bytes.  For VAR_DECL's and
   FIELD_DECL's return DECL_ALIGN (which can be set from an
   "aligned" __attribute__ specification).  */

static tree
cxx_alignof_expr (tree e, tsubst_flags_t complain)
{
  tree t;

  if (e == error_mark_node)
    return error_mark_node;

  if (processing_template_decl)
    {
      e = build_min (ALIGNOF_EXPR, size_type_node, e);
      TREE_SIDE_EFFECTS (e) = 0;
      TREE_READONLY (e) = 1;

      return e;
    }

  e = mark_type_use (e);

  if (VAR_P (e))
    t = size_int (DECL_ALIGN_UNIT (e));
  else if (bitfield_p (e))
    {
      if (complain & tf_error)
        error ("invalid application of %<__alignof%> to a bit-field");
      else
        return error_mark_node;
      t = size_one_node;
    }
  else if (TREE_CODE (e) == COMPONENT_REF
	   && TREE_CODE (TREE_OPERAND (e, 1)) == FIELD_DECL)
    t = size_int (DECL_ALIGN_UNIT (TREE_OPERAND (e, 1)));
  else if (is_overloaded_fn (e))
    {
      if (complain & tf_error)
        permerror (input_location, "ISO C++ forbids applying %<__alignof%> to an expression of "
                   "function type");
      else
        return error_mark_node;
      if (TREE_CODE (e) == FUNCTION_DECL)
	t = size_int (DECL_ALIGN_UNIT (e));
      else
	t = size_one_node;
    }
  else if (type_unknown_p (e))
    {
      if (complain & tf_error)
        cxx_incomplete_type_error (e, TREE_TYPE (e));
      else
        return error_mark_node;
      t = size_one_node;
    }
  else
    return cxx_sizeof_or_alignof_type (TREE_TYPE (e), ALIGNOF_EXPR, 
                                       complain & tf_error);

  return fold_convert (size_type_node, t);
}

/* Process a sizeof or alignof expression E with code OP where the operand
   is an expression.  */

tree
cxx_sizeof_or_alignof_expr (tree e, enum tree_code op, bool complain)
{
  if (op == SIZEOF_EXPR)
    return cxx_sizeof_expr (e, complain? tf_warning_or_error : tf_none);
  else
    return cxx_alignof_expr (e, complain? tf_warning_or_error : tf_none);
}

/*  Build a representation of an expression 'alignas(E).'  Return the
    folded integer value of E if it is an integral constant expression
    that resolves to a valid alignment.  If E depends on a template
    parameter, return a syntactic representation tree of kind
    ALIGNOF_EXPR.  Otherwise, return an error_mark_node if the
    expression is ill formed, or NULL_TREE if E is NULL_TREE.  */

tree
cxx_alignas_expr (tree e)
{
  if (e == NULL_TREE || e == error_mark_node
      || (!TYPE_P (e) && !require_potential_rvalue_constant_expression (e)))
    return e;
  
  if (TYPE_P (e))
    /* [dcl.align]/3:
       
	   When the alignment-specifier is of the form
	   alignas(type-id ), it shall have the same effect as
	   alignas(alignof(type-id )).  */

    return cxx_sizeof_or_alignof_type (e, ALIGNOF_EXPR, false);
  
  /* If we reach this point, it means the alignas expression if of
     the form "alignas(assignment-expression)", so we should follow
     what is stated by [dcl.align]/2.  */

  if (value_dependent_expression_p (e))
    /* Leave value-dependent expression alone for now. */
    return e;

  e = instantiate_non_dependent_expr (e);
  e = mark_rvalue_use (e);

  /* [dcl.align]/2 says:

         the assignment-expression shall be an integral constant
	 expression.  */

  if (!INTEGRAL_OR_UNSCOPED_ENUMERATION_TYPE_P (TREE_TYPE (e)))
    {
      error ("%<alignas%> argument has non-integral type %qT", TREE_TYPE (e));
      return error_mark_node;
    }
  
  return cxx_constant_value (e);
}


/* EXPR is being used in a context that is not a function call.
   Enforce:

     [expr.ref]

     The expression can be used only as the left-hand operand of a
     member function call.

     [expr.mptr.operator]

     If the result of .* or ->* is a function, then that result can be
     used only as the operand for the function call operator ().

   by issuing an error message if appropriate.  Returns true iff EXPR
   violates these rules.  */

bool
invalid_nonstatic_memfn_p (location_t loc, tree expr, tsubst_flags_t complain)
{
  if (expr == NULL_TREE)
    return false;
  /* Don't enforce this in MS mode.  */
  if (flag_ms_extensions)
    return false;
  if (is_overloaded_fn (expr) && !really_overloaded_fn (expr))
    expr = get_first_fn (expr);
  if (DECL_NONSTATIC_MEMBER_FUNCTION_P (expr))
    {
      if (complain & tf_error)
	{
	  if (DECL_P (expr))
	    {
	      error_at (loc, "invalid use of non-static member function %qD",
			expr);
	      inform (DECL_SOURCE_LOCATION (expr), "declared here");
	    }
	  else
	    error_at (loc, "invalid use of non-static member function of "
		      "type %qT", TREE_TYPE (expr));
	}
      return true;
    }
  return false;
}

/* If EXP is a reference to a bitfield, and the type of EXP does not
   match the declared type of the bitfield, return the declared type
   of the bitfield.  Otherwise, return NULL_TREE.  */

tree
is_bitfield_expr_with_lowered_type (const_tree exp)
{
  switch (TREE_CODE (exp))
    {
    case COND_EXPR:
      if (!is_bitfield_expr_with_lowered_type (TREE_OPERAND (exp, 1)
					       ? TREE_OPERAND (exp, 1)
					       : TREE_OPERAND (exp, 0)))
	return NULL_TREE;
      return is_bitfield_expr_with_lowered_type (TREE_OPERAND (exp, 2));

    case COMPOUND_EXPR:
      return is_bitfield_expr_with_lowered_type (TREE_OPERAND (exp, 1));

    case MODIFY_EXPR:
    case SAVE_EXPR:
      return is_bitfield_expr_with_lowered_type (TREE_OPERAND (exp, 0));

    case COMPONENT_REF:
      {
	tree field;
	
	field = TREE_OPERAND (exp, 1);
	if (TREE_CODE (field) != FIELD_DECL || !DECL_BIT_FIELD_TYPE (field))
	  return NULL_TREE;
	if (same_type_ignoring_top_level_qualifiers_p
	    (TREE_TYPE (exp), DECL_BIT_FIELD_TYPE (field)))
	  return NULL_TREE;
	return DECL_BIT_FIELD_TYPE (field);
      }

    case VAR_DECL:
      if (DECL_HAS_VALUE_EXPR_P (exp))
	return is_bitfield_expr_with_lowered_type (DECL_VALUE_EXPR
						   (CONST_CAST_TREE (exp)));
      return NULL_TREE;

    CASE_CONVERT:
      if (TYPE_MAIN_VARIANT (TREE_TYPE (TREE_OPERAND (exp, 0)))
	  == TYPE_MAIN_VARIANT (TREE_TYPE (exp)))
	return is_bitfield_expr_with_lowered_type (TREE_OPERAND (exp, 0));
      /* Fallthrough.  */

    default:
      return NULL_TREE;
    }
}

/* Like is_bitfield_with_lowered_type, except that if EXP is not a
   bitfield with a lowered type, the type of EXP is returned, rather
   than NULL_TREE.  */

tree
unlowered_expr_type (const_tree exp)
{
  tree type;
  tree etype = TREE_TYPE (exp);

  type = is_bitfield_expr_with_lowered_type (exp);
  if (type)
    type = cp_build_qualified_type (type, cp_type_quals (etype));
  else
    type = etype;

  return type;
}

/* Perform the conversions in [expr] that apply when an lvalue appears
   in an rvalue context: the lvalue-to-rvalue, array-to-pointer, and
   function-to-pointer conversions.  In addition, bitfield references are
   converted to their declared types. Note that this function does not perform
   the lvalue-to-rvalue conversion for class types. If you need that conversion
   for class types, then you probably need to use force_rvalue.

   Although the returned value is being used as an rvalue, this
   function does not wrap the returned expression in a
   NON_LVALUE_EXPR; the caller is expected to be mindful of the fact
   that the return value is no longer an lvalue.  */

tree
decay_conversion (tree exp,
		  tsubst_flags_t complain,
		  bool reject_builtin /* = true */)
{
  tree type;
  enum tree_code code;
  location_t loc = EXPR_LOC_OR_LOC (exp, input_location);

  type = TREE_TYPE (exp);
  if (type == error_mark_node)
    return error_mark_node;

  exp = resolve_nondeduced_context (exp, complain);
  if (type_unknown_p (exp))
    {
      if (complain & tf_error)
	cxx_incomplete_type_error (exp, TREE_TYPE (exp));
      return error_mark_node;
    }

  code = TREE_CODE (type);

  if (error_operand_p (exp))
    return error_mark_node;

  if (NULLPTR_TYPE_P (type) && !TREE_SIDE_EFFECTS (exp))
    return nullptr_node;

  /* build_c_cast puts on a NOP_EXPR to make the result not an lvalue.
     Leave such NOP_EXPRs, since RHS is being used in non-lvalue context.  */
  if (code == VOID_TYPE)
    {
      if (complain & tf_error)
	error_at (loc, "void value not ignored as it ought to be");
      return error_mark_node;
    }
  if (invalid_nonstatic_memfn_p (loc, exp, complain))
    return error_mark_node;
  if (code == FUNCTION_TYPE || is_overloaded_fn (exp))
    {
      exp = mark_lvalue_use (exp);
      if (reject_builtin && reject_gcc_builtin (exp, loc))
	return error_mark_node;
      return cp_build_addr_expr (exp, complain);
    }
  if (code == ARRAY_TYPE)
    {
      tree adr;
      tree ptrtype;

      exp = mark_lvalue_use (exp);

      if (INDIRECT_REF_P (exp))
	return build_nop (build_pointer_type (TREE_TYPE (type)),
			  TREE_OPERAND (exp, 0));

      if (TREE_CODE (exp) == COMPOUND_EXPR)
	{
	  tree op1 = decay_conversion (TREE_OPERAND (exp, 1), complain);
	  if (op1 == error_mark_node)
            return error_mark_node;
	  return build2 (COMPOUND_EXPR, TREE_TYPE (op1),
			 TREE_OPERAND (exp, 0), op1);
	}

      if (!obvalue_p (exp)
	  && ! (TREE_CODE (exp) == CONSTRUCTOR && TREE_STATIC (exp)))
	{
	  if (complain & tf_error)
	    error_at (loc, "invalid use of non-lvalue array");
	  return error_mark_node;
	}

      /* Don't let an array compound literal decay to a pointer.  It can
	 still be used to initialize an array or bind to a reference.  */
      if (TREE_CODE (exp) == TARGET_EXPR)
	{
	  if (complain & tf_error)
	    error_at (loc, "taking address of temporary array");
	  return error_mark_node;
	}

      ptrtype = build_pointer_type (TREE_TYPE (type));

      if (VAR_P (exp))
	{
	  if (!cxx_mark_addressable (exp))
	    return error_mark_node;
	  adr = build_nop (ptrtype, build_address (exp));
	  return adr;
	}
      /* This way is better for a COMPONENT_REF since it can
	 simplify the offset for a component.  */
      adr = cp_build_addr_expr (exp, complain);
      return cp_convert (ptrtype, adr, complain);
    }

  /* Otherwise, it's the lvalue-to-rvalue conversion.  */
  exp = mark_rvalue_use (exp, loc, reject_builtin);

  /* If a bitfield is used in a context where integral promotion
     applies, then the caller is expected to have used
     default_conversion.  That function promotes bitfields correctly
     before calling this function.  At this point, if we have a
     bitfield referenced, we may assume that is not subject to
     promotion, and that, therefore, the type of the resulting rvalue
     is the declared type of the bitfield.  */
  exp = convert_bitfield_to_declared_type (exp);

  /* We do not call rvalue() here because we do not want to wrap EXP
     in a NON_LVALUE_EXPR.  */

  /* [basic.lval]

     Non-class rvalues always have cv-unqualified types.  */
  type = TREE_TYPE (exp);
  if (!CLASS_TYPE_P (type) && cv_qualified_p (type))
    exp = build_nop (cv_unqualified (type), exp);

  if (!complete_type_or_maybe_complain (type, exp, complain))
    return error_mark_node;

  return exp;
}

/* Perform preparatory conversions, as part of the "usual arithmetic
   conversions".  In particular, as per [expr]:

     Whenever an lvalue expression appears as an operand of an
     operator that expects the rvalue for that operand, the
     lvalue-to-rvalue, array-to-pointer, or function-to-pointer
     standard conversions are applied to convert the expression to an
     rvalue.

   In addition, we perform integral promotions here, as those are
   applied to both operands to a binary operator before determining
   what additional conversions should apply.  */

static tree
cp_default_conversion (tree exp, tsubst_flags_t complain)
{
  /* Check for target-specific promotions.  */
  tree promoted_type = targetm.promoted_type (TREE_TYPE (exp));
  if (promoted_type)
    exp = cp_convert (promoted_type, exp, complain);
  /* Perform the integral promotions first so that bitfield
     expressions (which may promote to "int", even if the bitfield is
     declared "unsigned") are promoted correctly.  */
  else if (INTEGRAL_OR_UNSCOPED_ENUMERATION_TYPE_P (TREE_TYPE (exp)))
    exp = cp_perform_integral_promotions (exp, complain);
  /* Perform the other conversions.  */
  exp = decay_conversion (exp, complain);

  return exp;
}

/* C version.  */

tree
default_conversion (tree exp)
{
  return cp_default_conversion (exp, tf_warning_or_error);
}

/* EXPR is an expression with an integral or enumeration type.
   Perform the integral promotions in [conv.prom], and return the
   converted value.  */

tree
cp_perform_integral_promotions (tree expr, tsubst_flags_t complain)
{
  tree type;
  tree promoted_type;

  expr = mark_rvalue_use (expr);

  /* [conv.prom]

     If the bitfield has an enumerated type, it is treated as any
     other value of that type for promotion purposes.  */
  type = is_bitfield_expr_with_lowered_type (expr);
  if (!type || TREE_CODE (type) != ENUMERAL_TYPE)
    type = TREE_TYPE (expr);
  gcc_assert (INTEGRAL_OR_ENUMERATION_TYPE_P (type));
  /* Scoped enums don't promote.  */
  if (SCOPED_ENUM_P (type))
    return expr;
  promoted_type = type_promotes_to (type);
  if (type != promoted_type)
    expr = cp_convert (promoted_type, expr, complain);
  return expr;
}

/* C version.  */

tree
perform_integral_promotions (tree expr)
{
  return cp_perform_integral_promotions (expr, tf_warning_or_error);
}

/* Returns nonzero iff exp is a STRING_CST or the result of applying
   decay_conversion to one.  */

int
string_conv_p (const_tree totype, const_tree exp, int warn)
{
  tree t;

  if (!TYPE_PTR_P (totype))
    return 0;

  t = TREE_TYPE (totype);
  if (!same_type_p (t, char_type_node)
      && !same_type_p (t, char16_type_node)
      && !same_type_p (t, char32_type_node)
      && !same_type_p (t, wchar_type_node))
    return 0;

  if (TREE_CODE (exp) == STRING_CST)
    {
      /* Make sure that we don't try to convert between char and wide chars.  */
      if (!same_type_p (TYPE_MAIN_VARIANT (TREE_TYPE (TREE_TYPE (exp))), t))
	return 0;
    }
  else
    {
      /* Is this a string constant which has decayed to 'const char *'?  */
      t = build_pointer_type (cp_build_qualified_type (t, TYPE_QUAL_CONST));
      if (!same_type_p (TREE_TYPE (exp), t))
	return 0;
      STRIP_NOPS (exp);
      if (TREE_CODE (exp) != ADDR_EXPR
	  || TREE_CODE (TREE_OPERAND (exp, 0)) != STRING_CST)
	return 0;
    }
  if (warn)
    {
      if (cxx_dialect >= cxx11)
	pedwarn (input_location, OPT_Wwrite_strings,
		 "ISO C++ forbids converting a string constant to %qT",
		 totype);
      else
	warning (OPT_Wwrite_strings,
		 "deprecated conversion from string constant to %qT",
		 totype);
    }

  return 1;
}

/* Given a COND_EXPR, MIN_EXPR, or MAX_EXPR in T, return it in a form that we
   can, for example, use as an lvalue.  This code used to be in
   unary_complex_lvalue, but we needed it to deal with `a = (d == c) ? b : c'
   expressions, where we're dealing with aggregates.  But now it's again only
   called from unary_complex_lvalue.  The case (in particular) that led to
   this was with CODE == ADDR_EXPR, since it's not an lvalue when we'd
   get it there.  */

static tree
rationalize_conditional_expr (enum tree_code code, tree t,
                              tsubst_flags_t complain)
{
  location_t loc = EXPR_LOC_OR_LOC (t, input_location);

  /* For MIN_EXPR or MAX_EXPR, fold-const.c has arranged things so that
     the first operand is always the one to be used if both operands
     are equal, so we know what conditional expression this used to be.  */
  if (TREE_CODE (t) == MIN_EXPR || TREE_CODE (t) == MAX_EXPR)
    {
      tree op0 = TREE_OPERAND (t, 0);
      tree op1 = TREE_OPERAND (t, 1);

      /* The following code is incorrect if either operand side-effects.  */
      gcc_assert (!TREE_SIDE_EFFECTS (op0)
		  && !TREE_SIDE_EFFECTS (op1));
      return
	build_conditional_expr (loc,
				build_x_binary_op (loc,
						   (TREE_CODE (t) == MIN_EXPR
						    ? LE_EXPR : GE_EXPR),
						   op0, TREE_CODE (op0),
						   op1, TREE_CODE (op1),
						   /*overload=*/NULL,
						   complain),
                                cp_build_unary_op (code, op0, false, complain),
                                cp_build_unary_op (code, op1, false, complain),
                                complain);
    }

  return
    build_conditional_expr (loc, TREE_OPERAND (t, 0),
			    cp_build_unary_op (code, TREE_OPERAND (t, 1), false,
                                               complain),
			    cp_build_unary_op (code, TREE_OPERAND (t, 2), false,
                                               complain),
                            complain);
}

/* Given the TYPE of an anonymous union field inside T, return the
   FIELD_DECL for the field.  If not found return NULL_TREE.  Because
   anonymous unions can nest, we must also search all anonymous unions
   that are directly reachable.  */

tree
lookup_anon_field (tree t, tree type)
{
  tree field;

  t = TYPE_MAIN_VARIANT (t);

  for (field = TYPE_FIELDS (t); field; field = DECL_CHAIN (field))
    {
      if (TREE_STATIC (field))
	continue;
      if (TREE_CODE (field) != FIELD_DECL || DECL_ARTIFICIAL (field))
	continue;

      /* If we find it directly, return the field.  */
      if (DECL_NAME (field) == NULL_TREE
	  && type == TYPE_MAIN_VARIANT (TREE_TYPE (field)))
	{
	  return field;
	}

      /* Otherwise, it could be nested, search harder.  */
      if (DECL_NAME (field) == NULL_TREE
	  && ANON_AGGR_TYPE_P (TREE_TYPE (field)))
	{
	  tree subfield = lookup_anon_field (TREE_TYPE (field), type);
	  if (subfield)
	    return subfield;
	}
    }
  return NULL_TREE;
}

/* Build an expression representing OBJECT.MEMBER.  OBJECT is an
   expression; MEMBER is a DECL or baselink.  If ACCESS_PATH is
   non-NULL, it indicates the path to the base used to name MEMBER.
   If PRESERVE_REFERENCE is true, the expression returned will have
   REFERENCE_TYPE if the MEMBER does.  Otherwise, the expression
   returned will have the type referred to by the reference.

   This function does not perform access control; that is either done
   earlier by the parser when the name of MEMBER is resolved to MEMBER
   itself, or later when overload resolution selects one of the
   functions indicated by MEMBER.  */

tree
build_class_member_access_expr (cp_expr object, tree member,
				tree access_path, bool preserve_reference,
				tsubst_flags_t complain)
{
  tree object_type;
  tree member_scope;
  tree result = NULL_TREE;
  tree using_decl = NULL_TREE;

  if (error_operand_p (object) || error_operand_p (member))
    return error_mark_node;

  gcc_assert (DECL_P (member) || BASELINK_P (member));

  /* [expr.ref]

     The type of the first expression shall be "class object" (of a
     complete type).  */
  object_type = TREE_TYPE (object);
  if (!currently_open_class (object_type)
      && !complete_type_or_maybe_complain (object_type, object, complain))
    return error_mark_node;
  if (!CLASS_TYPE_P (object_type))
    {
      if (complain & tf_error)
	{
	  if (POINTER_TYPE_P (object_type)
	      && CLASS_TYPE_P (TREE_TYPE (object_type)))
	    error ("request for member %qD in %qE, which is of pointer "
		   "type %qT (maybe you meant to use %<->%> ?)",
		   member, object.get_value (), object_type);
	  else
	    error ("request for member %qD in %qE, which is of non-class "
		   "type %qT", member, object.get_value (), object_type);
	}
      return error_mark_node;
    }

  /* The standard does not seem to actually say that MEMBER must be a
     member of OBJECT_TYPE.  However, that is clearly what is
     intended.  */
  if (DECL_P (member))
    {
      member_scope = DECL_CLASS_CONTEXT (member);
      if (!mark_used (member, complain) && !(complain & tf_error))
	return error_mark_node;
      if (TREE_DEPRECATED (member))
	warn_deprecated_use (member, NULL_TREE);
    }
  else
    member_scope = BINFO_TYPE (BASELINK_ACCESS_BINFO (member));
  /* If MEMBER is from an anonymous aggregate, MEMBER_SCOPE will
     presently be the anonymous union.  Go outwards until we find a
     type related to OBJECT_TYPE.  */
  while ((ANON_AGGR_TYPE_P (member_scope) || UNSCOPED_ENUM_P (member_scope))
	 && !same_type_ignoring_top_level_qualifiers_p (member_scope,
							object_type))
    member_scope = TYPE_CONTEXT (member_scope);
  if (!member_scope || !DERIVED_FROM_P (member_scope, object_type))
    {
      if (complain & tf_error)
	{
	  if (TREE_CODE (member) == FIELD_DECL)
	    error ("invalid use of nonstatic data member %qE", member);
	  else
	    error ("%qD is not a member of %qT", member, object_type);
	}
      return error_mark_node;
    }

  /* Transform `(a, b).x' into `(*(a, &b)).x', `(a ? b : c).x' into
     `(*(a ?  &b : &c)).x', and so on.  A COND_EXPR is only an lvalue
     in the front end; only _DECLs and _REFs are lvalues in the back end.  */
  {
    tree temp = unary_complex_lvalue (ADDR_EXPR, object);
    if (temp)
      object = cp_build_indirect_ref (temp, RO_NULL, complain);
  }

  /* In [expr.ref], there is an explicit list of the valid choices for
     MEMBER.  We check for each of those cases here.  */
  if (VAR_P (member))
    {
      /* A static data member.  */
      result = member;
      mark_exp_read (object);
      /* If OBJECT has side-effects, they are supposed to occur.  */
      if (TREE_SIDE_EFFECTS (object))
	result = build2 (COMPOUND_EXPR, TREE_TYPE (result), object, result);
    }
  else if (TREE_CODE (member) == FIELD_DECL)
    {
      /* A non-static data member.  */
      bool null_object_p;
      int type_quals;
      tree member_type;

      if (INDIRECT_REF_P (object))
	null_object_p =
	  integer_zerop (tree_strip_nop_conversions (TREE_OPERAND (object, 0)));
      else
	null_object_p = false;

      /* Convert OBJECT to the type of MEMBER.  */
      if (!same_type_p (TYPE_MAIN_VARIANT (object_type),
			TYPE_MAIN_VARIANT (member_scope)))
	{
	  tree binfo;
	  base_kind kind;

	  binfo = lookup_base (access_path ? access_path : object_type,
			       member_scope, ba_unique, &kind, complain);
	  if (binfo == error_mark_node)
	    return error_mark_node;

	  /* It is invalid to try to get to a virtual base of a
	     NULL object.  The most common cause is invalid use of
	     offsetof macro.  */
	  if (null_object_p && kind == bk_via_virtual)
	    {
	      if (complain & tf_error)
		{
		  error ("invalid access to non-static data member %qD in "
			 "virtual base of NULL object", member);
		}
	      return error_mark_node;
	    }

	  /* Convert to the base.  */
	  object = build_base_path (PLUS_EXPR, object, binfo,
				    /*nonnull=*/1, complain);
	  /* If we found the base successfully then we should be able
	     to convert to it successfully.  */
	  gcc_assert (object != error_mark_node);
	}

      /* If MEMBER is from an anonymous aggregate, we have converted
	 OBJECT so that it refers to the class containing the
	 anonymous union.  Generate a reference to the anonymous union
	 itself, and recur to find MEMBER.  */
      if (ANON_AGGR_TYPE_P (DECL_CONTEXT (member))
	  /* When this code is called from build_field_call, the
	     object already has the type of the anonymous union.
	     That is because the COMPONENT_REF was already
	     constructed, and was then disassembled before calling
	     build_field_call.  After the function-call code is
	     cleaned up, this waste can be eliminated.  */
	  && (!same_type_ignoring_top_level_qualifiers_p
	      (TREE_TYPE (object), DECL_CONTEXT (member))))
	{
	  tree anonymous_union;

	  anonymous_union = lookup_anon_field (TREE_TYPE (object),
					       DECL_CONTEXT (member));
	  object = build_class_member_access_expr (object,
						   anonymous_union,
						   /*access_path=*/NULL_TREE,
						   preserve_reference,
						   complain);
	}

      /* Compute the type of the field, as described in [expr.ref].  */
      type_quals = TYPE_UNQUALIFIED;
      member_type = TREE_TYPE (member);
      if (TREE_CODE (member_type) != REFERENCE_TYPE)
	{
	  type_quals = (cp_type_quals (member_type)
			| cp_type_quals (object_type));

	  /* A field is const (volatile) if the enclosing object, or the
	     field itself, is const (volatile).  But, a mutable field is
	     not const, even within a const object.  */
	  if (DECL_MUTABLE_P (member))
	    type_quals &= ~TYPE_QUAL_CONST;
	  member_type = cp_build_qualified_type (member_type, type_quals);
	}

      result = build3_loc (input_location, COMPONENT_REF, member_type,
			   object, member, NULL_TREE);

      /* Mark the expression const or volatile, as appropriate.  Even
	 though we've dealt with the type above, we still have to mark the
	 expression itself.  */
      if (type_quals & TYPE_QUAL_CONST)
	TREE_READONLY (result) = 1;
      if (type_quals & TYPE_QUAL_VOLATILE)
	TREE_THIS_VOLATILE (result) = 1;
    }
  else if (BASELINK_P (member))
    {
      /* The member is a (possibly overloaded) member function.  */
      tree functions;
      tree type;

      /* If the MEMBER is exactly one static member function, then we
	 know the type of the expression.  Otherwise, we must wait
	 until overload resolution has been performed.  */
      functions = BASELINK_FUNCTIONS (member);
      if (TREE_CODE (functions) == FUNCTION_DECL
	  && DECL_STATIC_FUNCTION_P (functions))
	type = TREE_TYPE (functions);
      else
	type = unknown_type_node;
      /* Note that we do not convert OBJECT to the BASELINK_BINFO
	 base.  That will happen when the function is called.  */
      result = build3 (COMPONENT_REF, type, object, member, NULL_TREE);
    }
  else if (TREE_CODE (member) == CONST_DECL)
    {
      /* The member is an enumerator.  */
      result = member;
      /* If OBJECT has side-effects, they are supposed to occur.  */
      if (TREE_SIDE_EFFECTS (object))
	result = build2 (COMPOUND_EXPR, TREE_TYPE (result),
			 object, result);
    }
  else if ((using_decl = strip_using_decl (member)) != member)
    result = build_class_member_access_expr (object,
					     using_decl,
					     access_path, preserve_reference,
					     complain);
  else
    {
      if (complain & tf_error)
	error ("invalid use of %qD", member);
      return error_mark_node;
    }

  if (!preserve_reference)
    /* [expr.ref]

       If E2 is declared to have type "reference to T", then ... the
       type of E1.E2 is T.  */
    result = convert_from_reference (result);

  return result;
}

/* Return the destructor denoted by OBJECT.SCOPE::DTOR_NAME, or, if
   SCOPE is NULL, by OBJECT.DTOR_NAME, where DTOR_NAME is ~type.  */

static tree
lookup_destructor (tree object, tree scope, tree dtor_name,
		   tsubst_flags_t complain)
{
  tree object_type = TREE_TYPE (object);
  tree dtor_type = TREE_OPERAND (dtor_name, 0);
  tree expr;

  /* We've already complained about this destructor.  */
  if (dtor_type == error_mark_node)
    return error_mark_node;

  if (scope && !check_dtor_name (scope, dtor_type))
    {
      if (complain & tf_error)
	error ("qualified type %qT does not match destructor name ~%qT",
	       scope, dtor_type);
      return error_mark_node;
    }
  if (is_auto (dtor_type))
    dtor_type = object_type;
  else if (identifier_p (dtor_type))
    {
      /* In a template, names we can't find a match for are still accepted
	 destructor names, and we check them here.  */
      if (check_dtor_name (object_type, dtor_type))
	dtor_type = object_type;
      else
	{
	  if (complain & tf_error)
	    error ("object type %qT does not match destructor name ~%qT",
		   object_type, dtor_type);
	  return error_mark_node;
	}
      
    }
  else if (!DERIVED_FROM_P (dtor_type, TYPE_MAIN_VARIANT (object_type)))
    {
      if (complain & tf_error)
	error ("the type being destroyed is %qT, but the destructor "
	       "refers to %qT", TYPE_MAIN_VARIANT (object_type), dtor_type);
      return error_mark_node;
    }
  expr = lookup_member (dtor_type, complete_dtor_identifier,
			/*protect=*/1, /*want_type=*/false,
			tf_warning_or_error);
  if (!expr)
    {
      if (complain & tf_error)
	cxx_incomplete_type_error (dtor_name, dtor_type);
      return error_mark_node;
    }
  expr = (adjust_result_of_qualified_name_lookup
	  (expr, dtor_type, object_type));
  if (scope == NULL_TREE)
    /* We need to call adjust_result_of_qualified_name_lookup in case the
       destructor names a base class, but we unset BASELINK_QUALIFIED_P so
       that we still get virtual function binding.  */
    BASELINK_QUALIFIED_P (expr) = false;
  return expr;
}

/* An expression of the form "A::template B" has been resolved to
   DECL.  Issue a diagnostic if B is not a template or template
   specialization.  */

void
check_template_keyword (tree decl)
{
  /* The standard says:

      [temp.names]

      If a name prefixed by the keyword template is not a member
      template, the program is ill-formed.

     DR 228 removed the restriction that the template be a member
     template.

     DR 96, if accepted would add the further restriction that explicit
     template arguments must be provided if the template keyword is
     used, but, as of 2005-10-16, that DR is still in "drafting".  If
     this DR is accepted, then the semantic checks here can be
     simplified, as the entity named must in fact be a template
     specialization, rather than, as at present, a set of overloaded
     functions containing at least one template function.  */
  if (TREE_CODE (decl) != TEMPLATE_DECL
      && TREE_CODE (decl) != TEMPLATE_ID_EXPR)
    {
      if (VAR_P (decl))
	{
	  if (DECL_USE_TEMPLATE (decl)
	      && PRIMARY_TEMPLATE_P (DECL_TI_TEMPLATE (decl)))
	    ;
	  else
	    permerror (input_location, "%qD is not a template", decl);
	}
      else if (!is_overloaded_fn (decl))
	permerror (input_location, "%qD is not a template", decl);
      else
	{
	  bool found = false;

<<<<<<< HEAD
	  for (ovl_iterator iter (MAYBE_BASELINK_FUNCTIONS (decl));
=======
	  for (lkp_iterator iter (MAYBE_BASELINK_FUNCTIONS (decl));
>>>>>>> 05cf39ad
	       !found && iter; ++iter)
	    {
	      tree fn = *iter;
	      if (TREE_CODE (fn) == TEMPLATE_DECL
		  || TREE_CODE (fn) == TEMPLATE_ID_EXPR
		  || (TREE_CODE (fn) == FUNCTION_DECL
		      && DECL_USE_TEMPLATE (fn)
		      && PRIMARY_TEMPLATE_P (DECL_TI_TEMPLATE (fn))))
		found = true;
	    }
	  if (!found)
	    permerror (input_location, "%qD is not a template", decl);
	}
    }
}

/* This function is called by the parser to process a class member
   access expression of the form OBJECT.NAME.  NAME is a node used by
   the parser to represent a name; it is not yet a DECL.  It may,
   however, be a BASELINK where the BASELINK_FUNCTIONS is a
   TEMPLATE_ID_EXPR.  Templates must be looked up by the parser, and
   there is no reason to do the lookup twice, so the parser keeps the
   BASELINK.  TEMPLATE_P is true iff NAME was explicitly declared to
   be a template via the use of the "A::template B" syntax.  */

tree
finish_class_member_access_expr (cp_expr object, tree name, bool template_p,
				 tsubst_flags_t complain)
{
  tree expr;
  tree object_type;
  tree member;
  tree access_path = NULL_TREE;
  tree orig_object = object;
  tree orig_name = name;

  if (object == error_mark_node || name == error_mark_node)
    return error_mark_node;

  /* If OBJECT is an ObjC class instance, we must obey ObjC access rules.  */
  if (!objc_is_public (object, name))
    return error_mark_node;

  object_type = TREE_TYPE (object);

  if (processing_template_decl)
    {
      if (/* If OBJECT is dependent, so is OBJECT.NAME.  */
	  type_dependent_object_expression_p (object)
	  /* If NAME is "f<args>", where either 'f' or 'args' is
	     dependent, then the expression is dependent.  */
	  || (TREE_CODE (name) == TEMPLATE_ID_EXPR
	      && dependent_template_id_p (TREE_OPERAND (name, 0),
					  TREE_OPERAND (name, 1)))
	  /* If NAME is "T::X" where "T" is dependent, then the
	     expression is dependent.  */
	  || (TREE_CODE (name) == SCOPE_REF
	      && TYPE_P (TREE_OPERAND (name, 0))
	      && dependent_scope_p (TREE_OPERAND (name, 0))))
	{
	dependent:
	  return build_min_nt_loc (UNKNOWN_LOCATION, COMPONENT_REF,
				   orig_object, orig_name, NULL_TREE);
	}
      object = build_non_dependent_expr (object);
    }
  else if (c_dialect_objc ()
	   && identifier_p (name)
	   && (expr = objc_maybe_build_component_ref (object, name)))
    return expr;
    
  /* [expr.ref]

     The type of the first expression shall be "class object" (of a
     complete type).  */
  if (!currently_open_class (object_type)
      && !complete_type_or_maybe_complain (object_type, object, complain))
    return error_mark_node;
  if (!CLASS_TYPE_P (object_type))
    {
      if (complain & tf_error)
	{
	  if (POINTER_TYPE_P (object_type)
	      && CLASS_TYPE_P (TREE_TYPE (object_type)))
	    error ("request for member %qD in %qE, which is of pointer "
		   "type %qT (maybe you meant to use %<->%> ?)",
		   name, object.get_value (), object_type);
	  else
	    error ("request for member %qD in %qE, which is of non-class "
		   "type %qT", name, object.get_value (), object_type);
	}
      return error_mark_node;
    }

  if (BASELINK_P (name))
    /* A member function that has already been looked up.  */
    member = name;
  else
    {
      bool is_template_id = false;
      tree template_args = NULL_TREE;
      tree scope = NULL_TREE;

      access_path = object_type;

      if (TREE_CODE (name) == SCOPE_REF)
	{
	  /* A qualified name.  The qualifying class or namespace `S'
	     has already been looked up; it is either a TYPE or a
	     NAMESPACE_DECL.  */
	  scope = TREE_OPERAND (name, 0);
	  name = TREE_OPERAND (name, 1);

	  /* If SCOPE is a namespace, then the qualified name does not
	     name a member of OBJECT_TYPE.  */
	  if (TREE_CODE (scope) == NAMESPACE_DECL)
	    {
	      if (complain & tf_error)
		error ("%<%D::%D%> is not a member of %qT",
		       scope, name, object_type);
	      return error_mark_node;
	    }
	}
      
      if (TREE_CODE (name) == TEMPLATE_ID_EXPR)
	{
	  is_template_id = true;
	  template_args = TREE_OPERAND (name, 1);
	  name = TREE_OPERAND (name, 0);

	  if (!identifier_p (name))
	    name = OVL_NAME (name);
	}

      if (scope)
	{
	  if (TREE_CODE (scope) == ENUMERAL_TYPE)
	    {
	      gcc_assert (!is_template_id);
	      /* Looking up a member enumerator (c++/56793).  */
	      if (!TYPE_CLASS_SCOPE_P (scope)
		  || !DERIVED_FROM_P (TYPE_CONTEXT (scope), object_type))
		{
		  if (complain & tf_error)
		    error ("%<%D::%D%> is not a member of %qT",
			   scope, name, object_type);
		  return error_mark_node;
		}
	      tree val = lookup_enumerator (scope, name);
	      if (!val)
		{
		  if (complain & tf_error)
		    error ("%qD is not a member of %qD",
			   name, scope);
		  return error_mark_node;
		}
	      
	      if (TREE_SIDE_EFFECTS (object))
		val = build2 (COMPOUND_EXPR, TREE_TYPE (val), object, val);
	      return val;
	    }

	  gcc_assert (CLASS_TYPE_P (scope));
	  gcc_assert (identifier_p (name) || TREE_CODE (name) == BIT_NOT_EXPR);

	  if (constructor_name_p (name, scope))
	    {
	      if (complain & tf_error)
		error ("cannot call constructor %<%T::%D%> directly",
		       scope, name);
	      return error_mark_node;
	    }

	  /* Find the base of OBJECT_TYPE corresponding to SCOPE.  */
	  access_path = lookup_base (object_type, scope, ba_check,
				     NULL, complain);
	  if (access_path == error_mark_node)
	    return error_mark_node;
	  if (!access_path)
	    {
	      if (any_dependent_bases_p (object_type))
		goto dependent;
	      if (complain & tf_error)
		error ("%qT is not a base of %qT", scope, object_type);
	      return error_mark_node;
	    }
	}

      if (TREE_CODE (name) == BIT_NOT_EXPR)
	{
	  if (dependent_type_p (object_type))
	    /* The destructor isn't declared yet.  */
	    goto dependent;
	  member = lookup_destructor (object, scope, name, complain);
	}
      else
	{
	  /* Look up the member.  */
	  member = lookup_member (access_path, name, /*protect=*/1,
				  /*want_type=*/false, complain);
	  if (member == NULL_TREE)
	    {
	      if (dependent_type_p (object_type))
		/* Try again at instantiation time.  */
		goto dependent;
	      if (complain & tf_error)
		{
		  tree guessed_id = lookup_member_fuzzy (access_path, name,
							 /*want_type=*/false);
		  if (guessed_id)
		    {
		      location_t bogus_component_loc = input_location;
		      gcc_rich_location rich_loc (bogus_component_loc);
		      rich_loc.add_fixit_misspelled_id (bogus_component_loc,
							guessed_id);
		      error_at_rich_loc
			(&rich_loc,
			 "%q#T has no member named %qE; did you mean %qE?",
			 TREE_CODE (access_path) == TREE_BINFO
			 ? TREE_TYPE (access_path) : object_type, name,
			 guessed_id);
		    }
		  else
		    error ("%q#T has no member named %qE",
			   TREE_CODE (access_path) == TREE_BINFO
			   ? TREE_TYPE (access_path) : object_type, name);
		}
	      return error_mark_node;
	    }
	  if (member == error_mark_node)
	    return error_mark_node;
	  if (DECL_P (member)
	      && any_dependent_type_attributes_p (DECL_ATTRIBUTES (member)))
	    /* Dependent type attributes on the decl mean that the TREE_TYPE is
	       wrong, so don't use it.  */
	    goto dependent;
	  if (TREE_CODE (member) == USING_DECL && DECL_DEPENDENT_P (member))
	    goto dependent;
	}

      if (is_template_id)
	{
	  tree templ = member;

	  if (BASELINK_P (templ))
	    member = lookup_template_function (templ, template_args);
	  else if (variable_template_p (templ))
	    member = (lookup_and_finish_template_variable
		      (templ, template_args, complain));
	  else
	    {
	      if (complain & tf_error)
		error ("%qD is not a member template function", name);
	      return error_mark_node;
	    }
	}
    }

  if (TREE_DEPRECATED (member))
    warn_deprecated_use (member, NULL_TREE);

  if (template_p)
    check_template_keyword (member);

  expr = build_class_member_access_expr (object, member, access_path,
					 /*preserve_reference=*/false,
					 complain);
  if (processing_template_decl && expr != error_mark_node)
    {
      if (BASELINK_P (member))
	{
	  if (TREE_CODE (orig_name) == SCOPE_REF)
	    BASELINK_QUALIFIED_P (member) = 1;
	  orig_name = member;
	}
      return build_min_non_dep (COMPONENT_REF, expr,
				orig_object, orig_name,
				NULL_TREE);
    }

  return expr;
}

/* Build a COMPONENT_REF of OBJECT and MEMBER with the appropriate
   type.  */

tree
build_simple_component_ref (tree object, tree member)
{
  tree type = cp_build_qualified_type (TREE_TYPE (member),
				       cp_type_quals (TREE_TYPE (object)));
  return build3_loc (input_location,
		     COMPONENT_REF, type,
		     object, member, NULL_TREE);
}

/* Return an expression for the MEMBER_NAME field in the internal
   representation of PTRMEM, a pointer-to-member function.  (Each
   pointer-to-member function type gets its own RECORD_TYPE so it is
   more convenient to access the fields by name than by FIELD_DECL.)
   This routine converts the NAME to a FIELD_DECL and then creates the
   node for the complete expression.  */

tree
build_ptrmemfunc_access_expr (tree ptrmem, tree member_name)
{
  tree ptrmem_type;
  tree member;

  /* This code is a stripped down version of
     build_class_member_access_expr.  It does not work to use that
     routine directly because it expects the object to be of class
     type.  */
  ptrmem_type = TREE_TYPE (ptrmem);
  gcc_assert (TYPE_PTRMEMFUNC_P (ptrmem_type));
  for (member = TYPE_FIELDS (ptrmem_type); member;
       member = DECL_CHAIN (member))
    if (DECL_NAME (member) == member_name)
      break;
  tree res = build_simple_component_ref (ptrmem, member);

  TREE_NO_WARNING (res) = 1;
  return res;
}

/* Given an expression PTR for a pointer, return an expression
   for the value pointed to.
   ERRORSTRING is the name of the operator to appear in error messages.

   This function may need to overload OPERATOR_FNNAME.
   Must also handle REFERENCE_TYPEs for C++.  */

tree
build_x_indirect_ref (location_t loc, tree expr, ref_operator errorstring, 
                      tsubst_flags_t complain)
{
  tree orig_expr = expr;
  tree rval;
  tree overload = NULL_TREE;

  if (processing_template_decl)
    {
      /* Retain the type if we know the operand is a pointer.  */
      if (TREE_TYPE (expr) && POINTER_TYPE_P (TREE_TYPE (expr)))
	return build_min (INDIRECT_REF, TREE_TYPE (TREE_TYPE (expr)), expr);
      if (type_dependent_expression_p (expr))
	return build_min_nt_loc (loc, INDIRECT_REF, expr);
      expr = build_non_dependent_expr (expr);
    }

  rval = build_new_op (loc, INDIRECT_REF, LOOKUP_NORMAL, expr,
		       NULL_TREE, NULL_TREE, &overload, complain);
  if (!rval)
    rval = cp_build_indirect_ref (expr, errorstring, complain);

  if (processing_template_decl && rval != error_mark_node)
    {
      if (overload != NULL_TREE)
	return (build_min_non_dep_op_overload
		(INDIRECT_REF, rval, overload, orig_expr));

      return build_min_non_dep (INDIRECT_REF, rval, orig_expr);
    }
  else
    return rval;
}

/* Helper function called from c-common.  */
tree
build_indirect_ref (location_t /*loc*/,
		    tree ptr, ref_operator errorstring)
{
  return cp_build_indirect_ref (ptr, errorstring, tf_warning_or_error);
}

tree
cp_build_indirect_ref (tree ptr, ref_operator errorstring, 
                       tsubst_flags_t complain)
{
  tree pointer, type;

  if (ptr == current_class_ptr
      || (TREE_CODE (ptr) == NOP_EXPR
	  && TREE_OPERAND (ptr, 0) == current_class_ptr
	  && (same_type_ignoring_top_level_qualifiers_p
	      (TREE_TYPE (ptr), TREE_TYPE (current_class_ptr)))))
    return current_class_ref;

  pointer = (TREE_CODE (TREE_TYPE (ptr)) == REFERENCE_TYPE
	     ? ptr : decay_conversion (ptr, complain));
  if (pointer == error_mark_node)
    return error_mark_node;

  type = TREE_TYPE (pointer);

  if (POINTER_TYPE_P (type))
    {
      /* [expr.unary.op]

	 If the type of the expression is "pointer to T," the type
	 of  the  result  is  "T."  */
      tree t = TREE_TYPE (type);

      if ((CONVERT_EXPR_P (ptr)
	   || TREE_CODE (ptr) == VIEW_CONVERT_EXPR)
	  && (!CLASS_TYPE_P (t) || !CLASSTYPE_EMPTY_P (t)))
	{
	  /* If a warning is issued, mark it to avoid duplicates from
	     the backend.  This only needs to be done at
	     warn_strict_aliasing > 2.  */
	  if (warn_strict_aliasing > 2)
	    if (strict_aliasing_warning (TREE_TYPE (TREE_OPERAND (ptr, 0)),
					 type, TREE_OPERAND (ptr, 0)))
	      TREE_NO_WARNING (ptr) = 1;
	}

      if (VOID_TYPE_P (t))
	{
	  /* A pointer to incomplete type (other than cv void) can be
	     dereferenced [expr.unary.op]/1  */
          if (complain & tf_error)
            error ("%qT is not a pointer-to-object type", type);
	  return error_mark_node;
	}
      else if (TREE_CODE (pointer) == ADDR_EXPR
	       && same_type_p (t, TREE_TYPE (TREE_OPERAND (pointer, 0))))
	/* The POINTER was something like `&x'.  We simplify `*&x' to
	   `x'.  */
	return TREE_OPERAND (pointer, 0);
      else
	{
	  tree ref = build1 (INDIRECT_REF, t, pointer);

	  /* We *must* set TREE_READONLY when dereferencing a pointer to const,
	     so that we get the proper error message if the result is used
	     to assign to.  Also, &* is supposed to be a no-op.  */
	  TREE_READONLY (ref) = CP_TYPE_CONST_P (t);
	  TREE_THIS_VOLATILE (ref) = CP_TYPE_VOLATILE_P (t);
	  TREE_SIDE_EFFECTS (ref)
	    = (TREE_THIS_VOLATILE (ref) || TREE_SIDE_EFFECTS (pointer));
	  return ref;
	}
    }
  else if (!(complain & tf_error))
    /* Don't emit any errors; we'll just return ERROR_MARK_NODE later.  */
    ;
  /* `pointer' won't be an error_mark_node if we were given a
     pointer to member, so it's cool to check for this here.  */
  else if (TYPE_PTRMEM_P (type))
    switch (errorstring)
      {
         case RO_ARRAY_INDEXING:
           error ("invalid use of array indexing on pointer to member");
           break;
         case RO_UNARY_STAR:
           error ("invalid use of unary %<*%> on pointer to member");
           break;
         case RO_IMPLICIT_CONVERSION:
           error ("invalid use of implicit conversion on pointer to member");
           break;
         case RO_ARROW_STAR:
           error ("left hand operand of %<->*%> must be a pointer to class, "
		  "but is a pointer to member of type %qT", type);
           break;
         default:
           gcc_unreachable ();
      }
  else if (pointer != error_mark_node)
    invalid_indirection_error (input_location, type, errorstring);

  return error_mark_node;
}

/* This handles expressions of the form "a[i]", which denotes
   an array reference.

   This is logically equivalent in C to *(a+i), but we may do it differently.
   If A is a variable or a member, we generate a primitive ARRAY_REF.
   This avoids forcing the array out of registers, and can work on
   arrays that are not lvalues (for example, members of structures returned
   by functions).

   If INDEX is of some user-defined type, it must be converted to
   integer type.  Otherwise, to make a compatible PLUS_EXPR, it
   will inherit the type of the array, which will be some pointer type.
   
   LOC is the location to use in building the array reference.  */

tree
cp_build_array_ref (location_t loc, tree array, tree idx,
		    tsubst_flags_t complain)
{
  tree ret;

  if (idx == 0)
    {
      if (complain & tf_error)
	error_at (loc, "subscript missing in array reference");
      return error_mark_node;
    }

  /* If an array's index is an array notation, then its rank cannot be
     greater than one.  */ 
  if (flag_cilkplus && contains_array_notation_expr (idx))
    {
      size_t rank = 0;

      /* If find_rank returns false, then it should have reported an error,
	 thus it is unnecessary for repetition.  */
      if (!find_rank (loc, idx, idx, true, &rank))
	return error_mark_node;
      if (rank > 1)
	{
	  error_at (loc, "rank of the array%'s index is greater than 1");
	  return error_mark_node;
	}
    }
  if (TREE_TYPE (array) == error_mark_node
      || TREE_TYPE (idx) == error_mark_node)
    return error_mark_node;

  /* If ARRAY is a COMPOUND_EXPR or COND_EXPR, move our reference
     inside it.  */
  switch (TREE_CODE (array))
    {
    case COMPOUND_EXPR:
      {
	tree value = cp_build_array_ref (loc, TREE_OPERAND (array, 1), idx,
					 complain);
	ret = build2 (COMPOUND_EXPR, TREE_TYPE (value),
		      TREE_OPERAND (array, 0), value);
	SET_EXPR_LOCATION (ret, loc);
	return ret;
      }

    case COND_EXPR:
      ret = build_conditional_expr
	       (loc, TREE_OPERAND (array, 0),
	       cp_build_array_ref (loc, TREE_OPERAND (array, 1), idx,
				   complain),
	       cp_build_array_ref (loc, TREE_OPERAND (array, 2), idx,
				   complain),
	       complain);
      protected_set_expr_location (ret, loc);
      return ret;

    default:
      break;
    }

  bool non_lvalue = convert_vector_to_array_for_subscript (loc, &array, idx);

  if (TREE_CODE (TREE_TYPE (array)) == ARRAY_TYPE)
    {
      tree rval, type;

      warn_array_subscript_with_type_char (loc, idx);

      if (!INTEGRAL_OR_UNSCOPED_ENUMERATION_TYPE_P (TREE_TYPE (idx)))
	{
	  if (complain & tf_error)
	    error_at (loc, "array subscript is not an integer");
	  return error_mark_node;
	}

      /* Apply integral promotions *after* noticing character types.
	 (It is unclear why we do these promotions -- the standard
	 does not say that we should.  In fact, the natural thing would
	 seem to be to convert IDX to ptrdiff_t; we're performing
	 pointer arithmetic.)  */
      idx = cp_perform_integral_promotions (idx, complain);

      /* An array that is indexed by a non-constant
	 cannot be stored in a register; we must be able to do
	 address arithmetic on its address.
	 Likewise an array of elements of variable size.  */
      if (TREE_CODE (idx) != INTEGER_CST
	  || (COMPLETE_TYPE_P (TREE_TYPE (TREE_TYPE (array)))
	      && (TREE_CODE (TYPE_SIZE (TREE_TYPE (TREE_TYPE (array))))
		  != INTEGER_CST)))
	{
	  if (!cxx_mark_addressable (array, true))
	    return error_mark_node;
	}

      /* An array that is indexed by a constant value which is not within
	 the array bounds cannot be stored in a register either; because we
	 would get a crash in store_bit_field/extract_bit_field when trying
	 to access a non-existent part of the register.  */
      if (TREE_CODE (idx) == INTEGER_CST
	  && TYPE_DOMAIN (TREE_TYPE (array))
	  && ! int_fits_type_p (idx, TYPE_DOMAIN (TREE_TYPE (array))))
	{
	  if (!cxx_mark_addressable (array))
	    return error_mark_node;
	}

      /* Note in C++ it is valid to subscript a `register' array, since
	 it is valid to take the address of something with that
	 storage specification.  */
      if (extra_warnings)
	{
	  tree foo = array;
	  while (TREE_CODE (foo) == COMPONENT_REF)
	    foo = TREE_OPERAND (foo, 0);
	  if (VAR_P (foo) && DECL_REGISTER (foo)
	      && (complain & tf_warning))
	    warning_at (loc, OPT_Wextra,
			"subscripting array declared %<register%>");
	}

      type = TREE_TYPE (TREE_TYPE (array));
      rval = build4 (ARRAY_REF, type, array, idx, NULL_TREE, NULL_TREE);
      /* Array ref is const/volatile if the array elements are
	 or if the array is..  */
      TREE_READONLY (rval)
	|= (CP_TYPE_CONST_P (type) | TREE_READONLY (array));
      TREE_SIDE_EFFECTS (rval)
	|= (CP_TYPE_VOLATILE_P (type) | TREE_SIDE_EFFECTS (array));
      TREE_THIS_VOLATILE (rval)
	|= (CP_TYPE_VOLATILE_P (type) | TREE_THIS_VOLATILE (array));
      ret = require_complete_type_sfinae (rval, complain);
      protected_set_expr_location (ret, loc);
      if (non_lvalue)
	ret = non_lvalue_loc (loc, ret);
      return ret;
    }

  {
    tree ar = cp_default_conversion (array, complain);
    tree ind = cp_default_conversion (idx, complain);

    /* Put the integer in IND to simplify error checking.  */
    if (TREE_CODE (TREE_TYPE (ar)) == INTEGER_TYPE)
      std::swap (ar, ind);

    if (ar == error_mark_node || ind == error_mark_node)
      return error_mark_node;

    if (!TYPE_PTR_P (TREE_TYPE (ar)))
      {
	if (complain & tf_error)
	  error_at (loc, "subscripted value is neither array nor pointer");
	return error_mark_node;
      }
    if (TREE_CODE (TREE_TYPE (ind)) != INTEGER_TYPE)
      {
	if (complain & tf_error)
	  error_at (loc, "array subscript is not an integer");
	return error_mark_node;
      }

    warn_array_subscript_with_type_char (loc, idx);

    ret = cp_build_indirect_ref (cp_build_binary_op (input_location,
						     PLUS_EXPR, ar, ind,
						     complain),
                                 RO_ARRAY_INDEXING,
                                 complain);
    protected_set_expr_location (ret, loc);
    if (non_lvalue)
      ret = non_lvalue_loc (loc, ret);
    return ret;
  }
}

/* Entry point for Obj-C++.  */

tree
build_array_ref (location_t loc, tree array, tree idx)
{
  return cp_build_array_ref (loc, array, idx, tf_warning_or_error);
}

/* Resolve a pointer to member function.  INSTANCE is the object
   instance to use, if the member points to a virtual member.

   This used to avoid checking for virtual functions if basetype
   has no virtual functions, according to an earlier ANSI draft.
   With the final ISO C++ rules, such an optimization is
   incorrect: A pointer to a derived member can be static_cast
   to pointer-to-base-member, as long as the dynamic object
   later has the right member.  So now we only do this optimization
   when we know the dynamic type of the object.  */

tree
get_member_function_from_ptrfunc (tree *instance_ptrptr, tree function,
				  tsubst_flags_t complain)
{
  if (TREE_CODE (function) == OFFSET_REF)
    function = TREE_OPERAND (function, 1);

  if (TYPE_PTRMEMFUNC_P (TREE_TYPE (function)))
    {
      tree idx, delta, e1, e2, e3, vtbl;
      bool nonvirtual;
      tree fntype = TYPE_PTRMEMFUNC_FN_TYPE (TREE_TYPE (function));
      tree basetype = TYPE_METHOD_BASETYPE (TREE_TYPE (fntype));

      tree instance_ptr = *instance_ptrptr;
      tree instance_save_expr = 0;
      if (instance_ptr == error_mark_node)
	{
	  if (TREE_CODE (function) == PTRMEM_CST)
	    {
	      /* Extracting the function address from a pmf is only
		 allowed with -Wno-pmf-conversions. It only works for
		 pmf constants.  */
	      e1 = build_addr_func (PTRMEM_CST_MEMBER (function), complain);
	      e1 = convert (fntype, e1);
	      return e1;
	    }
	  else
	    {
	      if (complain & tf_error)
		error ("object missing in use of %qE", function);
	      return error_mark_node;
	    }
	}

      /* True if we know that the dynamic type of the object doesn't have
	 virtual functions, so we can assume the PFN field is a pointer.  */
      nonvirtual = (COMPLETE_TYPE_P (basetype)
		    && !TYPE_POLYMORPHIC_P (basetype)
		    && resolves_to_fixed_type_p (instance_ptr, 0));

      /* If we don't really have an object (i.e. in an ill-formed
	 conversion from PMF to pointer), we can't resolve virtual
	 functions anyway.  */
      if (!nonvirtual && is_dummy_object (instance_ptr))
	nonvirtual = true;

      if (TREE_SIDE_EFFECTS (instance_ptr))
	instance_ptr = instance_save_expr = save_expr (instance_ptr);

      if (TREE_SIDE_EFFECTS (function))
	function = save_expr (function);

      /* Start by extracting all the information from the PMF itself.  */
      e3 = pfn_from_ptrmemfunc (function);
      delta = delta_from_ptrmemfunc (function);
      idx = build1 (NOP_EXPR, vtable_index_type, e3);
      switch (TARGET_PTRMEMFUNC_VBIT_LOCATION)
	{
	  int flag_sanitize_save;
	case ptrmemfunc_vbit_in_pfn:
	  e1 = cp_build_binary_op (input_location,
				   BIT_AND_EXPR, idx, integer_one_node,
				   complain);
	  idx = cp_build_binary_op (input_location,
				    MINUS_EXPR, idx, integer_one_node,
				    complain);
	  if (idx == error_mark_node)
	    return error_mark_node;
	  break;

	case ptrmemfunc_vbit_in_delta:
	  e1 = cp_build_binary_op (input_location,
				   BIT_AND_EXPR, delta, integer_one_node,
				   complain);
	  /* Don't instrument the RSHIFT_EXPR we're about to create because
	     we're going to use DELTA number of times, and that wouldn't play
	     well with SAVE_EXPRs therein.  */
	  flag_sanitize_save = flag_sanitize;
	  flag_sanitize = 0;
	  delta = cp_build_binary_op (input_location,
				      RSHIFT_EXPR, delta, integer_one_node,
				      complain);
	  flag_sanitize = flag_sanitize_save;
	  if (delta == error_mark_node)
	    return error_mark_node;
	  break;

	default:
	  gcc_unreachable ();
	}

      if (e1 == error_mark_node)
	return error_mark_node;

      /* Convert down to the right base before using the instance.  A
	 special case is that in a pointer to member of class C, C may
	 be incomplete.  In that case, the function will of course be
	 a member of C, and no conversion is required.  In fact,
	 lookup_base will fail in that case, because incomplete
	 classes do not have BINFOs.  */
      if (!same_type_ignoring_top_level_qualifiers_p
	  (basetype, TREE_TYPE (TREE_TYPE (instance_ptr))))
	{
	  basetype = lookup_base (TREE_TYPE (TREE_TYPE (instance_ptr)),
				  basetype, ba_check, NULL, complain);
	  instance_ptr = build_base_path (PLUS_EXPR, instance_ptr, basetype,
					  1, complain);
	  if (instance_ptr == error_mark_node)
	    return error_mark_node;
	}
      /* ...and then the delta in the PMF.  */
      instance_ptr = fold_build_pointer_plus (instance_ptr, delta);

      /* Hand back the adjusted 'this' argument to our caller.  */
      *instance_ptrptr = instance_ptr;

      if (nonvirtual)
	/* Now just return the pointer.  */
	return e3;

      /* Next extract the vtable pointer from the object.  */
      vtbl = build1 (NOP_EXPR, build_pointer_type (vtbl_ptr_type_node),
		     instance_ptr);
      vtbl = cp_build_indirect_ref (vtbl, RO_NULL, complain);
      if (vtbl == error_mark_node)
	return error_mark_node;

      /* Finally, extract the function pointer from the vtable.  */
      e2 = fold_build_pointer_plus_loc (input_location, vtbl, idx);
      e2 = cp_build_indirect_ref (e2, RO_NULL, complain);
      if (e2 == error_mark_node)
	return error_mark_node;
      TREE_CONSTANT (e2) = 1;

      /* When using function descriptors, the address of the
	 vtable entry is treated as a function pointer.  */
      if (TARGET_VTABLE_USES_DESCRIPTORS)
	e2 = build1 (NOP_EXPR, TREE_TYPE (e2),
		     cp_build_addr_expr (e2, complain));

      e2 = fold_convert (TREE_TYPE (e3), e2);
      e1 = build_conditional_expr (input_location, e1, e2, e3, complain);
      if (e1 == error_mark_node)
	return error_mark_node;

      /* Make sure this doesn't get evaluated first inside one of the
	 branches of the COND_EXPR.  */
      if (instance_save_expr)
	e1 = build2 (COMPOUND_EXPR, TREE_TYPE (e1),
		     instance_save_expr, e1);

      function = e1;
    }
  return function;
}

/* Used by the C-common bits.  */
tree
build_function_call (location_t /*loc*/, 
		     tree function, tree params)
{
  return cp_build_function_call (function, params, tf_warning_or_error);
}

/* Used by the C-common bits.  */
tree
build_function_call_vec (location_t /*loc*/, vec<location_t> /*arg_loc*/,
			 tree function, vec<tree, va_gc> *params,
			 vec<tree, va_gc> * /*origtypes*/)
{
  vec<tree, va_gc> *orig_params = params;
  tree ret = cp_build_function_call_vec (function, &params,
					 tf_warning_or_error);

  /* cp_build_function_call_vec can reallocate PARAMS by adding
     default arguments.  That should never happen here.  Verify
     that.  */
  gcc_assert (params == orig_params);

  return ret;
}

/* Build a function call using a tree list of arguments.  */

static tree
cp_build_function_call (tree function, tree params, tsubst_flags_t complain)
{
  vec<tree, va_gc> *vec;
  tree ret;

  vec = make_tree_vector ();
  for (; params != NULL_TREE; params = TREE_CHAIN (params))
    vec_safe_push (vec, TREE_VALUE (params));
  ret = cp_build_function_call_vec (function, &vec, complain);
  release_tree_vector (vec);
  return ret;
}

/* Build a function call using varargs.  */

tree
cp_build_function_call_nary (tree function, tsubst_flags_t complain, ...)
{
  vec<tree, va_gc> *vec;
  va_list args;
  tree ret, t;

  vec = make_tree_vector ();
  va_start (args, complain);
  for (t = va_arg (args, tree); t != NULL_TREE; t = va_arg (args, tree))
    vec_safe_push (vec, t);
  va_end (args);
  ret = cp_build_function_call_vec (function, &vec, complain);
  release_tree_vector (vec);
  return ret;
}

/* Build a function call using a vector of arguments.  PARAMS may be
   NULL if there are no parameters.  This changes the contents of
   PARAMS.  */

tree
cp_build_function_call_vec (tree function, vec<tree, va_gc> **params,
			    tsubst_flags_t complain)
{
  tree fntype, fndecl;
  int is_method;
  tree original = function;
  int nargs;
  tree *argarray;
  tree parm_types;
  vec<tree, va_gc> *allocated = NULL;
  tree ret;

  /* For Objective-C, convert any calls via a cast to OBJC_TYPE_REF
     expressions, like those used for ObjC messenger dispatches.  */
  if (params != NULL && !vec_safe_is_empty (*params))
    function = objc_rewrite_function_call (function, (**params)[0]);

  /* build_c_cast puts on a NOP_EXPR to make the result not an lvalue.
     Strip such NOP_EXPRs, since FUNCTION is used in non-lvalue context.  */
  if (TREE_CODE (function) == NOP_EXPR
      && TREE_TYPE (function) == TREE_TYPE (TREE_OPERAND (function, 0)))
    function = TREE_OPERAND (function, 0);

  if (TREE_CODE (function) == FUNCTION_DECL)
    {
      /* If the function is a non-template member function
         or a non-template friend, then we need to check the
         constraints.

        Note that if overload resolution failed with a single
        candidate this function will be used to explicitly diagnose
        the failure for the single call expression. The check is
        technically redundant since we also would have failed in
        add_function_candidate. */
      if (flag_concepts
          && (complain & tf_error)
          && !constraints_satisfied_p (function))
        {
          error ("cannot call function %qD", function);
          location_t loc = DECL_SOURCE_LOCATION (function);
          diagnose_constraints (loc, function, NULL_TREE);
          return error_mark_node;
        }

      if (!mark_used (function, complain) && !(complain & tf_error))
	return error_mark_node;
      fndecl = function;

      /* Convert anything with function type to a pointer-to-function.  */
      if (DECL_MAIN_P (function))
	{
	  if (complain & tf_error)
	    pedwarn (input_location, OPT_Wpedantic, 
		     "ISO C++ forbids calling %<::main%> from within program");
	  else
	    return error_mark_node;
	}
      function = build_addr_func (function, complain);
    }
  else
    {
      fndecl = NULL_TREE;

      function = build_addr_func (function, complain);
    }

  if (function == error_mark_node)
    return error_mark_node;

  fntype = TREE_TYPE (function);

  if (TYPE_PTRMEMFUNC_P (fntype))
    {
      if (complain & tf_error)
	error ("must use %<.*%> or %<->*%> to call pointer-to-member "
	       "function in %<%E (...)%>, e.g. %<(... ->* %E) (...)%>",
	       original, original);
      return error_mark_node;
    }

  is_method = (TYPE_PTR_P (fntype)
	       && TREE_CODE (TREE_TYPE (fntype)) == METHOD_TYPE);

  if (!(TYPE_PTRFN_P (fntype)
	|| is_method
	|| TREE_CODE (function) == TEMPLATE_ID_EXPR))
    {
      if (complain & tf_error)
	{
	  if (!flag_diagnostics_show_caret)
	    error_at (input_location,
		      "%qE cannot be used as a function", original);
	  else if (DECL_P (original))
	    error_at (input_location,
		      "%qD cannot be used as a function", original);
	  else 
	    error_at (input_location,
		      "expression cannot be used as a function");
	}

      return error_mark_node;
    }

  /* fntype now gets the type of function pointed to.  */
  fntype = TREE_TYPE (fntype);
  parm_types = TYPE_ARG_TYPES (fntype);

  if (params == NULL)
    {
      allocated = make_tree_vector ();
      params = &allocated;
    }

    nargs = convert_arguments (parm_types, params, fndecl, LOOKUP_NORMAL,
			       complain);
  if (nargs < 0)
    return error_mark_node;

  argarray = (*params)->address ();

  /* Check for errors in format strings and inappropriately
     null parameters.  */
  bool warned_p = check_function_arguments (input_location, fndecl, fntype,
					    nargs, argarray);

  ret = build_cxx_call (function, nargs, argarray, complain);

  if (warned_p)
    {
      tree c = extract_call_expr (ret);
      if (TREE_CODE (c) == CALL_EXPR)
	TREE_NO_WARNING (c) = 1;
    }

  if (allocated != NULL)
    release_tree_vector (allocated);

  return ret;
}

/* Subroutine of convert_arguments.
   Print an error message about a wrong number of arguments.  */

static void
error_args_num (location_t loc, tree fndecl, bool too_many_p)
{
  if (fndecl)
    {
      if (TREE_CODE (TREE_TYPE (fndecl)) == METHOD_TYPE)
	{
	  if (DECL_NAME (fndecl) == NULL_TREE
	      || IDENTIFIER_HAS_TYPE_VALUE (DECL_NAME (fndecl)))
	    error_at (loc,
		      too_many_p
		      ? G_("too many arguments to constructor %q#D")
		      : G_("too few arguments to constructor %q#D"),
		      fndecl);
	  else
	    error_at (loc,
		      too_many_p
		      ? G_("too many arguments to member function %q#D")
		      : G_("too few arguments to member function %q#D"),
		      fndecl);
	}
      else
	error_at (loc,
		  too_many_p
		  ? G_("too many arguments to function %q#D")
		  : G_("too few arguments to function %q#D"),
		  fndecl);
      if (!DECL_IS_BUILTIN (fndecl))
	inform (DECL_SOURCE_LOCATION (fndecl), "declared here");
    }
  else
    {
      if (c_dialect_objc ()  &&  objc_message_selector ())
	error_at (loc,
		  too_many_p 
		  ? G_("too many arguments to method %q#D")
		  : G_("too few arguments to method %q#D"),
		  objc_message_selector ());
      else
	error_at (loc, too_many_p ? G_("too many arguments to function")
		                  : G_("too few arguments to function"));
    }
}

/* Convert the actual parameter expressions in the list VALUES to the
   types in the list TYPELIST.  The converted expressions are stored
   back in the VALUES vector.
   If parmdecls is exhausted, or when an element has NULL as its type,
   perform the default conversions.

   NAME is an IDENTIFIER_NODE or 0.  It is used only for error messages.

   This is also where warnings about wrong number of args are generated.

   Returns the actual number of arguments processed (which might be less
   than the length of the vector), or -1 on error.

   In C++, unspecified trailing parameters can be filled in with their
   default arguments, if such were specified.  Do so here.  */

static int
convert_arguments (tree typelist, vec<tree, va_gc> **values, tree fndecl,
		   int flags, tsubst_flags_t complain)
{
  tree typetail;
  unsigned int i;

  /* Argument passing is always copy-initialization.  */
  flags |= LOOKUP_ONLYCONVERTING;

  for (i = 0, typetail = typelist;
       i < vec_safe_length (*values);
       i++)
    {
      tree type = typetail ? TREE_VALUE (typetail) : 0;
      tree val = (**values)[i];

      if (val == error_mark_node || type == error_mark_node)
	return -1;

      if (type == void_type_node)
	{
          if (complain & tf_error)
            {
	      error_args_num (input_location, fndecl, /*too_many_p=*/true);
              return i;
            }
          else
            return -1;
	}

      /* build_c_cast puts on a NOP_EXPR to make the result not an lvalue.
	 Strip such NOP_EXPRs, since VAL is used in non-lvalue context.  */
      if (TREE_CODE (val) == NOP_EXPR
	  && TREE_TYPE (val) == TREE_TYPE (TREE_OPERAND (val, 0))
	  && (type == 0 || TREE_CODE (type) != REFERENCE_TYPE))
	val = TREE_OPERAND (val, 0);

      if (type == 0 || TREE_CODE (type) != REFERENCE_TYPE)
	{
	  if (TREE_CODE (TREE_TYPE (val)) == ARRAY_TYPE
	      || TREE_CODE (TREE_TYPE (val)) == FUNCTION_TYPE
	      || TREE_CODE (TREE_TYPE (val)) == METHOD_TYPE)
	    val = decay_conversion (val, complain);
	}

      if (val == error_mark_node)
	return -1;

      if (type != 0)
	{
	  /* Formal parm type is specified by a function prototype.  */
	  tree parmval;

	  if (!COMPLETE_TYPE_P (complete_type (type)))
	    {
              if (complain & tf_error)
                {
                  if (fndecl)
                    error ("parameter %P of %qD has incomplete type %qT",
                           i, fndecl, type);
                  else
                    error ("parameter %P has incomplete type %qT", i, type);
                }
	      parmval = error_mark_node;
	    }
	  else
	    {
	      parmval = convert_for_initialization
		(NULL_TREE, type, val, flags,
		 ICR_ARGPASS, fndecl, i, complain);
	      parmval = convert_for_arg_passing (type, parmval, complain);
	    }

	  if (parmval == error_mark_node)
	    return -1;

	  (**values)[i] = parmval;
	}
      else
	{
	  if (fndecl && magic_varargs_p (fndecl))
	    /* Don't do ellipsis conversion for __built_in_constant_p
	       as this will result in spurious errors for non-trivial
	       types.  */
	    val = require_complete_type_sfinae (val, complain);
	  else
	    val = convert_arg_to_ellipsis (val, complain);

	  (**values)[i] = val;
	}

      if (typetail)
	typetail = TREE_CHAIN (typetail);
    }

  if (typetail != 0 && typetail != void_list_node)
    {
      /* See if there are default arguments that can be used.  Because
	 we hold default arguments in the FUNCTION_TYPE (which is so
	 wrong), we can see default parameters here from deduced
	 contexts (and via typeof) for indirect function calls.
	 Fortunately we know whether we have a function decl to
	 provide default arguments in a language conformant
	 manner.  */
      if (fndecl && TREE_PURPOSE (typetail)
	  && TREE_CODE (TREE_PURPOSE (typetail)) != DEFAULT_ARG)
	{
	  for (; typetail != void_list_node; ++i)
	    {
	      /* After DR777, with explicit template args we can end up with a
		 default argument followed by no default argument.  */
	      if (!TREE_PURPOSE (typetail))
		break;
	      tree parmval
		= convert_default_arg (TREE_VALUE (typetail),
				       TREE_PURPOSE (typetail),
				       fndecl, i, complain);

	      if (parmval == error_mark_node)
		return -1;

	      vec_safe_push (*values, parmval);
	      typetail = TREE_CHAIN (typetail);
	      /* ends with `...'.  */
	      if (typetail == NULL_TREE)
		break;
	    }
	}

      if (typetail && typetail != void_list_node)
	{
	  if (complain & tf_error)
	    error_args_num (input_location, fndecl, /*too_many_p=*/false);
	  return -1;
	}
    }

  return (int) i;
}

/* Build a binary-operation expression, after performing default
   conversions on the operands.  CODE is the kind of expression to
   build.  ARG1 and ARG2 are the arguments.  ARG1_CODE and ARG2_CODE
   are the tree codes which correspond to ARG1 and ARG2 when issuing
   warnings about possibly misplaced parentheses.  They may differ
   from the TREE_CODE of ARG1 and ARG2 if the parser has done constant
   folding (e.g., if the parser sees "a | 1 + 1", it may call this
   routine with ARG2 being an INTEGER_CST and ARG2_CODE == PLUS_EXPR).
   To avoid issuing any parentheses warnings, pass ARG1_CODE and/or
   ARG2_CODE as ERROR_MARK.  */

tree
build_x_binary_op (location_t loc, enum tree_code code, tree arg1,
		   enum tree_code arg1_code, tree arg2,
		   enum tree_code arg2_code, tree *overload_p,
		   tsubst_flags_t complain)
{
  tree orig_arg1;
  tree orig_arg2;
  tree expr;
  tree overload = NULL_TREE;

  orig_arg1 = arg1;
  orig_arg2 = arg2;

  if (processing_template_decl)
    {
      if (type_dependent_expression_p (arg1)
	  || type_dependent_expression_p (arg2))
	return build_min_nt_loc (loc, code, arg1, arg2);
      arg1 = build_non_dependent_expr (arg1);
      arg2 = build_non_dependent_expr (arg2);
    }

  if (code == DOTSTAR_EXPR)
    expr = build_m_component_ref (arg1, arg2, complain);
  else
    expr = build_new_op (loc, code, LOOKUP_NORMAL, arg1, arg2, NULL_TREE,
			 &overload, complain);

  if (overload_p != NULL)
    *overload_p = overload;

  /* Check for cases such as x+y<<z which users are likely to
     misinterpret.  But don't warn about obj << x + y, since that is a
     common idiom for I/O.  */
  if (warn_parentheses
      && (complain & tf_warning)
      && !processing_template_decl
      && !error_operand_p (arg1)
      && !error_operand_p (arg2)
      && (code != LSHIFT_EXPR
	  || !CLASS_TYPE_P (TREE_TYPE (arg1))))
    warn_about_parentheses (loc, code, arg1_code, orig_arg1,
			    arg2_code, orig_arg2);

  if (processing_template_decl && expr != error_mark_node)
    {
      if (overload != NULL_TREE)
	return (build_min_non_dep_op_overload
		(code, expr, overload, orig_arg1, orig_arg2));

      return build_min_non_dep (code, expr, orig_arg1, orig_arg2);
    }

  return expr;
}

/* Build and return an ARRAY_REF expression.  */

tree
build_x_array_ref (location_t loc, tree arg1, tree arg2,
		   tsubst_flags_t complain)
{
  tree orig_arg1 = arg1;
  tree orig_arg2 = arg2;
  tree expr;
  tree overload = NULL_TREE;

  if (processing_template_decl)
    {
      if (type_dependent_expression_p (arg1)
	  || type_dependent_expression_p (arg2))
	return build_min_nt_loc (loc, ARRAY_REF, arg1, arg2,
				 NULL_TREE, NULL_TREE);
      arg1 = build_non_dependent_expr (arg1);
      arg2 = build_non_dependent_expr (arg2);
    }

  expr = build_new_op (loc, ARRAY_REF, LOOKUP_NORMAL, arg1, arg2,
		       NULL_TREE, &overload, complain);

  if (processing_template_decl && expr != error_mark_node)
    {
      if (overload != NULL_TREE)
	return (build_min_non_dep_op_overload
		(ARRAY_REF, expr, overload, orig_arg1, orig_arg2));

      return build_min_non_dep (ARRAY_REF, expr, orig_arg1, orig_arg2,
				NULL_TREE, NULL_TREE);
    }
  return expr;
}

/* Return whether OP is an expression of enum type cast to integer
   type.  In C++ even unsigned enum types are cast to signed integer
   types.  We do not want to issue warnings about comparisons between
   signed and unsigned types when one of the types is an enum type.
   Those warnings are always false positives in practice.  */

static bool
enum_cast_to_int (tree op)
{
  if (CONVERT_EXPR_P (op)
      && TREE_TYPE (op) == integer_type_node
      && TREE_CODE (TREE_TYPE (TREE_OPERAND (op, 0))) == ENUMERAL_TYPE
      && TYPE_UNSIGNED (TREE_TYPE (TREE_OPERAND (op, 0))))
    return true;

  /* The cast may have been pushed into a COND_EXPR.  */
  if (TREE_CODE (op) == COND_EXPR)
    return (enum_cast_to_int (TREE_OPERAND (op, 1))
	    || enum_cast_to_int (TREE_OPERAND (op, 2)));

  return false;
}

/* For the c-common bits.  */
tree
build_binary_op (location_t location, enum tree_code code, tree op0, tree op1,
		 int /*convert_p*/)
{
  return cp_build_binary_op (location, code, op0, op1, tf_warning_or_error);
}

/* Build a vector comparison of ARG0 and ARG1 using CODE opcode
   into a value of TYPE type.  Comparison is done via VEC_COND_EXPR.  */

static tree
build_vec_cmp (tree_code code, tree type,
	       tree arg0, tree arg1)
{
  tree zero_vec = build_zero_cst (type);
  tree minus_one_vec = build_minus_one_cst (type);
  tree cmp_type = build_same_sized_truth_vector_type(type);
  tree cmp = build2 (code, cmp_type, arg0, arg1);
  return build3 (VEC_COND_EXPR, type, cmp, minus_one_vec, zero_vec);
}

/* Possibly warn about an address never being NULL.  */

static void
warn_for_null_address (location_t location, tree op, tsubst_flags_t complain)
{
  if (!warn_address
      || (complain & tf_warning) == 0
      || c_inhibit_evaluation_warnings != 0
      || TREE_NO_WARNING (op))
    return;

  tree cop = fold_non_dependent_expr (op);

  if (TREE_CODE (cop) == ADDR_EXPR
      && decl_with_nonnull_addr_p (TREE_OPERAND (cop, 0))
      && !TREE_NO_WARNING (cop))
    warning_at (location, OPT_Waddress, "the address of %qD will never "
		"be NULL", TREE_OPERAND (cop, 0));

  if (CONVERT_EXPR_P (op)
      && TREE_CODE (TREE_TYPE (TREE_OPERAND (op, 0))) == REFERENCE_TYPE)
    {
      tree inner_op = op;
      STRIP_NOPS (inner_op);

      if (DECL_P (inner_op))
	warning_at (location, OPT_Waddress,
		    "the compiler can assume that the address of "
		    "%qD will never be NULL", inner_op);
    }
}

/* Build a binary-operation expression without default conversions.
   CODE is the kind of expression to build.
   LOCATION is the location_t of the operator in the source code.
   This function differs from `build' in several ways:
   the data type of the result is computed and recorded in it,
   warnings are generated if arg data types are invalid,
   special handling for addition and subtraction of pointers is known,
   and some optimization is done (operations on narrow ints
   are done in the narrower type when that gives the same result).
   Constant folding is also done before the result is returned.

   Note that the operands will never have enumeral types
   because either they have just had the default conversions performed
   or they have both just been converted to some other type in which
   the arithmetic is to be done.

   C++: must do special pointer arithmetic when implementing
   multiple inheritance, and deal with pointer to member functions.  */

tree
cp_build_binary_op (location_t location,
		    enum tree_code code, tree orig_op0, tree orig_op1,
		    tsubst_flags_t complain)
{
  tree op0, op1;
  enum tree_code code0, code1;
  tree type0, type1;
  const char *invalid_op_diag;

  /* Expression code to give to the expression when it is built.
     Normally this is CODE, which is what the caller asked for,
     but in some special cases we change it.  */
  enum tree_code resultcode = code;

  /* Data type in which the computation is to be performed.
     In the simplest cases this is the common type of the arguments.  */
  tree result_type = NULL_TREE;

  /* Nonzero means operands have already been type-converted
     in whatever way is necessary.
     Zero means they need to be converted to RESULT_TYPE.  */
  int converted = 0;

  /* Nonzero means create the expression with this type, rather than
     RESULT_TYPE.  */
  tree build_type = 0;

  /* Nonzero means after finally constructing the expression
     convert it to this type.  */
  tree final_type = 0;

  tree result, result_ovl;

  /* Nonzero if this is an operation like MIN or MAX which can
     safely be computed in short if both args are promoted shorts.
     Also implies COMMON.
     -1 indicates a bitwise operation; this makes a difference
     in the exact conditions for when it is safe to do the operation
     in a narrower mode.  */
  int shorten = 0;

  /* Nonzero if this is a comparison operation;
     if both args are promoted shorts, compare the original shorts.
     Also implies COMMON.  */
  int short_compare = 0;

  /* Nonzero means set RESULT_TYPE to the common type of the args.  */
  int common = 0;

  /* True if both operands have arithmetic type.  */
  bool arithmetic_types_p;

  /* Apply default conversions.  */
  op0 = orig_op0;
  op1 = orig_op1;

  /* Remember whether we're doing / or %.  */
  bool doing_div_or_mod = false;

  /* Remember whether we're doing << or >>.  */
  bool doing_shift = false;

  /* Tree holding instrumentation expression.  */
  tree instrument_expr = NULL_TREE;

  if (code == TRUTH_AND_EXPR || code == TRUTH_ANDIF_EXPR
      || code == TRUTH_OR_EXPR || code == TRUTH_ORIF_EXPR
      || code == TRUTH_XOR_EXPR)
    {
      if (!really_overloaded_fn (op0) && !VOID_TYPE_P (TREE_TYPE (op0)))
	op0 = decay_conversion (op0, complain);
      if (!really_overloaded_fn (op1) && !VOID_TYPE_P (TREE_TYPE (op1)))
	op1 = decay_conversion (op1, complain);
    }
  else
    {
      if (!really_overloaded_fn (op0) && !VOID_TYPE_P (TREE_TYPE (op0)))
	op0 = cp_default_conversion (op0, complain);
      if (!really_overloaded_fn (op1) && !VOID_TYPE_P (TREE_TYPE (op1)))
	op1 = cp_default_conversion (op1, complain);
    }

  /* Strip NON_LVALUE_EXPRs, etc., since we aren't using as an lvalue.  */
  STRIP_TYPE_NOPS (op0);
  STRIP_TYPE_NOPS (op1);

  /* DTRT if one side is an overloaded function, but complain about it.  */
  if (type_unknown_p (op0))
    {
      tree t = instantiate_type (TREE_TYPE (op1), op0, tf_none);
      if (t != error_mark_node)
	{
	  if (complain & tf_error)
	    permerror (input_location, "assuming cast to type %qT from overloaded function",
		       TREE_TYPE (t));
	  op0 = t;
	}
    }
  if (type_unknown_p (op1))
    {
      tree t = instantiate_type (TREE_TYPE (op0), op1, tf_none);
      if (t != error_mark_node)
	{
	  if (complain & tf_error)
	    permerror (input_location, "assuming cast to type %qT from overloaded function",
		       TREE_TYPE (t));
	  op1 = t;
	}
    }

  type0 = TREE_TYPE (op0); 
  type1 = TREE_TYPE (op1);

  /* The expression codes of the data types of the arguments tell us
     whether the arguments are integers, floating, pointers, etc.  */
  code0 = TREE_CODE (type0);
  code1 = TREE_CODE (type1);

  /* If an error was already reported for one of the arguments,
     avoid reporting another error.  */
  if (code0 == ERROR_MARK || code1 == ERROR_MARK)
    return error_mark_node;

  if ((invalid_op_diag
       = targetm.invalid_binary_op (code, type0, type1)))
    {
      if (complain & tf_error)
	error (invalid_op_diag);
      return error_mark_node;
    }

  /* Issue warnings about peculiar, but valid, uses of NULL.  */
  if ((orig_op0 == null_node || orig_op1 == null_node)
      /* It's reasonable to use pointer values as operands of &&
	 and ||, so NULL is no exception.  */
      && code != TRUTH_ANDIF_EXPR && code != TRUTH_ORIF_EXPR 
      && ( /* Both are NULL (or 0) and the operation was not a
	      comparison or a pointer subtraction.  */
	  (null_ptr_cst_p (orig_op0) && null_ptr_cst_p (orig_op1) 
	   && code != EQ_EXPR && code != NE_EXPR && code != MINUS_EXPR) 
	  /* Or if one of OP0 or OP1 is neither a pointer nor NULL.  */
	  || (!null_ptr_cst_p (orig_op0)
	      && !TYPE_PTR_OR_PTRMEM_P (type0))
	  || (!null_ptr_cst_p (orig_op1) 
	      && !TYPE_PTR_OR_PTRMEM_P (type1)))
      && (complain & tf_warning))
    {
      source_location loc =
	expansion_point_location_if_in_system_header (input_location);

      warning_at (loc, OPT_Wpointer_arith, "NULL used in arithmetic");
    }

  /* In case when one of the operands of the binary operation is
     a vector and another is a scalar -- convert scalar to vector.  */
  if ((code0 == VECTOR_TYPE) != (code1 == VECTOR_TYPE))
    {
      enum stv_conv convert_flag = scalar_to_vector (location, code, op0, op1,
						     complain & tf_error);

      switch (convert_flag)
        {
          case stv_error:
            return error_mark_node;
          case stv_firstarg:
            {
              op0 = convert (TREE_TYPE (type1), op0);
	      op0 = save_expr (op0);
              op0 = build_vector_from_val (type1, op0);
              type0 = TREE_TYPE (op0);
              code0 = TREE_CODE (type0);
              converted = 1;
              break;
            }
          case stv_secondarg:
            {
              op1 = convert (TREE_TYPE (type0), op1);
	      op1 = save_expr (op1);
              op1 = build_vector_from_val (type0, op1);
              type1 = TREE_TYPE (op1);
              code1 = TREE_CODE (type1);
              converted = 1;
              break;
            }
          default:
            break;
        }
    }

  switch (code)
    {
    case MINUS_EXPR:
      /* Subtraction of two similar pointers.
	 We must subtract them as integers, then divide by object size.  */
      if (code0 == POINTER_TYPE && code1 == POINTER_TYPE
	  && same_type_ignoring_top_level_qualifiers_p (TREE_TYPE (type0),
							TREE_TYPE (type1)))
	return pointer_diff (location, op0, op1,
			     common_pointer_type (type0, type1), complain);
      /* In all other cases except pointer - int, the usual arithmetic
	 rules apply.  */
      else if (!(code0 == POINTER_TYPE && code1 == INTEGER_TYPE))
	{
	  common = 1;
	  break;
	}
      /* The pointer - int case is just like pointer + int; fall
	 through.  */
      gcc_fallthrough ();
    case PLUS_EXPR:
      if ((code0 == POINTER_TYPE || code1 == POINTER_TYPE)
	  && (code0 == INTEGER_TYPE || code1 == INTEGER_TYPE))
	{
	  tree ptr_operand;
	  tree int_operand;
	  ptr_operand = ((code0 == POINTER_TYPE) ? op0 : op1);
	  int_operand = ((code0 == INTEGER_TYPE) ? op0 : op1);
	  if (processing_template_decl)
	    {
	      result_type = TREE_TYPE (ptr_operand);
	      break;
	    }
	  return cp_pointer_int_sum (location, code,
				     ptr_operand,
				     int_operand,
				     complain);
	}
      common = 1;
      break;

    case MULT_EXPR:
      common = 1;
      break;

    case TRUNC_DIV_EXPR:
    case CEIL_DIV_EXPR:
    case FLOOR_DIV_EXPR:
    case ROUND_DIV_EXPR:
    case EXACT_DIV_EXPR:
      if ((code0 == INTEGER_TYPE || code0 == REAL_TYPE
	   || code0 == COMPLEX_TYPE || code0 == VECTOR_TYPE)
	  && (code1 == INTEGER_TYPE || code1 == REAL_TYPE
	      || code1 == COMPLEX_TYPE || code1 == VECTOR_TYPE))
	{
	  enum tree_code tcode0 = code0, tcode1 = code1;
	  tree cop1 = fold_non_dependent_expr (op1);
	  doing_div_or_mod = true;
	  warn_for_div_by_zero (location, cop1);

	  if (tcode0 == COMPLEX_TYPE || tcode0 == VECTOR_TYPE)
	    tcode0 = TREE_CODE (TREE_TYPE (TREE_TYPE (op0)));
	  if (tcode1 == COMPLEX_TYPE || tcode1 == VECTOR_TYPE)
	    tcode1 = TREE_CODE (TREE_TYPE (TREE_TYPE (op1)));

	  if (!(tcode0 == INTEGER_TYPE && tcode1 == INTEGER_TYPE))
	    resultcode = RDIV_EXPR;
	  else
	    /* When dividing two signed integers, we have to promote to int.
	       unless we divide by a constant != -1.  Note that default
	       conversion will have been performed on the operands at this
	       point, so we have to dig out the original type to find out if
	       it was unsigned.  */
	    shorten = ((TREE_CODE (op0) == NOP_EXPR
			&& TYPE_UNSIGNED (TREE_TYPE (TREE_OPERAND (op0, 0))))
		       || (TREE_CODE (op1) == INTEGER_CST
			   && ! integer_all_onesp (op1)));

	  common = 1;
	}
      break;

    case BIT_AND_EXPR:
    case BIT_IOR_EXPR:
    case BIT_XOR_EXPR:
      if ((code0 == INTEGER_TYPE && code1 == INTEGER_TYPE)
	  || (code0 == VECTOR_TYPE && code1 == VECTOR_TYPE
	      && !VECTOR_FLOAT_TYPE_P (type0)
	      && !VECTOR_FLOAT_TYPE_P (type1)))
	shorten = -1;
      break;

    case TRUNC_MOD_EXPR:
    case FLOOR_MOD_EXPR:
      {
	tree cop1 = fold_non_dependent_expr (op1);
	doing_div_or_mod = true;
	warn_for_div_by_zero (location, cop1);
      }

      if (code0 == VECTOR_TYPE && code1 == VECTOR_TYPE
	  && TREE_CODE (TREE_TYPE (type0)) == INTEGER_TYPE
	  && TREE_CODE (TREE_TYPE (type1)) == INTEGER_TYPE)
	common = 1;
      else if (code0 == INTEGER_TYPE && code1 == INTEGER_TYPE)
	{
	  /* Although it would be tempting to shorten always here, that loses
	     on some targets, since the modulo instruction is undefined if the
	     quotient can't be represented in the computation mode.  We shorten
	     only if unsigned or if dividing by something we know != -1.  */
	  shorten = ((TREE_CODE (op0) == NOP_EXPR
		      && TYPE_UNSIGNED (TREE_TYPE (TREE_OPERAND (op0, 0))))
		     || (TREE_CODE (op1) == INTEGER_CST
			 && ! integer_all_onesp (op1)));
	  common = 1;
	}
      break;

    case TRUTH_ANDIF_EXPR:
    case TRUTH_ORIF_EXPR:
    case TRUTH_AND_EXPR:
    case TRUTH_OR_EXPR:
      if (!VECTOR_TYPE_P (type0) && VECTOR_TYPE_P (type1))
	{
	  if (!COMPARISON_CLASS_P (op1))
	    op1 = cp_build_binary_op (EXPR_LOCATION (op1), NE_EXPR, op1,
				      build_zero_cst (type1), complain);
	  if (code == TRUTH_ANDIF_EXPR)
	    {
	      tree z = build_zero_cst (TREE_TYPE (op1));
	      return build_conditional_expr (location, op0, op1, z, complain);
	    }
	  else if (code == TRUTH_ORIF_EXPR)
	    {
	      tree m1 = build_all_ones_cst (TREE_TYPE (op1));
	      return build_conditional_expr (location, op0, m1, op1, complain);
	    }
	  else
	    gcc_unreachable ();
	}
      if (VECTOR_TYPE_P (type0))
	{
	  if (!COMPARISON_CLASS_P (op0))
	    op0 = cp_build_binary_op (EXPR_LOCATION (op0), NE_EXPR, op0,
				      build_zero_cst (type0), complain);
	  if (!VECTOR_TYPE_P (type1))
	    {
	      tree m1 = build_all_ones_cst (TREE_TYPE (op0));
	      tree z = build_zero_cst (TREE_TYPE (op0));
	      op1 = build_conditional_expr (location, op1, m1, z, complain);
	    }
	  else if (!COMPARISON_CLASS_P (op1))
	    op1 = cp_build_binary_op (EXPR_LOCATION (op1), NE_EXPR, op1,
				      build_zero_cst (type1), complain);

	  if (code == TRUTH_ANDIF_EXPR)
	    code = BIT_AND_EXPR;
	  else if (code == TRUTH_ORIF_EXPR)
	    code = BIT_IOR_EXPR;
	  else
	    gcc_unreachable ();

	  return cp_build_binary_op (location, code, op0, op1, complain);
	}

      result_type = boolean_type_node;
      break;

      /* Shift operations: result has same type as first operand;
	 always convert second operand to int.
	 Also set SHORT_SHIFT if shifting rightward.  */

    case RSHIFT_EXPR:
      if (code0 == VECTOR_TYPE && code1 == INTEGER_TYPE
          && TREE_CODE (TREE_TYPE (type0)) == INTEGER_TYPE)
        {
          result_type = type0;
          converted = 1;
        }
      else if (code0 == VECTOR_TYPE && code1 == VECTOR_TYPE
	  && TREE_CODE (TREE_TYPE (type0)) == INTEGER_TYPE
	  && TREE_CODE (TREE_TYPE (type1)) == INTEGER_TYPE
	  && TYPE_VECTOR_SUBPARTS (type0) == TYPE_VECTOR_SUBPARTS (type1))
	{
	  result_type = type0;
	  converted = 1;
	}
      else if (code0 == INTEGER_TYPE && code1 == INTEGER_TYPE)
	{
	  tree const_op1 = fold_non_dependent_expr (op1);
	  if (TREE_CODE (const_op1) != INTEGER_CST)
	    const_op1 = op1;
	  result_type = type0;
	  doing_shift = true;
	  if (TREE_CODE (const_op1) == INTEGER_CST)
	    {
	      if (tree_int_cst_lt (const_op1, integer_zero_node))
		{
		  if ((complain & tf_warning)
		      && c_inhibit_evaluation_warnings == 0)
		    warning (OPT_Wshift_count_negative,
			     "right shift count is negative");
		}
	      else
		{
		  if (compare_tree_int (const_op1, TYPE_PRECISION (type0)) >= 0
		      && (complain & tf_warning)
		      && c_inhibit_evaluation_warnings == 0)
		    warning (OPT_Wshift_count_overflow,
			     "right shift count >= width of type");
		}
	    }
	  /* Avoid converting op1 to result_type later.  */
	  converted = 1;
	}
      break;

    case LSHIFT_EXPR:
      if (code0 == VECTOR_TYPE && code1 == INTEGER_TYPE
          && TREE_CODE (TREE_TYPE (type0)) == INTEGER_TYPE)
        {
          result_type = type0;
          converted = 1;
        }
      else if (code0 == VECTOR_TYPE && code1 == VECTOR_TYPE
	  && TREE_CODE (TREE_TYPE (type0)) == INTEGER_TYPE
	  && TREE_CODE (TREE_TYPE (type1)) == INTEGER_TYPE
	  && TYPE_VECTOR_SUBPARTS (type0) == TYPE_VECTOR_SUBPARTS (type1))
	{
	  result_type = type0;
	  converted = 1;
	}
      else if (code0 == INTEGER_TYPE && code1 == INTEGER_TYPE)
	{
	  tree const_op0 = fold_non_dependent_expr (op0);
	  if (TREE_CODE (const_op0) != INTEGER_CST)
	    const_op0 = op0;
	  tree const_op1 = fold_non_dependent_expr (op1);
	  if (TREE_CODE (const_op1) != INTEGER_CST)
	    const_op1 = op1;
	  result_type = type0;
	  doing_shift = true;
	  if (TREE_CODE (const_op0) == INTEGER_CST
	      && tree_int_cst_sgn (const_op0) < 0
	      && (complain & tf_warning)
	      && c_inhibit_evaluation_warnings == 0)
	    warning (OPT_Wshift_negative_value,
		     "left shift of negative value");
	  if (TREE_CODE (const_op1) == INTEGER_CST)
	    {
	      if (tree_int_cst_lt (const_op1, integer_zero_node))
		{
		  if ((complain & tf_warning)
		      && c_inhibit_evaluation_warnings == 0)
		    warning (OPT_Wshift_count_negative,
			     "left shift count is negative");
		}
	      else if (compare_tree_int (const_op1,
					 TYPE_PRECISION (type0)) >= 0)
		{
		  if ((complain & tf_warning)
		      && c_inhibit_evaluation_warnings == 0)
		    warning (OPT_Wshift_count_overflow,
			     "left shift count >= width of type");
		}
	      else if (TREE_CODE (const_op0) == INTEGER_CST
		       && (complain & tf_warning))
		maybe_warn_shift_overflow (location, const_op0, const_op1);
	    }
	  /* Avoid converting op1 to result_type later.  */
	  converted = 1;
	}
      break;

    case RROTATE_EXPR:
    case LROTATE_EXPR:
      if (code0 == INTEGER_TYPE && code1 == INTEGER_TYPE)
	{
	  result_type = type0;
	  if (TREE_CODE (op1) == INTEGER_CST)
	    {
	      if (tree_int_cst_lt (op1, integer_zero_node))
		{
		  if (complain & tf_warning)
		    warning (0, (code == LROTATE_EXPR)
			          ? G_("left rotate count is negative")
   			          : G_("right rotate count is negative"));
		}
	      else if (compare_tree_int (op1, TYPE_PRECISION (type0)) >= 0)
		{
		  if (complain & tf_warning)
		    warning (0, (code == LROTATE_EXPR) 
                                  ? G_("left rotate count >= width of type")
                                  : G_("right rotate count >= width of type"));
		}
	    }
	  /* Convert the shift-count to an integer, regardless of
	     size of value being shifted.  */
	  if (TYPE_MAIN_VARIANT (TREE_TYPE (op1)) != integer_type_node)
	    op1 = cp_convert (integer_type_node, op1, complain);
	}
      break;

    case EQ_EXPR:
    case NE_EXPR:
      if (code0 == VECTOR_TYPE && code1 == VECTOR_TYPE)
	goto vector_compare;
      if ((complain & tf_warning)
	  && (FLOAT_TYPE_P (type0) || FLOAT_TYPE_P (type1)))
	warning (OPT_Wfloat_equal,
		 "comparing floating point with == or != is unsafe");
      if ((complain & tf_warning)
	  && ((TREE_CODE (orig_op0) == STRING_CST
	       && !integer_zerop (cp_fully_fold (op1)))
	      || (TREE_CODE (orig_op1) == STRING_CST
		  && !integer_zerop (cp_fully_fold (op0)))))
	warning (OPT_Waddress, "comparison with string literal results "
			       "in unspecified behavior");

      build_type = boolean_type_node;
      if ((code0 == INTEGER_TYPE || code0 == REAL_TYPE
	   || code0 == COMPLEX_TYPE || code0 == ENUMERAL_TYPE)
	  && (code1 == INTEGER_TYPE || code1 == REAL_TYPE
	      || code1 == COMPLEX_TYPE || code1 == ENUMERAL_TYPE))
	short_compare = 1;
      else if (((code0 == POINTER_TYPE || TYPE_PTRDATAMEM_P (type0))
		&& null_ptr_cst_p (orig_op1))
	       /* Handle, eg, (void*)0 (c++/43906), and more.  */
	       || (code0 == POINTER_TYPE
		   && TYPE_PTR_P (type1) && integer_zerop (op1)))
	{
	  if (TYPE_PTR_P (type1))
	    result_type = composite_pointer_type (type0, type1, op0, op1,
						  CPO_COMPARISON, complain);
	  else
	    result_type = type0;

	  if (char_type_p (TREE_TYPE (orig_op1))
	      && warning (OPT_Wpointer_compare,
			  "comparison between pointer and zero character "
			  "constant"))
	    inform (input_location,
		    "did you mean to dereference the pointer?");
	  warn_for_null_address (location, op0, complain);
	}
      else if (((code1 == POINTER_TYPE || TYPE_PTRDATAMEM_P (type1))
		&& null_ptr_cst_p (orig_op0))
	       /* Handle, eg, (void*)0 (c++/43906), and more.  */
	       || (code1 == POINTER_TYPE
		   && TYPE_PTR_P (type0) && integer_zerop (op0)))
	{
	  if (TYPE_PTR_P (type0))
	    result_type = composite_pointer_type (type0, type1, op0, op1,
						  CPO_COMPARISON, complain);
	  else
	    result_type = type1;

	  if (char_type_p (TREE_TYPE (orig_op0))
	      && warning (OPT_Wpointer_compare,
			  "comparison between pointer and zero character "
			  "constant"))
	    inform (input_location,
		    "did you mean to dereference the pointer?");
	  warn_for_null_address (location, op1, complain);
	}
      else if ((code0 == POINTER_TYPE && code1 == POINTER_TYPE)
	       || (TYPE_PTRDATAMEM_P (type0) && TYPE_PTRDATAMEM_P (type1)))
	result_type = composite_pointer_type (type0, type1, op0, op1,
					      CPO_COMPARISON, complain);
      else if (null_ptr_cst_p (orig_op0) && null_ptr_cst_p (orig_op1))
	/* One of the operands must be of nullptr_t type.  */
        result_type = TREE_TYPE (nullptr_node);
      else if (code0 == POINTER_TYPE && code1 == INTEGER_TYPE)
	{
	  result_type = type0;
	  if (complain & tf_error) 
            permerror (input_location, "ISO C++ forbids comparison between pointer and integer");
          else
            return error_mark_node;
	}
      else if (code0 == INTEGER_TYPE && code1 == POINTER_TYPE)
	{
	  result_type = type1;
	  if (complain & tf_error)
	    permerror (input_location, "ISO C++ forbids comparison between pointer and integer");
          else
            return error_mark_node;
	}
      else if (TYPE_PTRMEMFUNC_P (type0) && null_ptr_cst_p (orig_op1))
	{
	  if (TARGET_PTRMEMFUNC_VBIT_LOCATION
	      == ptrmemfunc_vbit_in_delta)
	    {
	      tree pfn0, delta0, e1, e2;

	      if (TREE_SIDE_EFFECTS (op0))
		op0 = save_expr (op0);

	      pfn0 = pfn_from_ptrmemfunc (op0);
	      delta0 = delta_from_ptrmemfunc (op0);
	      e1 = cp_build_binary_op (location,
				       EQ_EXPR,
	  			       pfn0,
				       build_zero_cst (TREE_TYPE (pfn0)),
				       complain);
	      e2 = cp_build_binary_op (location,
				       BIT_AND_EXPR,
				       delta0,
				       integer_one_node,
				       complain);

	      if (complain & tf_warning)
		maybe_warn_zero_as_null_pointer_constant (op1, input_location);

	      e2 = cp_build_binary_op (location,
				       EQ_EXPR, e2, integer_zero_node,
				       complain);
	      op0 = cp_build_binary_op (location,
					TRUTH_ANDIF_EXPR, e1, e2,
					complain);
	      op1 = cp_convert (TREE_TYPE (op0), integer_one_node, complain);
	    }
     	  else 
	    {
	      op0 = build_ptrmemfunc_access_expr (op0, pfn_identifier);
	      op1 = cp_convert (TREE_TYPE (op0), op1, complain);
	    }
	  result_type = TREE_TYPE (op0);
	}
      else if (TYPE_PTRMEMFUNC_P (type1) && null_ptr_cst_p (orig_op0))
	return cp_build_binary_op (location, code, op1, op0, complain);
      else if (TYPE_PTRMEMFUNC_P (type0) && TYPE_PTRMEMFUNC_P (type1))
	{
	  tree type;
	  /* E will be the final comparison.  */
	  tree e;
	  /* E1 and E2 are for scratch.  */
	  tree e1;
	  tree e2;
	  tree pfn0;
	  tree pfn1;
	  tree delta0;
	  tree delta1;

	  type = composite_pointer_type (type0, type1, op0, op1, 
					 CPO_COMPARISON, complain);

	  if (!same_type_p (TREE_TYPE (op0), type))
	    op0 = cp_convert_and_check (type, op0, complain);
	  if (!same_type_p (TREE_TYPE (op1), type))
	    op1 = cp_convert_and_check (type, op1, complain);

	  if (op0 == error_mark_node || op1 == error_mark_node)
	    return error_mark_node;

	  if (TREE_SIDE_EFFECTS (op0))
	    op0 = save_expr (op0);
	  if (TREE_SIDE_EFFECTS (op1))
	    op1 = save_expr (op1);

	  pfn0 = pfn_from_ptrmemfunc (op0);
	  pfn0 = cp_fully_fold (pfn0);
	  /* Avoid -Waddress warnings (c++/64877).  */
	  if (TREE_CODE (pfn0) == ADDR_EXPR)
	    TREE_NO_WARNING (pfn0) = 1;
	  pfn1 = pfn_from_ptrmemfunc (op1);
	  pfn1 = cp_fully_fold (pfn1);
	  delta0 = delta_from_ptrmemfunc (op0);
	  delta1 = delta_from_ptrmemfunc (op1);
	  if (TARGET_PTRMEMFUNC_VBIT_LOCATION
	      == ptrmemfunc_vbit_in_delta)
	    {
	      /* We generate:

		 (op0.pfn == op1.pfn
		  && ((op0.delta == op1.delta)
     		       || (!op0.pfn && op0.delta & 1 == 0 
			   && op1.delta & 1 == 0))

	         The reason for the `!op0.pfn' bit is that a NULL
	         pointer-to-member is any member with a zero PFN and
	         LSB of the DELTA field is 0.  */

	      e1 = cp_build_binary_op (location, BIT_AND_EXPR,
				       delta0, 
				       integer_one_node,
				       complain);
	      e1 = cp_build_binary_op (location,
				       EQ_EXPR, e1, integer_zero_node,
				       complain);
	      e2 = cp_build_binary_op (location, BIT_AND_EXPR,
				       delta1,
				       integer_one_node,
				       complain);
	      e2 = cp_build_binary_op (location,
				       EQ_EXPR, e2, integer_zero_node,
				       complain);
	      e1 = cp_build_binary_op (location,
				       TRUTH_ANDIF_EXPR, e2, e1,
				       complain);
	      e2 = cp_build_binary_op (location, EQ_EXPR,
				       pfn0,
				       build_zero_cst (TREE_TYPE (pfn0)),
				       complain);
	      e2 = cp_build_binary_op (location,
				       TRUTH_ANDIF_EXPR, e2, e1, complain);
	      e1 = cp_build_binary_op (location,
				       EQ_EXPR, delta0, delta1, complain);
	      e1 = cp_build_binary_op (location,
				       TRUTH_ORIF_EXPR, e1, e2, complain);
	    }
	  else
	    {
	      /* We generate:

	         (op0.pfn == op1.pfn
	         && (!op0.pfn || op0.delta == op1.delta))

	         The reason for the `!op0.pfn' bit is that a NULL
	         pointer-to-member is any member with a zero PFN; the
	         DELTA field is unspecified.  */
 
    	      e1 = cp_build_binary_op (location,
				       EQ_EXPR, delta0, delta1, complain);
	      e2 = cp_build_binary_op (location,
				       EQ_EXPR,
		      		       pfn0,
			   	       build_zero_cst (TREE_TYPE (pfn0)),
				       complain);
	      e1 = cp_build_binary_op (location,
				       TRUTH_ORIF_EXPR, e1, e2, complain);
	    }
	  e2 = build2 (EQ_EXPR, boolean_type_node, pfn0, pfn1);
	  e = cp_build_binary_op (location,
				  TRUTH_ANDIF_EXPR, e2, e1, complain);
	  if (code == EQ_EXPR)
	    return e;
	  return cp_build_binary_op (location,
				     EQ_EXPR, e, integer_zero_node, complain);
	}
      else
	{
	  gcc_assert (!TYPE_PTRMEMFUNC_P (type0)
		      || !same_type_p (TYPE_PTRMEMFUNC_FN_TYPE (type0),
				       type1));
	  gcc_assert (!TYPE_PTRMEMFUNC_P (type1)
		      || !same_type_p (TYPE_PTRMEMFUNC_FN_TYPE (type1),
				       type0));
	}

      break;

    case MAX_EXPR:
    case MIN_EXPR:
      if ((code0 == INTEGER_TYPE || code0 == REAL_TYPE)
	   && (code1 == INTEGER_TYPE || code1 == REAL_TYPE))
	shorten = 1;
      else if (code0 == POINTER_TYPE && code1 == POINTER_TYPE)
	result_type = composite_pointer_type (type0, type1, op0, op1,
					      CPO_COMPARISON, complain);
      break;

    case LE_EXPR:
    case GE_EXPR:
    case LT_EXPR:
    case GT_EXPR:
      if (TREE_CODE (orig_op0) == STRING_CST
	  || TREE_CODE (orig_op1) == STRING_CST)
	{
	  if (complain & tf_warning)
	    warning (OPT_Waddress, "comparison with string literal results "
				   "in unspecified behavior");
	}

      if (code0 == VECTOR_TYPE && code1 == VECTOR_TYPE)
	{
	vector_compare:
	  tree intt;
	  if (!same_type_ignoring_top_level_qualifiers_p (TREE_TYPE (type0),
							  TREE_TYPE (type1))
	      && !vector_types_compatible_elements_p (type0, type1))
	    {
	      if (complain & tf_error)
		{
		  error_at (location, "comparing vectors with different "
				      "element types");
		  inform (location, "operand types are %qT and %qT",
			  type0, type1);
		}
	      return error_mark_node;
	    }

	  if (TYPE_VECTOR_SUBPARTS (type0) != TYPE_VECTOR_SUBPARTS (type1))
	    {
	      if (complain & tf_error)
		{
		  error_at (location, "comparing vectors with different "
				      "number of elements");
		  inform (location, "operand types are %qT and %qT",
			  type0, type1);
		}
	      return error_mark_node;
	    }

	  /* It's not precisely specified how the usual arithmetic
	     conversions apply to the vector types.  Here, we use
	     the unsigned type if one of the operands is signed and
	     the other one is unsigned.  */
	  if (TYPE_UNSIGNED (type0) != TYPE_UNSIGNED (type1))
	    {
	      if (!TYPE_UNSIGNED (type0))
		op0 = build1 (VIEW_CONVERT_EXPR, type1, op0);
	      else
		op1 = build1 (VIEW_CONVERT_EXPR, type0, op1);
	      warning_at (location, OPT_Wsign_compare, "comparison between "
			  "types %qT and %qT", type0, type1);
	    }

	  /* Always construct signed integer vector type.  */
	  intt = c_common_type_for_size (GET_MODE_BITSIZE
					   (TYPE_MODE (TREE_TYPE (type0))), 0);
	  if (!intt)
	    {
	      if (complain & tf_error)
		error_at (location, "could not find an integer type "
			  "of the same size as %qT", TREE_TYPE (type0));
	      return error_mark_node;
	    }
	  result_type = build_opaque_vector_type (intt,
						  TYPE_VECTOR_SUBPARTS (type0));
	  converted = 1;
	  return build_vec_cmp (resultcode, result_type, op0, op1);
	}
      build_type = boolean_type_node;
      if ((code0 == INTEGER_TYPE || code0 == REAL_TYPE
	   || code0 == ENUMERAL_TYPE)
	   && (code1 == INTEGER_TYPE || code1 == REAL_TYPE
	       || code1 == ENUMERAL_TYPE))
	short_compare = 1;
      else if (code0 == POINTER_TYPE && code1 == POINTER_TYPE)
	result_type = composite_pointer_type (type0, type1, op0, op1,
					      CPO_COMPARISON, complain);
      else if (code0 == POINTER_TYPE && null_ptr_cst_p (orig_op1))
	{
	  result_type = type0;
	  if (extra_warnings && (complain & tf_warning))
	    warning (OPT_Wextra,
		     "ordered comparison of pointer with integer zero");
	}
      else if (code1 == POINTER_TYPE && null_ptr_cst_p (orig_op0))
	{
	  result_type = type1;
	  if (extra_warnings && (complain & tf_warning))
	    warning (OPT_Wextra,
		     "ordered comparison of pointer with integer zero");
	}
      else if (null_ptr_cst_p (orig_op0) && null_ptr_cst_p (orig_op1))
	/* One of the operands must be of nullptr_t type.  */
        result_type = TREE_TYPE (nullptr_node);
      else if (code0 == POINTER_TYPE && code1 == INTEGER_TYPE)
	{
	  result_type = type0;
	  if (complain & tf_error)
	    permerror (input_location, "ISO C++ forbids comparison between pointer and integer");
          else
            return error_mark_node;
	}
      else if (code0 == INTEGER_TYPE && code1 == POINTER_TYPE)
	{
	  result_type = type1;
	  if (complain & tf_error)
	    permerror (input_location, "ISO C++ forbids comparison between pointer and integer");
          else
            return error_mark_node;
	}
      break;

    case UNORDERED_EXPR:
    case ORDERED_EXPR:
    case UNLT_EXPR:
    case UNLE_EXPR:
    case UNGT_EXPR:
    case UNGE_EXPR:
    case UNEQ_EXPR:
      build_type = integer_type_node;
      if (code0 != REAL_TYPE || code1 != REAL_TYPE)
	{
	  if (complain & tf_error)
	    error ("unordered comparison on non-floating point argument");
	  return error_mark_node;
	}
      common = 1;
      break;

    default:
      break;
    }

  if (((code0 == INTEGER_TYPE || code0 == REAL_TYPE || code0 == COMPLEX_TYPE
	|| code0 == ENUMERAL_TYPE)
       && (code1 == INTEGER_TYPE || code1 == REAL_TYPE
	   || code1 == COMPLEX_TYPE || code1 == ENUMERAL_TYPE)))
    arithmetic_types_p = 1;
  else
    {
      arithmetic_types_p = 0;
      /* Vector arithmetic is only allowed when both sides are vectors.  */
      if (code0 == VECTOR_TYPE && code1 == VECTOR_TYPE)
	{
	  if (!tree_int_cst_equal (TYPE_SIZE (type0), TYPE_SIZE (type1))
	      || !vector_types_compatible_elements_p (type0, type1))
	    {
	      if (complain & tf_error)
		{
		  /* "location" already embeds the locations of the
		     operands, so we don't need to add them separately
		     to richloc.  */
		  rich_location richloc (line_table, location);
		  binary_op_error (&richloc, code, type0, type1);
		}
	      return error_mark_node;
	    }
	  arithmetic_types_p = 1;
	}
    }
  /* Determine the RESULT_TYPE, if it is not already known.  */
  if (!result_type
      && arithmetic_types_p
      && (shorten || common || short_compare))
    {
      result_type = cp_common_type (type0, type1);
      if (complain & tf_warning)
	do_warn_double_promotion (result_type, type0, type1,
				  "implicit conversion from %qT to %qT "
				  "to match other operand of binary "
				  "expression",
				  location);
    }

  if (!result_type)
    {
      if (complain & tf_error)
	error_at (location,
		  "invalid operands of types %qT and %qT to binary %qO",
		  TREE_TYPE (orig_op0), TREE_TYPE (orig_op1), code);
      return error_mark_node;
    }

  /* If we're in a template, the only thing we need to know is the
     RESULT_TYPE.  */
  if (processing_template_decl)
    {
      /* Since the middle-end checks the type when doing a build2, we
	 need to build the tree in pieces.  This built tree will never
	 get out of the front-end as we replace it when instantiating
	 the template.  */
      tree tmp = build2 (resultcode,
			 build_type ? build_type : result_type,
			 NULL_TREE, op1);
      TREE_OPERAND (tmp, 0) = op0;
      return tmp;
    }

  /* Remember the original type; RESULT_TYPE might be changed later on
     by shorten_binary_op.  */
  tree orig_type = result_type;

  if (arithmetic_types_p)
    {
      bool first_complex = (code0 == COMPLEX_TYPE);
      bool second_complex = (code1 == COMPLEX_TYPE);
      int none_complex = (!first_complex && !second_complex);

      /* Adapted from patch for c/24581.  */
      if (first_complex != second_complex
	  && (code == PLUS_EXPR
	      || code == MINUS_EXPR
	      || code == MULT_EXPR
	      || (code == TRUNC_DIV_EXPR && first_complex))
	  && TREE_CODE (TREE_TYPE (result_type)) == REAL_TYPE
	  && flag_signed_zeros)
	{
	  /* An operation on mixed real/complex operands must be
	     handled specially, but the language-independent code can
	     more easily optimize the plain complex arithmetic if
	     -fno-signed-zeros.  */
	  tree real_type = TREE_TYPE (result_type);
	  tree real, imag;
	  if (first_complex)
	    {
	      if (TREE_TYPE (op0) != result_type)
		op0 = cp_convert_and_check (result_type, op0, complain);
	      if (TREE_TYPE (op1) != real_type)
		op1 = cp_convert_and_check (real_type, op1, complain);
	    }
	  else
	    {
	      if (TREE_TYPE (op0) != real_type)
		op0 = cp_convert_and_check (real_type, op0, complain);
	      if (TREE_TYPE (op1) != result_type)
		op1 = cp_convert_and_check (result_type, op1, complain);
	    }
	  if (TREE_CODE (op0) == ERROR_MARK || TREE_CODE (op1) == ERROR_MARK)
	    return error_mark_node;
	  if (first_complex)
	    {
	      op0 = save_expr (op0);
	      real = cp_build_unary_op (REALPART_EXPR, op0, true, complain);
	      imag = cp_build_unary_op (IMAGPART_EXPR, op0, true, complain);
	      switch (code)
		{
		case MULT_EXPR:
		case TRUNC_DIV_EXPR:
		  op1 = save_expr (op1);
		  imag = build2 (resultcode, real_type, imag, op1);
		  /* Fall through.  */
		case PLUS_EXPR:
		case MINUS_EXPR:
		  real = build2 (resultcode, real_type, real, op1);
		  break;
		default:
		  gcc_unreachable();
		}
	    }
	  else
	    {
	      op1 = save_expr (op1);
	      real = cp_build_unary_op (REALPART_EXPR, op1, true, complain);
	      imag = cp_build_unary_op (IMAGPART_EXPR, op1, true, complain);
	      switch (code)
		{
		case MULT_EXPR:
		  op0 = save_expr (op0);
		  imag = build2 (resultcode, real_type, op0, imag);
		  /* Fall through.  */
		case PLUS_EXPR:
		  real = build2 (resultcode, real_type, op0, real);
		  break;
		case MINUS_EXPR:
		  real = build2 (resultcode, real_type, op0, real);
		  imag = build1 (NEGATE_EXPR, real_type, imag);
		  break;
		default:
		  gcc_unreachable();
		}
	    }
	  result = build2 (COMPLEX_EXPR, result_type, real, imag);
	  return result;
	}

      /* For certain operations (which identify themselves by shorten != 0)
	 if both args were extended from the same smaller type,
	 do the arithmetic in that type and then extend.

	 shorten !=0 and !=1 indicates a bitwise operation.
	 For them, this optimization is safe only if
	 both args are zero-extended or both are sign-extended.
	 Otherwise, we might change the result.
	 E.g., (short)-1 | (unsigned short)-1 is (int)-1
	 but calculated in (unsigned short) it would be (unsigned short)-1.  */

      if (shorten && none_complex)
	{
	  final_type = result_type;
	  result_type = shorten_binary_op (result_type, op0, op1,
					   shorten == -1);
	}

      /* Comparison operations are shortened too but differently.
	 They identify themselves by setting short_compare = 1.  */

      if (short_compare)
	{
	  /* We call shorten_compare only for diagnostic-reason.  */
	  tree xop0 = fold_simple (op0), xop1 = fold_simple (op1),
	       xresult_type = result_type;
	  enum tree_code xresultcode = resultcode;
	  shorten_compare (location, &xop0, &xop1, &xresult_type,
			       &xresultcode);
	}

      if ((short_compare || code == MIN_EXPR || code == MAX_EXPR)
	  && warn_sign_compare
	  /* Do not warn until the template is instantiated; we cannot
	     bound the ranges of the arguments until that point.  */
	  && !processing_template_decl
          && (complain & tf_warning)
	  && c_inhibit_evaluation_warnings == 0
	  /* Even unsigned enum types promote to signed int.  We don't
	     want to issue -Wsign-compare warnings for this case.  */
	  && !enum_cast_to_int (orig_op0)
	  && !enum_cast_to_int (orig_op1))
	{
	  tree oop0 = maybe_constant_value (orig_op0);
	  tree oop1 = maybe_constant_value (orig_op1);

	  if (TREE_CODE (oop0) != INTEGER_CST)
	    oop0 = cp_fully_fold (orig_op0);
	  if (TREE_CODE (oop1) != INTEGER_CST)
	    oop1 = cp_fully_fold (orig_op1);
	  warn_for_sign_compare (location, oop0, oop1, op0, op1, 
				 result_type, resultcode);
	}
    }

  /* If CONVERTED is zero, both args will be converted to type RESULT_TYPE.
     Then the expression will be built.
     It will be given type FINAL_TYPE if that is nonzero;
     otherwise, it will be given type RESULT_TYPE.  */
  if (! converted)
    {
      if (TREE_TYPE (op0) != result_type)
	op0 = cp_convert_and_check (result_type, op0, complain);
      if (TREE_TYPE (op1) != result_type)
	op1 = cp_convert_and_check (result_type, op1, complain);

      if (op0 == error_mark_node || op1 == error_mark_node)
	return error_mark_node;
    }

  if (build_type == NULL_TREE)
    build_type = result_type;

  if ((flag_sanitize & (SANITIZE_SHIFT | SANITIZE_DIVIDE
			| SANITIZE_FLOAT_DIVIDE))
      && !processing_template_decl
      && do_ubsan_in_current_function ()
      && (doing_div_or_mod || doing_shift))
    {
      /* OP0 and/or OP1 might have side-effects.  */
      op0 = cp_save_expr (op0);
      op1 = cp_save_expr (op1);
      op0 = fold_non_dependent_expr (op0);
      op1 = fold_non_dependent_expr (op1);
      if (doing_div_or_mod && (flag_sanitize & (SANITIZE_DIVIDE
						| SANITIZE_FLOAT_DIVIDE)))
	{
	  /* For diagnostics we want to use the promoted types without
	     shorten_binary_op.  So convert the arguments to the
	     original result_type.  */
	  tree cop0 = op0;
	  tree cop1 = op1;
	  if (TREE_TYPE (cop0) != orig_type)
	    cop0 = cp_convert (orig_type, op0, complain);
	  if (TREE_TYPE (cop1) != orig_type)
	    cop1 = cp_convert (orig_type, op1, complain);
	  instrument_expr = ubsan_instrument_division (location, cop0, cop1);
	}
      else if (doing_shift && (flag_sanitize & SANITIZE_SHIFT))
	instrument_expr = ubsan_instrument_shift (location, code, op0, op1);
    }

  result = build2_loc (location, resultcode, build_type, op0, op1);
  if (final_type != 0)
    result = cp_convert (final_type, result, complain);

  if (instrument_expr != NULL)
    result = build2 (COMPOUND_EXPR, TREE_TYPE (result),
		     instrument_expr, result);

  if (!processing_template_decl)
    {
      op0 = cp_fully_fold (op0);
      /* Only consider the second argument if the first isn't overflowed.  */
      if (!CONSTANT_CLASS_P (op0) || TREE_OVERFLOW_P (op0))
	return result;
      op1 = cp_fully_fold (op1);
      if (!CONSTANT_CLASS_P (op1) || TREE_OVERFLOW_P (op1))
	return result;
    }
  else if (!CONSTANT_CLASS_P (op0) || !CONSTANT_CLASS_P (op1)
	   || TREE_OVERFLOW_P (op0) || TREE_OVERFLOW_P (op1))
    return result;

  result_ovl = fold_build2 (resultcode, build_type, op0, op1);
  if (TREE_OVERFLOW_P (result_ovl))
    overflow_warning (location, result_ovl);

  return result;
}

/* Build a VEC_PERM_EXPR.
   This is a simple wrapper for c_build_vec_perm_expr.  */
tree
build_x_vec_perm_expr (location_t loc,
			tree arg0, tree arg1, tree arg2,
			tsubst_flags_t complain)
{
  tree orig_arg0 = arg0;
  tree orig_arg1 = arg1;
  tree orig_arg2 = arg2;
  if (processing_template_decl)
    {
      if (type_dependent_expression_p (arg0)
	  || type_dependent_expression_p (arg1)
	  || type_dependent_expression_p (arg2))
	return build_min_nt_loc (loc, VEC_PERM_EXPR, arg0, arg1, arg2);
      arg0 = build_non_dependent_expr (arg0);
      if (arg1)
	arg1 = build_non_dependent_expr (arg1);
      arg2 = build_non_dependent_expr (arg2);
    }
  tree exp = c_build_vec_perm_expr (loc, arg0, arg1, arg2, complain & tf_error);
  if (processing_template_decl && exp != error_mark_node)
    return build_min_non_dep (VEC_PERM_EXPR, exp, orig_arg0,
			      orig_arg1, orig_arg2);
  return exp;
}

/* Return a tree for the sum or difference (RESULTCODE says which)
   of pointer PTROP and integer INTOP.  */

static tree
cp_pointer_int_sum (location_t loc, enum tree_code resultcode, tree ptrop,
		    tree intop, tsubst_flags_t complain)
{
  tree res_type = TREE_TYPE (ptrop);

  /* pointer_int_sum() uses size_in_bytes() on the TREE_TYPE(res_type)
     in certain circumstance (when it's valid to do so).  So we need
     to make sure it's complete.  We don't need to check here, if we
     can actually complete it at all, as those checks will be done in
     pointer_int_sum() anyway.  */
  complete_type (TREE_TYPE (res_type));

  return pointer_int_sum (loc, resultcode, ptrop,
			  intop, complain & tf_warning_or_error);
}

/* Return a tree for the difference of pointers OP0 and OP1.
   The resulting tree has type int.  */

static tree
pointer_diff (location_t loc, tree op0, tree op1, tree ptrtype,
	      tsubst_flags_t complain)
{
  tree result;
  tree restype = ptrdiff_type_node;
  tree target_type = TREE_TYPE (ptrtype);

  if (!complete_type_or_else (target_type, NULL_TREE))
    return error_mark_node;

  if (VOID_TYPE_P (target_type))
    {
      if (complain & tf_error)
	permerror (loc, "ISO C++ forbids using pointer of "
		   "type %<void *%> in subtraction");
      else
	return error_mark_node;
    }
  if (TREE_CODE (target_type) == FUNCTION_TYPE)
    {
      if (complain & tf_error)
	permerror (loc, "ISO C++ forbids using pointer to "
		   "a function in subtraction");
      else
	return error_mark_node;
    }
  if (TREE_CODE (target_type) == METHOD_TYPE)
    {
      if (complain & tf_error)
	permerror (loc, "ISO C++ forbids using pointer to "
		   "a method in subtraction");
      else
	return error_mark_node;
    }

  /* First do the subtraction as integers;
     then drop through to build the divide operator.  */

  op0 = cp_build_binary_op (loc,
			    MINUS_EXPR,
			    cp_convert (restype, op0, complain),
			    cp_convert (restype, op1, complain),
			    complain);

  /* This generates an error if op1 is a pointer to an incomplete type.  */
  if (!COMPLETE_TYPE_P (TREE_TYPE (TREE_TYPE (op1))))
    {
      if (complain & tf_error)
	error_at (loc, "invalid use of a pointer to an incomplete type in "
		  "pointer arithmetic");
      else
	return error_mark_node;
    }

  if (pointer_to_zero_sized_aggr_p (TREE_TYPE (op1)))
    {
      if (complain & tf_error)
	error_at (loc, "arithmetic on pointer to an empty aggregate");
      else
	return error_mark_node;
    }

  op1 = (TYPE_PTROB_P (ptrtype)
	 ? size_in_bytes_loc (loc, target_type)
	 : integer_one_node);

  /* Do the division.  */

  result = build2_loc (loc, EXACT_DIV_EXPR, restype, op0,
		       cp_convert (restype, op1, complain));
  return result;
}

/* Construct and perhaps optimize a tree representation
   for a unary operation.  CODE, a tree_code, specifies the operation
   and XARG is the operand.  */

tree
build_x_unary_op (location_t loc, enum tree_code code, cp_expr xarg,
		  tsubst_flags_t complain)
{
  tree orig_expr = xarg;
  tree exp;
  int ptrmem = 0;
  tree overload = NULL_TREE;

  if (processing_template_decl)
    {
      if (type_dependent_expression_p (xarg))
	return build_min_nt_loc (loc, code, xarg.get_value (), NULL_TREE);

      xarg = build_non_dependent_expr (xarg);
    }

  exp = NULL_TREE;

  /* [expr.unary.op] says:

       The address of an object of incomplete type can be taken.

     (And is just the ordinary address operator, not an overloaded
     "operator &".)  However, if the type is a template
     specialization, we must complete the type at this point so that
     an overloaded "operator &" will be available if required.  */
  if (code == ADDR_EXPR
      && TREE_CODE (xarg) != TEMPLATE_ID_EXPR
      && ((CLASS_TYPE_P (TREE_TYPE (xarg))
	   && !COMPLETE_TYPE_P (complete_type (TREE_TYPE (xarg))))
	  || (TREE_CODE (xarg) == OFFSET_REF)))
    /* Don't look for a function.  */;
  else
    exp = build_new_op (loc, code, LOOKUP_NORMAL, xarg, NULL_TREE,
			NULL_TREE, &overload, complain);

  if (!exp && code == ADDR_EXPR)
    {
      if (is_overloaded_fn (xarg))
	{
	  tree fn = get_first_fn (xarg);
	  if (DECL_CONSTRUCTOR_P (fn) || DECL_DESTRUCTOR_P (fn))
	    {
	      if (complain & tf_error)
		error (DECL_CONSTRUCTOR_P (fn)
		       ? G_("taking address of constructor %qE")
		       : G_("taking address of destructor %qE"),
		       xarg.get_value ());
	      return error_mark_node;
	    }
	}

      /* A pointer to member-function can be formed only by saying
	 &X::mf.  */
      if (!flag_ms_extensions && TREE_CODE (TREE_TYPE (xarg)) == METHOD_TYPE
	  && (TREE_CODE (xarg) != OFFSET_REF || !PTRMEM_OK_P (xarg)))
	{
	  if (TREE_CODE (xarg) != OFFSET_REF
	      || !TYPE_P (TREE_OPERAND (xarg, 0)))
	    {
	      if (complain & tf_error)
		{
		  error ("invalid use of %qE to form a "
			 "pointer-to-member-function", xarg.get_value ());
		  if (TREE_CODE (xarg) != OFFSET_REF)
		    inform (input_location, "  a qualified-id is required");
		}
	      return error_mark_node;
	    }
	  else
	    {
	      if (complain & tf_error)
		error ("parentheses around %qE cannot be used to form a"
		       " pointer-to-member-function",
		       xarg.get_value ());
	      else
		return error_mark_node;
	      PTRMEM_OK_P (xarg) = 1;
	    }
	}

      if (TREE_CODE (xarg) == OFFSET_REF)
	{
	  ptrmem = PTRMEM_OK_P (xarg);

	  if (!ptrmem && !flag_ms_extensions
	      && TREE_CODE (TREE_TYPE (TREE_OPERAND (xarg, 1))) == METHOD_TYPE)
	    {
	      /* A single non-static member, make sure we don't allow a
		 pointer-to-member.  */
	      xarg = build2 (OFFSET_REF, TREE_TYPE (xarg),
			     TREE_OPERAND (xarg, 0),
			     ovl_make (TREE_OPERAND (xarg, 1)));
	      PTRMEM_OK_P (xarg) = ptrmem;
	    }
	}

      exp = cp_build_addr_expr_strict (xarg, complain);
    }

  if (processing_template_decl && exp != error_mark_node)
    {
      if (overload != NULL_TREE)
	return (build_min_non_dep_op_overload
		(code, exp, overload, orig_expr, integer_zero_node));

      exp = build_min_non_dep (code, exp, orig_expr,
			       /*For {PRE,POST}{INC,DEC}REMENT_EXPR*/NULL_TREE);
    }
  if (TREE_CODE (exp) == ADDR_EXPR)
    PTRMEM_OK_P (exp) = ptrmem;
  return exp;
}

/* Construct and perhaps optimize a tree representation
   for __builtin_addressof operation.  ARG specifies the operand.  */

tree
cp_build_addressof (location_t loc, tree arg, tsubst_flags_t complain)
{
  tree orig_expr = arg;

  if (processing_template_decl)
    {
      if (type_dependent_expression_p (arg))
	return build_min_nt_loc (loc, ADDRESSOF_EXPR, arg, NULL_TREE);

      arg = build_non_dependent_expr (arg);
    }

  tree exp = cp_build_addr_expr_strict (arg, complain);

  if (processing_template_decl && exp != error_mark_node)
    exp = build_min_non_dep (ADDRESSOF_EXPR, exp, orig_expr, NULL_TREE);
  return exp;
}

/* Like c_common_truthvalue_conversion, but handle pointer-to-member
   constants, where a null value is represented by an INTEGER_CST of
   -1.  */

tree
cp_truthvalue_conversion (tree expr)
{
  tree type = TREE_TYPE (expr);
  if (TYPE_PTR_OR_PTRMEM_P (type)
      /* Avoid ICE on invalid use of non-static member function.  */
      || TREE_CODE (expr) == FUNCTION_DECL)
    return build_binary_op (input_location, NE_EXPR, expr, nullptr_node, 1);
  else
    return c_common_truthvalue_conversion (input_location, expr);
}

/* Just like cp_truthvalue_conversion, but we want a CLEANUP_POINT_EXPR.  */

tree
condition_conversion (tree expr)
{
  tree t;
  if (processing_template_decl)
    return expr;
  t = perform_implicit_conversion_flags (boolean_type_node, expr,
					 tf_warning_or_error, LOOKUP_NORMAL);
  t = fold_build_cleanup_point_expr (boolean_type_node, t);
  return t;
}

/* Returns the address of T.  This function will fold away
   ADDR_EXPR of INDIRECT_REF.  */

tree
build_address (tree t)
{
  if (error_operand_p (t) || !cxx_mark_addressable (t))
    return error_mark_node;
  gcc_checking_assert (TREE_CODE (t) != CONSTRUCTOR);
  t = build_fold_addr_expr (t);
  if (TREE_CODE (t) != ADDR_EXPR)
    t = rvalue (t);
  return t;
}

/* Return a NOP_EXPR converting EXPR to TYPE.  */

tree
build_nop (tree type, tree expr)
{
  if (type == error_mark_node || error_operand_p (expr))
    return expr;
  return build1_loc (EXPR_LOCATION (expr), NOP_EXPR, type, expr);
}

/* Take the address of ARG, whatever that means under C++ semantics.
   If STRICT_LVALUE is true, require an lvalue; otherwise, allow xvalues
   and class rvalues as well.

   Nothing should call this function directly; instead, callers should use
   cp_build_addr_expr or cp_build_addr_expr_strict.  */

static tree
cp_build_addr_expr_1 (tree arg, bool strict_lvalue, tsubst_flags_t complain)
{
  tree argtype;
  tree val;

  if (!arg || error_operand_p (arg))
    return error_mark_node;

  arg = mark_lvalue_use (arg);
  argtype = lvalue_type (arg);

  gcc_assert (!identifier_p (arg) || !IDENTIFIER_OPNAME_P (arg));

  if (TREE_CODE (arg) == COMPONENT_REF && type_unknown_p (arg)
      && !really_overloaded_fn (arg))
    {
      /* They're trying to take the address of a unique non-static
	 member function.  This is ill-formed (except in MS-land),
	 but let's try to DTRT.
	 Note: We only handle unique functions here because we don't
	 want to complain if there's a static overload; non-unique
	 cases will be handled by instantiate_type.  But we need to
	 handle this case here to allow casts on the resulting PMF.
	 We could defer this in non-MS mode, but it's easier to give
	 a useful error here.  */

      /* Inside constant member functions, the `this' pointer
	 contains an extra const qualifier.  TYPE_MAIN_VARIANT
	 is used here to remove this const from the diagnostics
	 and the created OFFSET_REF.  */
      tree base = TYPE_MAIN_VARIANT (TREE_TYPE (TREE_OPERAND (arg, 0)));
      tree fn = get_first_fn (TREE_OPERAND (arg, 1));
      if (!mark_used (fn, complain) && !(complain & tf_error))
	return error_mark_node;

      if (! flag_ms_extensions)
	{
	  tree name = DECL_NAME (fn);
	  if (!(complain & tf_error))
	    return error_mark_node;
	  else if (current_class_type
		   && TREE_OPERAND (arg, 0) == current_class_ref)
	    /* An expression like &memfn.  */
	    permerror (input_location, "ISO C++ forbids taking the address of an unqualified"
		       " or parenthesized non-static member function to form"
		       " a pointer to member function.  Say %<&%T::%D%>",
		       base, name);
	  else
	    permerror (input_location, "ISO C++ forbids taking the address of a bound member"
		       " function to form a pointer to member function."
		       "  Say %<&%T::%D%>",
		       base, name);
	}
      arg = build_offset_ref (base, fn, /*address_p=*/true, complain);
    }

  /* Uninstantiated types are all functions.  Taking the
     address of a function is a no-op, so just return the
     argument.  */
  if (type_unknown_p (arg))
    return build1 (ADDR_EXPR, unknown_type_node, arg);

  if (TREE_CODE (arg) == OFFSET_REF)
    /* We want a pointer to member; bypass all the code for actually taking
       the address of something.  */
    goto offset_ref;

  /* Anything not already handled and not a true memory reference
     is an error.  */
  if (TREE_CODE (argtype) != FUNCTION_TYPE
      && TREE_CODE (argtype) != METHOD_TYPE)
    {
      cp_lvalue_kind kind = lvalue_kind (arg);
      if (kind == clk_none)
	{
	  if (complain & tf_error)
	    lvalue_error (input_location, lv_addressof);
	  return error_mark_node;
	}
      if (strict_lvalue && (kind & (clk_rvalueref|clk_class)))
	{
	  if (!(complain & tf_error))
	    return error_mark_node;
	  if (kind & clk_class)
	    /* Make this a permerror because we used to accept it.  */
	    permerror (input_location, "taking address of temporary");
	  else
	    error ("taking address of xvalue (rvalue reference)");
	}
    }

  if (TREE_CODE (argtype) == REFERENCE_TYPE)
    {
      tree type = build_pointer_type (TREE_TYPE (argtype));
      arg = build1 (CONVERT_EXPR, type, arg);
      return arg;
    }
  else if (pedantic && DECL_MAIN_P (arg))
    {
      /* ARM $3.4 */
      /* Apparently a lot of autoconf scripts for C++ packages do this,
	 so only complain if -Wpedantic.  */
      if (complain & (flag_pedantic_errors ? tf_error : tf_warning))
	pedwarn (input_location, OPT_Wpedantic,
		 "ISO C++ forbids taking address of function %<::main%>");
      else if (flag_pedantic_errors)
	return error_mark_node;
    }

  /* Let &* cancel out to simplify resulting code.  */
  if (INDIRECT_REF_P (arg))
    {
      arg = TREE_OPERAND (arg, 0);
      if (TREE_CODE (TREE_TYPE (arg)) == REFERENCE_TYPE)
	{
	  tree type = build_pointer_type (TREE_TYPE (TREE_TYPE (arg)));
	  arg = build1 (CONVERT_EXPR, type, arg);
	}
      else
	/* Don't let this be an lvalue.  */
	arg = rvalue (arg);
      return arg;
    }

  /* ??? Cope with user tricks that amount to offsetof.  */
  if (TREE_CODE (argtype) != FUNCTION_TYPE
      && TREE_CODE (argtype) != METHOD_TYPE
      && argtype != unknown_type_node
      && (val = get_base_address (arg))
      && COMPLETE_TYPE_P (TREE_TYPE (val))
      && INDIRECT_REF_P (val)
      && TREE_CONSTANT (TREE_OPERAND (val, 0)))
    {
      tree type = build_pointer_type (argtype);
      return fold_convert (type, fold_offsetof_1 (arg));
    }

  /* Handle complex lvalues (when permitted)
     by reduction to simpler cases.  */
  val = unary_complex_lvalue (ADDR_EXPR, arg);
  if (val != 0)
    return val;

  switch (TREE_CODE (arg))
    {
    CASE_CONVERT:
    case FLOAT_EXPR:
    case FIX_TRUNC_EXPR:
      /* We should have handled this above in the lvalue_kind check.  */
      gcc_unreachable ();
      break;

    case BASELINK:
      arg = BASELINK_FUNCTIONS (arg);
      /* Fall through.  */

    case OVERLOAD:
      arg = OVL_FIRST (arg);
      break;

    case OFFSET_REF:
    offset_ref:
      /* Turn a reference to a non-static data member into a
	 pointer-to-member.  */
      {
	tree type;
	tree t;

	gcc_assert (PTRMEM_OK_P (arg));

	t = TREE_OPERAND (arg, 1);
	if (TREE_CODE (TREE_TYPE (t)) == REFERENCE_TYPE)
	  {
	    if (complain & tf_error)
	      error ("cannot create pointer to reference member %qD", t);
	    return error_mark_node;
	  }

	type = build_ptrmem_type (context_for_name_lookup (t),
				  TREE_TYPE (t));
	t = make_ptrmem_cst (type, TREE_OPERAND (arg, 1));
	return t;
      }

    default:
      break;
    }

  if (argtype != error_mark_node)
    argtype = build_pointer_type (argtype);

  if (bitfield_p (arg))
    {
      if (complain & tf_error)
	error ("attempt to take address of bit-field");
      return error_mark_node;
    }

  /* In a template, we are processing a non-dependent expression
     so we can just form an ADDR_EXPR with the correct type.  */
  if (processing_template_decl || TREE_CODE (arg) != COMPONENT_REF)
    {
      val = build_address (arg);
      if (TREE_CODE (arg) == OFFSET_REF)
	PTRMEM_OK_P (val) = PTRMEM_OK_P (arg);
    }
  else if (BASELINK_P (TREE_OPERAND (arg, 1)))
    {
      tree fn = BASELINK_FUNCTIONS (TREE_OPERAND (arg, 1));

      /* We can only get here with a single static member
	 function.  */
      gcc_assert (TREE_CODE (fn) == FUNCTION_DECL
		  && DECL_STATIC_FUNCTION_P (fn));
      if (!mark_used (fn, complain) && !(complain & tf_error))
	return error_mark_node;
      val = build_address (fn);
      if (TREE_SIDE_EFFECTS (TREE_OPERAND (arg, 0)))
	/* Do not lose object's side effects.  */
	val = build2 (COMPOUND_EXPR, TREE_TYPE (val),
		      TREE_OPERAND (arg, 0), val);
    }
  else
    {
      tree object = TREE_OPERAND (arg, 0);
      tree field = TREE_OPERAND (arg, 1);
      gcc_assert (same_type_ignoring_top_level_qualifiers_p
		  (TREE_TYPE (object), decl_type_context (field)));
      val = build_address (arg);
    }

  if (TYPE_PTR_P (argtype)
      && TREE_CODE (TREE_TYPE (argtype)) == METHOD_TYPE)
    {
      build_ptrmemfunc_type (argtype);
      val = build_ptrmemfunc (argtype, val, 0,
			      /*c_cast_p=*/false,
			      complain);
    }

  return val;
}

/* Take the address of ARG if it has one, even if it's an rvalue.  */

tree
cp_build_addr_expr (tree arg, tsubst_flags_t complain)
{
  return cp_build_addr_expr_1 (arg, 0, complain);
}

/* Take the address of ARG, but only if it's an lvalue.  */

static tree
cp_build_addr_expr_strict (tree arg, tsubst_flags_t complain)
{
  return cp_build_addr_expr_1 (arg, 1, complain);
}

/* C++: Must handle pointers to members.

   Perhaps type instantiation should be extended to handle conversion
   from aggregates to types we don't yet know we want?  (Or are those
   cases typically errors which should be reported?)

   NOCONVERT suppresses the default promotions (such as from short to int).  */

tree
cp_build_unary_op (enum tree_code code, tree xarg, bool noconvert,
                   tsubst_flags_t complain)
{
  /* No default_conversion here.  It causes trouble for ADDR_EXPR.  */
  tree arg = xarg;
  location_t location = EXPR_LOC_OR_LOC (arg, input_location);
  tree argtype = 0;
  const char *errstring = NULL;
  tree val;
  const char *invalid_op_diag;

  if (!arg || error_operand_p (arg))
    return error_mark_node;

  if ((invalid_op_diag
       = targetm.invalid_unary_op ((code == UNARY_PLUS_EXPR
				    ? CONVERT_EXPR
				    : code),
				   TREE_TYPE (xarg))))
    {
      if (complain & tf_error)
	error (invalid_op_diag);
      return error_mark_node;
    }

  switch (code)
    {
    case UNARY_PLUS_EXPR:
    case NEGATE_EXPR:
      {
	int flags = WANT_ARITH | WANT_ENUM;
	/* Unary plus (but not unary minus) is allowed on pointers.  */
	if (code == UNARY_PLUS_EXPR)
	  flags |= WANT_POINTER;
	arg = build_expr_type_conversion (flags, arg, true);
	if (!arg)
	  errstring = (code == NEGATE_EXPR
		       ? _("wrong type argument to unary minus")
		       : _("wrong type argument to unary plus"));
	else
	  {
	    if (!noconvert && CP_INTEGRAL_TYPE_P (TREE_TYPE (arg)))
	      arg = cp_perform_integral_promotions (arg, complain);

	    /* Make sure the result is not an lvalue: a unary plus or minus
	       expression is always a rvalue.  */
	    arg = rvalue (arg);
	  }
      }
      break;

    case BIT_NOT_EXPR:
      if (TREE_CODE (TREE_TYPE (arg)) == COMPLEX_TYPE)
	{
	  code = CONJ_EXPR;
	  if (!noconvert)
	    {
	      arg = cp_default_conversion (arg, complain);
	      if (arg == error_mark_node)
		return error_mark_node;
	    }
	}
      else if (!(arg = build_expr_type_conversion (WANT_INT | WANT_ENUM
						   | WANT_VECTOR_OR_COMPLEX,
						   arg, true)))
	errstring = _("wrong type argument to bit-complement");
      else if (!noconvert && CP_INTEGRAL_TYPE_P (TREE_TYPE (arg)))
	{
	  /* Warn if the expression has boolean value.  */
	  if (TREE_CODE (TREE_TYPE (arg)) == BOOLEAN_TYPE
	      && warning_at (location, OPT_Wbool_operation,
			     "%<~%> on an expression of type bool"))
	    inform (location, "did you mean to use logical not (%<!%>)?");
	  arg = cp_perform_integral_promotions (arg, complain);
	}
      else if (!noconvert && VECTOR_TYPE_P (TREE_TYPE (arg)))
	arg = mark_rvalue_use (arg);
      break;

    case ABS_EXPR:
      if (!(arg = build_expr_type_conversion (WANT_ARITH | WANT_ENUM, arg, true)))
	errstring = _("wrong type argument to abs");
      else if (!noconvert)
	{
	  arg = cp_default_conversion (arg, complain);
	  if (arg == error_mark_node)
	    return error_mark_node;
	}
      break;

    case CONJ_EXPR:
      /* Conjugating a real value is a no-op, but allow it anyway.  */
      if (!(arg = build_expr_type_conversion (WANT_ARITH | WANT_ENUM, arg, true)))
	errstring = _("wrong type argument to conjugation");
      else if (!noconvert)
	{
	  arg = cp_default_conversion (arg, complain);
	  if (arg == error_mark_node)
	    return error_mark_node;
	}
      break;

    case TRUTH_NOT_EXPR:
      if (VECTOR_TYPE_P (TREE_TYPE (arg)))
	return cp_build_binary_op (input_location, EQ_EXPR, arg,
				   build_zero_cst (TREE_TYPE (arg)), complain);
      arg = perform_implicit_conversion (boolean_type_node, arg,
					 complain);
      val = invert_truthvalue_loc (input_location, arg);
      if (arg != error_mark_node)
	return val;
      errstring = _("in argument to unary !");
      break;

    case NOP_EXPR:
      break;

    case REALPART_EXPR:
    case IMAGPART_EXPR:
      arg = build_real_imag_expr (input_location, code, arg);
      return arg;

    case PREINCREMENT_EXPR:
    case POSTINCREMENT_EXPR:
    case PREDECREMENT_EXPR:
    case POSTDECREMENT_EXPR:
      /* Handle complex lvalues (when permitted)
	 by reduction to simpler cases.  */

      val = unary_complex_lvalue (code, arg);
      if (val != 0)
	return val;

      arg = mark_lvalue_use (arg);

      /* Increment or decrement the real part of the value,
	 and don't change the imaginary part.  */
      if (TREE_CODE (TREE_TYPE (arg)) == COMPLEX_TYPE)
	{
	  tree real, imag;

	  arg = cp_stabilize_reference (arg);
	  real = cp_build_unary_op (REALPART_EXPR, arg, true, complain);
	  imag = cp_build_unary_op (IMAGPART_EXPR, arg, true, complain);
	  real = cp_build_unary_op (code, real, true, complain);
	  if (real == error_mark_node || imag == error_mark_node)
	    return error_mark_node;
	  return build2 (COMPLEX_EXPR, TREE_TYPE (arg),
			 real, imag);
	}

      /* Report invalid types.  */

      if (!(arg = build_expr_type_conversion (WANT_ARITH | WANT_POINTER,
					      arg, true)))
	{
	  if (code == PREINCREMENT_EXPR)
	    errstring = _("no pre-increment operator for type");
	  else if (code == POSTINCREMENT_EXPR)
	    errstring = _("no post-increment operator for type");
	  else if (code == PREDECREMENT_EXPR)
	    errstring = _("no pre-decrement operator for type");
	  else
	    errstring = _("no post-decrement operator for type");
	  break;
	}
      else if (arg == error_mark_node)
	return error_mark_node;

      /* Report something read-only.  */

      if (CP_TYPE_CONST_P (TREE_TYPE (arg))
	  || TREE_READONLY (arg)) 
        {
          if (complain & tf_error)
            cxx_readonly_error (arg, ((code == PREINCREMENT_EXPR
				      || code == POSTINCREMENT_EXPR)
				     ? lv_increment : lv_decrement));
          else
            return error_mark_node;
        }

      {
	tree inc;
	tree declared_type = unlowered_expr_type (arg);

	argtype = TREE_TYPE (arg);

	/* ARM $5.2.5 last annotation says this should be forbidden.  */
	if (TREE_CODE (argtype) == ENUMERAL_TYPE)
          {
            if (complain & tf_error)
              permerror (input_location, (code == PREINCREMENT_EXPR || code == POSTINCREMENT_EXPR)
                         ? G_("ISO C++ forbids incrementing an enum")
                         : G_("ISO C++ forbids decrementing an enum"));
            else
              return error_mark_node;
          }

	/* Compute the increment.  */

	if (TYPE_PTR_P (argtype))
	  {
	    tree type = complete_type (TREE_TYPE (argtype));

	    if (!COMPLETE_OR_VOID_TYPE_P (type))
              {
                if (complain & tf_error)
                  error (((code == PREINCREMENT_EXPR
                           || code == POSTINCREMENT_EXPR))
                         ? G_("cannot increment a pointer to incomplete type %qT")
                         : G_("cannot decrement a pointer to incomplete type %qT"),
                         TREE_TYPE (argtype));
                else
                  return error_mark_node;
              }
	    else if (!TYPE_PTROB_P (argtype)) 
              {
                if (complain & tf_error)
                  pedwarn (input_location, OPT_Wpointer_arith,
			   (code == PREINCREMENT_EXPR
                              || code == POSTINCREMENT_EXPR)
			   ? G_("ISO C++ forbids incrementing a pointer of type %qT")
			   : G_("ISO C++ forbids decrementing a pointer of type %qT"),
			   argtype);
                else
                  return error_mark_node;
              }

	    inc = cxx_sizeof_nowarn (TREE_TYPE (argtype));
	  }
	else
	  inc = VECTOR_TYPE_P (argtype)
	    ? build_one_cst (argtype)
	    : integer_one_node;

	inc = cp_convert (argtype, inc, complain);

	/* If 'arg' is an Objective-C PROPERTY_REF expression, then we
	   need to ask Objective-C to build the increment or decrement
	   expression for it.  */
	if (objc_is_property_ref (arg))
	  return objc_build_incr_expr_for_property_ref (input_location, code, 
							arg, inc);	

	/* Complain about anything else that is not a true lvalue.  */
	if (!lvalue_or_else (arg, ((code == PREINCREMENT_EXPR
				    || code == POSTINCREMENT_EXPR)
				   ? lv_increment : lv_decrement),
                             complain))
	  return error_mark_node;

	/* Forbid using -- or ++ in C++17 on `bool'.  */
	if (TREE_CODE (declared_type) == BOOLEAN_TYPE)
	  {
	    if (code == POSTDECREMENT_EXPR || code == PREDECREMENT_EXPR)
	      {
                if (complain & tf_error)
		  error ("use of an operand of type %qT in %<operator--%> "
			 "is forbidden", boolean_type_node);
		return error_mark_node;
	      }
	    else
	      {
		if (cxx_dialect >= cxx1z)
		  {
		    if (complain & tf_error)
		      error ("use of an operand of type %qT in "
			     "%<operator++%> is forbidden in C++1z",
			     boolean_type_node);
		    return error_mark_node;
		  }
		/* Otherwise, [depr.incr.bool] says this is deprecated.  */
		else if (!in_system_header_at (input_location))
		  warning (OPT_Wdeprecated, "use of an operand of type %qT "
			   "in %<operator++%> is deprecated",
			   boolean_type_node);
	      }
	    val = boolean_increment (code, arg);
	  }
	else if (code == POSTINCREMENT_EXPR || code == POSTDECREMENT_EXPR)
	  /* An rvalue has no cv-qualifiers.  */
	  val = build2 (code, cv_unqualified (TREE_TYPE (arg)), arg, inc);
	else
	  val = build2 (code, TREE_TYPE (arg), arg, inc);

	TREE_SIDE_EFFECTS (val) = 1;
	return val;
      }

    case ADDR_EXPR:
      /* Note that this operation never does default_conversion
	 regardless of NOCONVERT.  */
      return cp_build_addr_expr (arg, complain);

    default:
      break;
    }

  if (!errstring)
    {
      if (argtype == 0)
	argtype = TREE_TYPE (arg);
      return build1 (code, argtype, arg);
    }

  if (complain & tf_error)
    error ("%s", errstring);
  return error_mark_node;
}

/* Hook for the c-common bits that build a unary op.  */
tree
build_unary_op (location_t /*location*/,
		enum tree_code code, tree xarg, bool noconvert)
{
  return cp_build_unary_op (code, xarg, noconvert, tf_warning_or_error);
}

/* Apply unary lvalue-demanding operator CODE to the expression ARG
   for certain kinds of expressions which are not really lvalues
   but which we can accept as lvalues.

   If ARG is not a kind of expression we can handle, return
   NULL_TREE.  */

tree
unary_complex_lvalue (enum tree_code code, tree arg)
{
  /* Inside a template, making these kinds of adjustments is
     pointless; we are only concerned with the type of the
     expression.  */
  if (processing_template_decl)
    return NULL_TREE;

  /* Handle (a, b) used as an "lvalue".  */
  if (TREE_CODE (arg) == COMPOUND_EXPR)
    {
      tree real_result = cp_build_unary_op (code, TREE_OPERAND (arg, 1), false,
                                            tf_warning_or_error);
      return build2 (COMPOUND_EXPR, TREE_TYPE (real_result),
		     TREE_OPERAND (arg, 0), real_result);
    }

  /* Handle (a ? b : c) used as an "lvalue".  */
  if (TREE_CODE (arg) == COND_EXPR
      || TREE_CODE (arg) == MIN_EXPR || TREE_CODE (arg) == MAX_EXPR)
    return rationalize_conditional_expr (code, arg, tf_warning_or_error);

  /* Handle (a = b), (++a), and (--a) used as an "lvalue".  */
  if (TREE_CODE (arg) == MODIFY_EXPR
      || TREE_CODE (arg) == PREINCREMENT_EXPR
      || TREE_CODE (arg) == PREDECREMENT_EXPR)
    {
      tree lvalue = TREE_OPERAND (arg, 0);
      if (TREE_SIDE_EFFECTS (lvalue))
	{
	  lvalue = cp_stabilize_reference (lvalue);
	  arg = build2 (TREE_CODE (arg), TREE_TYPE (arg),
			lvalue, TREE_OPERAND (arg, 1));
	}
      return unary_complex_lvalue
	(code, build2 (COMPOUND_EXPR, TREE_TYPE (lvalue), arg, lvalue));
    }

  if (code != ADDR_EXPR)
    return NULL_TREE;

  /* Handle (a = b) used as an "lvalue" for `&'.  */
  if (TREE_CODE (arg) == MODIFY_EXPR
      || TREE_CODE (arg) == INIT_EXPR)
    {
      tree real_result = cp_build_unary_op (code, TREE_OPERAND (arg, 0), false,
                                            tf_warning_or_error);
      arg = build2 (COMPOUND_EXPR, TREE_TYPE (real_result),
		    arg, real_result);
      TREE_NO_WARNING (arg) = 1;
      return arg;
    }

  if (TREE_CODE (TREE_TYPE (arg)) == FUNCTION_TYPE
      || TREE_CODE (TREE_TYPE (arg)) == METHOD_TYPE
      || TREE_CODE (arg) == OFFSET_REF)
    return NULL_TREE;

  /* We permit compiler to make function calls returning
     objects of aggregate type look like lvalues.  */
  {
    tree targ = arg;

    if (TREE_CODE (targ) == SAVE_EXPR)
      targ = TREE_OPERAND (targ, 0);

    if (TREE_CODE (targ) == CALL_EXPR && MAYBE_CLASS_TYPE_P (TREE_TYPE (targ)))
      {
	if (TREE_CODE (arg) == SAVE_EXPR)
	  targ = arg;
	else
	  targ = build_cplus_new (TREE_TYPE (arg), arg, tf_warning_or_error);
	return build1 (ADDR_EXPR, build_pointer_type (TREE_TYPE (arg)), targ);
      }

    if (TREE_CODE (arg) == SAVE_EXPR && INDIRECT_REF_P (targ))
      return build3 (SAVE_EXPR, build_pointer_type (TREE_TYPE (arg)),
		     TREE_OPERAND (targ, 0), current_function_decl, NULL);
  }

  /* Don't let anything else be handled specially.  */
  return NULL_TREE;
}

/* Mark EXP saying that we need to be able to take the
   address of it; it should not be allocated in a register.
   Value is true if successful.  ARRAY_REF_P is true if this
   is for ARRAY_REF construction - in that case we don't want
   to look through VIEW_CONVERT_EXPR from VECTOR_TYPE to ARRAY_TYPE,
   it is fine to use ARRAY_REFs for vector subscripts on vector
   register variables.

   C++: we do not allow `current_class_ptr' to be addressable.  */

bool
cxx_mark_addressable (tree exp, bool array_ref_p)
{
  tree x = exp;

  while (1)
    switch (TREE_CODE (x))
      {
      case VIEW_CONVERT_EXPR:
	if (array_ref_p
	    && TREE_CODE (TREE_TYPE (x)) == ARRAY_TYPE
	    && VECTOR_TYPE_P (TREE_TYPE (TREE_OPERAND (x, 0))))
	  return true;
	/* FALLTHRU */
      case ADDR_EXPR:
      case COMPONENT_REF:
      case ARRAY_REF:
      case REALPART_EXPR:
      case IMAGPART_EXPR:
	x = TREE_OPERAND (x, 0);
	break;

      case PARM_DECL:
	if (x == current_class_ptr)
	  {
	    error ("cannot take the address of %<this%>, which is an rvalue expression");
	    TREE_ADDRESSABLE (x) = 1; /* so compiler doesn't die later.  */
	    return true;
	  }
	/* Fall through.  */

      case VAR_DECL:
	/* Caller should not be trying to mark initialized
	   constant fields addressable.  */
	gcc_assert (DECL_LANG_SPECIFIC (x) == 0
		    || DECL_IN_AGGR_P (x) == 0
		    || TREE_STATIC (x)
		    || DECL_EXTERNAL (x));
	/* Fall through.  */

      case RESULT_DECL:
	if (DECL_REGISTER (x) && !TREE_ADDRESSABLE (x)
	    && !DECL_ARTIFICIAL (x))
	  {
	    if (VAR_P (x) && DECL_HARD_REGISTER (x))
	      {
		error
		  ("address of explicit register variable %qD requested", x);
		return false;
	      }
	    else if (extra_warnings)
	      warning
		(OPT_Wextra, "address requested for %qD, which is declared %<register%>", x);
	  }
	TREE_ADDRESSABLE (x) = 1;
	return true;

      case CONST_DECL:
      case FUNCTION_DECL:
	TREE_ADDRESSABLE (x) = 1;
	return true;

      case CONSTRUCTOR:
	TREE_ADDRESSABLE (x) = 1;
	return true;

      case TARGET_EXPR:
	TREE_ADDRESSABLE (x) = 1;
	cxx_mark_addressable (TREE_OPERAND (x, 0));
	return true;

      default:
	return true;
    }
}

/* Build and return a conditional expression IFEXP ? OP1 : OP2.  */

tree
build_x_conditional_expr (location_t loc, tree ifexp, tree op1, tree op2, 
                          tsubst_flags_t complain)
{
  tree orig_ifexp = ifexp;
  tree orig_op1 = op1;
  tree orig_op2 = op2;
  tree expr;

  if (processing_template_decl)
    {
      /* The standard says that the expression is type-dependent if
	 IFEXP is type-dependent, even though the eventual type of the
	 expression doesn't dependent on IFEXP.  */
      if (type_dependent_expression_p (ifexp)
	  /* As a GNU extension, the middle operand may be omitted.  */
	  || (op1 && type_dependent_expression_p (op1))
	  || type_dependent_expression_p (op2))
	return build_min_nt_loc (loc, COND_EXPR, ifexp, op1, op2);
      ifexp = build_non_dependent_expr (ifexp);
      if (op1)
	op1 = build_non_dependent_expr (op1);
      op2 = build_non_dependent_expr (op2);
    }

  expr = build_conditional_expr (loc, ifexp, op1, op2, complain);
  if (processing_template_decl && expr != error_mark_node)
    {
      tree min = build_min_non_dep (COND_EXPR, expr,
				    orig_ifexp, orig_op1, orig_op2);
      /* Remember that the result is an lvalue or xvalue.  */
      if (glvalue_p (expr) && !glvalue_p (min))
	TREE_TYPE (min) = cp_build_reference_type (TREE_TYPE (min),
						   !lvalue_p (expr));
      expr = convert_from_reference (min);
    }
  return expr;
}

/* Given a list of expressions, return a compound expression
   that performs them all and returns the value of the last of them.  */

tree
build_x_compound_expr_from_list (tree list, expr_list_kind exp,
				 tsubst_flags_t complain)
{
  tree expr = TREE_VALUE (list);

  if (BRACE_ENCLOSED_INITIALIZER_P (expr)
      && !CONSTRUCTOR_IS_DIRECT_INIT (expr))
    {
      if (complain & tf_error)
	pedwarn (EXPR_LOC_OR_LOC (expr, input_location), 0,
		 "list-initializer for non-class type must not "
		 "be parenthesized");
      else
	return error_mark_node;
    }

  if (TREE_CHAIN (list))
    {
      if (complain & tf_error)
	switch (exp)
	  {
	  case ELK_INIT:
	    permerror (input_location, "expression list treated as compound "
				       "expression in initializer");
	    break;
	  case ELK_MEM_INIT:
	    permerror (input_location, "expression list treated as compound "
				       "expression in mem-initializer");
	    break;
	  case ELK_FUNC_CAST:
	    permerror (input_location, "expression list treated as compound "
				       "expression in functional cast");
	    break;
	  default:
	    gcc_unreachable ();
	  }
      else
	return error_mark_node;

      for (list = TREE_CHAIN (list); list; list = TREE_CHAIN (list))
	expr = build_x_compound_expr (EXPR_LOCATION (TREE_VALUE (list)),
				      expr, TREE_VALUE (list), complain);
    }

  return expr;
}

/* Like build_x_compound_expr_from_list, but using a VEC.  */

tree
build_x_compound_expr_from_vec (vec<tree, va_gc> *vec, const char *msg,
				tsubst_flags_t complain)
{
  if (vec_safe_is_empty (vec))
    return NULL_TREE;
  else if (vec->length () == 1)
    return (*vec)[0];
  else
    {
      tree expr;
      unsigned int ix;
      tree t;

      if (msg != NULL)
	{
	  if (complain & tf_error)
	    permerror (input_location,
		       "%s expression list treated as compound expression",
		       msg);
	  else
	    return error_mark_node;
	}

      expr = (*vec)[0];
      for (ix = 1; vec->iterate (ix, &t); ++ix)
	expr = build_x_compound_expr (EXPR_LOCATION (t), expr,
				      t, complain);

      return expr;
    }
}

/* Handle overloading of the ',' operator when needed.  */

tree
build_x_compound_expr (location_t loc, tree op1, tree op2,
		       tsubst_flags_t complain)
{
  tree result;
  tree orig_op1 = op1;
  tree orig_op2 = op2;
  tree overload = NULL_TREE;

  if (processing_template_decl)
    {
      if (type_dependent_expression_p (op1)
	  || type_dependent_expression_p (op2))
	return build_min_nt_loc (loc, COMPOUND_EXPR, op1, op2);
      op1 = build_non_dependent_expr (op1);
      op2 = build_non_dependent_expr (op2);
    }

  result = build_new_op (loc, COMPOUND_EXPR, LOOKUP_NORMAL, op1, op2,
			 NULL_TREE, &overload, complain);
  if (!result)
    result = cp_build_compound_expr (op1, op2, complain);

  if (processing_template_decl && result != error_mark_node)
    {
      if (overload != NULL_TREE)
	return (build_min_non_dep_op_overload
		(COMPOUND_EXPR, result, overload, orig_op1, orig_op2));

      return build_min_non_dep (COMPOUND_EXPR, result, orig_op1, orig_op2);
    }

  return result;
}

/* Like cp_build_compound_expr, but for the c-common bits.  */

tree
build_compound_expr (location_t /*loc*/, tree lhs, tree rhs)
{
  return cp_build_compound_expr (lhs, rhs, tf_warning_or_error);
}

/* Build a compound expression.  */

tree
cp_build_compound_expr (tree lhs, tree rhs, tsubst_flags_t complain)
{
  lhs = convert_to_void (lhs, ICV_LEFT_OF_COMMA, complain);

  if (lhs == error_mark_node || rhs == error_mark_node)
    return error_mark_node;

  if (flag_cilkplus
      && (TREE_CODE (lhs) == CILK_SPAWN_STMT
	  || TREE_CODE (rhs) == CILK_SPAWN_STMT))
    {
      location_t loc = (EXPR_HAS_LOCATION (lhs) ? EXPR_LOCATION (lhs)
			: EXPR_LOCATION (rhs));
      error_at (loc,
		"spawned function call cannot be part of a comma expression");
      return error_mark_node;
    }

  if (TREE_CODE (rhs) == TARGET_EXPR)
    {
      /* If the rhs is a TARGET_EXPR, then build the compound
	 expression inside the target_expr's initializer. This
	 helps the compiler to eliminate unnecessary temporaries.  */
      tree init = TREE_OPERAND (rhs, 1);

      init = build2 (COMPOUND_EXPR, TREE_TYPE (init), lhs, init);
      TREE_OPERAND (rhs, 1) = init;

      return rhs;
    }

  if (type_unknown_p (rhs))
    {
      if (complain & tf_error)
	error ("no context to resolve type of %qE", rhs);
      return error_mark_node;
    }
  
  return build2 (COMPOUND_EXPR, TREE_TYPE (rhs), lhs, rhs);
}

/* Issue a diagnostic message if casting from SRC_TYPE to DEST_TYPE
   casts away constness.  CAST gives the type of cast.  Returns true
   if the cast is ill-formed, false if it is well-formed.

   ??? This function warns for casting away any qualifier not just
   const.  We would like to specify exactly what qualifiers are casted
   away.
*/

static bool
check_for_casting_away_constness (tree src_type, tree dest_type,
				  enum tree_code cast, tsubst_flags_t complain)
{
  /* C-style casts are allowed to cast away constness.  With
     WARN_CAST_QUAL, we still want to issue a warning.  */
  if (cast == CAST_EXPR && !warn_cast_qual)
    return false;
  
  if (!casts_away_constness (src_type, dest_type, complain))
    return false;

  switch (cast)
    {
    case CAST_EXPR:
      if (complain & tf_warning)
	warning (OPT_Wcast_qual,
		 "cast from type %qT to type %qT casts away qualifiers",
		 src_type, dest_type);
      return false;
      
    case STATIC_CAST_EXPR:
      if (complain & tf_error)
	error ("static_cast from type %qT to type %qT casts away qualifiers",
	       src_type, dest_type);
      return true;
      
    case REINTERPRET_CAST_EXPR:
      if (complain & tf_error)
	error ("reinterpret_cast from type %qT to type %qT casts away qualifiers",
	       src_type, dest_type);
      return true;

    default:
      gcc_unreachable();
    }
}

/*
  Warns if the cast from expression EXPR to type TYPE is useless.
 */
void
maybe_warn_about_useless_cast (tree type, tree expr, tsubst_flags_t complain)
{
  if (warn_useless_cast
      && complain & tf_warning)
    {
      if ((TREE_CODE (type) == REFERENCE_TYPE
	   && (TYPE_REF_IS_RVALUE (type)
	       ? xvalue_p (expr) : lvalue_p (expr))
	   && same_type_p (TREE_TYPE (expr), TREE_TYPE (type)))
	  || same_type_p (TREE_TYPE (expr), type))
	warning (OPT_Wuseless_cast, "useless cast to type %qT", type);
    }
}

/* Convert EXPR (an expression with pointer-to-member type) to TYPE
   (another pointer-to-member type in the same hierarchy) and return
   the converted expression.  If ALLOW_INVERSE_P is permitted, a
   pointer-to-derived may be converted to pointer-to-base; otherwise,
   only the other direction is permitted.  If C_CAST_P is true, this
   conversion is taking place as part of a C-style cast.  */

tree
convert_ptrmem (tree type, tree expr, bool allow_inverse_p,
		bool c_cast_p, tsubst_flags_t complain)
{
  if (TYPE_PTRDATAMEM_P (type))
    {
      tree delta;

      if (TREE_CODE (expr) == PTRMEM_CST)
	expr = cplus_expand_constant (expr);
      delta = get_delta_difference (TYPE_PTRMEM_CLASS_TYPE (TREE_TYPE (expr)),
				    TYPE_PTRMEM_CLASS_TYPE (type),
				    allow_inverse_p,
				    c_cast_p, complain);
      if (delta == error_mark_node)
	return error_mark_node;

      if (!integer_zerop (delta))
	{
	  tree cond, op1, op2;

	  cond = cp_build_binary_op (input_location,
				     EQ_EXPR,
				     expr,
				     build_int_cst (TREE_TYPE (expr), -1),
				     complain);
	  op1 = build_nop (ptrdiff_type_node, expr);
	  op2 = cp_build_binary_op (input_location,
				    PLUS_EXPR, op1, delta,
				    complain);

	  expr = fold_build3_loc (input_location,
			      COND_EXPR, ptrdiff_type_node, cond, op1, op2);
			 
	}

      return build_nop (type, expr);
    }
  else
    return build_ptrmemfunc (TYPE_PTRMEMFUNC_FN_TYPE (type), expr,
			     allow_inverse_p, c_cast_p, complain);
}

/* Perform a static_cast from EXPR to TYPE.  When C_CAST_P is true,
   this static_cast is being attempted as one of the possible casts
   allowed by a C-style cast.  (In that case, accessibility of base
   classes is not considered, and it is OK to cast away
   constness.)  Return the result of the cast.  *VALID_P is set to
   indicate whether or not the cast was valid.  */

static tree
build_static_cast_1 (tree type, tree expr, bool c_cast_p,
		     bool *valid_p, tsubst_flags_t complain)
{
  tree intype;
  tree result;
  cp_lvalue_kind clk;

  /* Assume the cast is valid.  */
  *valid_p = true;

  intype = unlowered_expr_type (expr);

  /* Save casted types in the function's used types hash table.  */
  used_types_insert (type);

  /* [expr.static.cast]

     An lvalue of type "cv1 B", where B is a class type, can be cast
     to type "reference to cv2 D", where D is a class derived (clause
     _class.derived_) from B, if a valid standard conversion from
     "pointer to D" to "pointer to B" exists (_conv.ptr_), cv2 is the
     same cv-qualification as, or greater cv-qualification than, cv1,
     and B is not a virtual base class of D.  */
  /* We check this case before checking the validity of "TYPE t =
     EXPR;" below because for this case:

       struct B {};
       struct D : public B { D(const B&); };
       extern B& b;
       void f() { static_cast<const D&>(b); }

     we want to avoid constructing a new D.  The standard is not
     completely clear about this issue, but our interpretation is
     consistent with other compilers.  */
  if (TREE_CODE (type) == REFERENCE_TYPE
      && CLASS_TYPE_P (TREE_TYPE (type))
      && CLASS_TYPE_P (intype)
      && (TYPE_REF_IS_RVALUE (type) || lvalue_p (expr))
      && DERIVED_FROM_P (intype, TREE_TYPE (type))
      && can_convert (build_pointer_type (TYPE_MAIN_VARIANT (intype)),
		      build_pointer_type (TYPE_MAIN_VARIANT
					  (TREE_TYPE (type))),
		      complain)
      && (c_cast_p
	  || at_least_as_qualified_p (TREE_TYPE (type), intype)))
    {
      tree base;

      /* There is a standard conversion from "D*" to "B*" even if "B"
	 is ambiguous or inaccessible.  If this is really a
	 static_cast, then we check both for inaccessibility and
	 ambiguity.  However, if this is a static_cast being performed
	 because the user wrote a C-style cast, then accessibility is
	 not considered.  */
      base = lookup_base (TREE_TYPE (type), intype,
			  c_cast_p ? ba_unique : ba_check,
			  NULL, complain);
      expr = build_address (expr);

      if (flag_sanitize & SANITIZE_VPTR)
	{
	  tree ubsan_check
	    = cp_ubsan_maybe_instrument_downcast (input_location, type,
						  intype, expr);
	  if (ubsan_check)
	    expr = ubsan_check;
	}

      /* Convert from "B*" to "D*".  This function will check that "B"
	 is not a virtual base of "D".  */
      expr = build_base_path (MINUS_EXPR, expr, base, /*nonnull=*/false,
			      complain);

      /* Convert the pointer to a reference -- but then remember that
	 there are no expressions with reference type in C++.

         We call rvalue so that there's an actual tree code
         (NON_LVALUE_EXPR) for the static_cast; otherwise, if the operand
         is a variable with the same type, the conversion would get folded
         away, leaving just the variable and causing lvalue_kind to give
         the wrong answer.  */
      return convert_from_reference (rvalue (cp_fold_convert (type, expr)));
    }

  /* "A glvalue of type cv1 T1 can be cast to type rvalue reference to
     cv2 T2 if cv2 T2 is reference-compatible with cv1 T1 (8.5.3)."  */
  if (TREE_CODE (type) == REFERENCE_TYPE
      && TYPE_REF_IS_RVALUE (type)
      && (clk = real_lvalue_p (expr))
      && reference_related_p (TREE_TYPE (type), intype)
      && (c_cast_p || at_least_as_qualified_p (TREE_TYPE (type), intype)))
    {
      if (clk == clk_ordinary)
	{
	  /* Handle the (non-bit-field) lvalue case here by casting to
	     lvalue reference and then changing it to an rvalue reference.
	     Casting an xvalue to rvalue reference will be handled by the
	     main code path.  */
	  tree lref = cp_build_reference_type (TREE_TYPE (type), false);
	  result = (perform_direct_initialization_if_possible
		    (lref, expr, c_cast_p, complain));
	  result = build1 (NON_LVALUE_EXPR, type, result);
	  return convert_from_reference (result);
	}
      else
	/* For a bit-field or packed field, bind to a temporary.  */
	expr = rvalue (expr);
    }

  /* Resolve overloaded address here rather than once in
     implicit_conversion and again in the inverse code below.  */
  if (TYPE_PTRMEMFUNC_P (type) && type_unknown_p (expr))
    {
      expr = instantiate_type (type, expr, complain);
      intype = TREE_TYPE (expr);
    }

  /* [expr.static.cast]

     Any expression can be explicitly converted to type cv void.  */
  if (VOID_TYPE_P (type))
    return convert_to_void (expr, ICV_CAST, complain);

  /* [class.abstract]
     An abstract class shall not be used ... as the type of an explicit
     conversion.  */
  if (abstract_virtuals_error_sfinae (ACU_CAST, type, complain))
    return error_mark_node;

  /* [expr.static.cast]

     An expression e can be explicitly converted to a type T using a
     static_cast of the form static_cast<T>(e) if the declaration T
     t(e);" is well-formed, for some invented temporary variable
     t.  */
  result = perform_direct_initialization_if_possible (type, expr,
						      c_cast_p, complain);
  if (result)
    {
      result = convert_from_reference (result);

      /* [expr.static.cast]

	 If T is a reference type, the result is an lvalue; otherwise,
	 the result is an rvalue.  */
      if (TREE_CODE (type) != REFERENCE_TYPE)
	{
	  result = rvalue (result);

	  if (result == expr && SCALAR_TYPE_P (type))
	    /* Leave some record of the cast.  */
	    result = build_nop (type, expr);
	}
      return result;
    }

  /* [expr.static.cast]

     The inverse of any standard conversion sequence (clause _conv_),
     other than the lvalue-to-rvalue (_conv.lval_), array-to-pointer
     (_conv.array_), function-to-pointer (_conv.func_), and boolean
     (_conv.bool_) conversions, can be performed explicitly using
     static_cast subject to the restriction that the explicit
     conversion does not cast away constness (_expr.const.cast_), and
     the following additional rules for specific cases:  */
  /* For reference, the conversions not excluded are: integral
     promotions, floating point promotion, integral conversions,
     floating point conversions, floating-integral conversions,
     pointer conversions, and pointer to member conversions.  */
  /* DR 128

     A value of integral _or enumeration_ type can be explicitly
     converted to an enumeration type.  */
  /* The effect of all that is that any conversion between any two
     types which are integral, floating, or enumeration types can be
     performed.  */
  if ((INTEGRAL_OR_ENUMERATION_TYPE_P (type)
       || SCALAR_FLOAT_TYPE_P (type))
      && (INTEGRAL_OR_ENUMERATION_TYPE_P (intype)
	  || SCALAR_FLOAT_TYPE_P (intype)))
    return ocp_convert (type, expr, CONV_C_CAST, LOOKUP_NORMAL, complain);

  if (TYPE_PTR_P (type) && TYPE_PTR_P (intype)
      && CLASS_TYPE_P (TREE_TYPE (type))
      && CLASS_TYPE_P (TREE_TYPE (intype))
      && can_convert (build_pointer_type (TYPE_MAIN_VARIANT
					  (TREE_TYPE (intype))),
		      build_pointer_type (TYPE_MAIN_VARIANT
					  (TREE_TYPE (type))),
		      complain))
    {
      tree base;

      if (!c_cast_p
	  && check_for_casting_away_constness (intype, type, STATIC_CAST_EXPR,
					       complain))
	return error_mark_node;
      base = lookup_base (TREE_TYPE (type), TREE_TYPE (intype),
			  c_cast_p ? ba_unique : ba_check,
			  NULL, complain);
      expr = build_base_path (MINUS_EXPR, expr, base, /*nonnull=*/false,
			      complain);

      if (flag_sanitize & SANITIZE_VPTR)
	{
	  tree ubsan_check
	    = cp_ubsan_maybe_instrument_downcast (input_location, type,
						  intype, expr);
	  if (ubsan_check)
	    expr = ubsan_check;
	}

      return cp_fold_convert (type, expr);
    }

  if ((TYPE_PTRDATAMEM_P (type) && TYPE_PTRDATAMEM_P (intype))
      || (TYPE_PTRMEMFUNC_P (type) && TYPE_PTRMEMFUNC_P (intype)))
    {
      tree c1;
      tree c2;
      tree t1;
      tree t2;

      c1 = TYPE_PTRMEM_CLASS_TYPE (intype);
      c2 = TYPE_PTRMEM_CLASS_TYPE (type);

      if (TYPE_PTRDATAMEM_P (type))
	{
	  t1 = (build_ptrmem_type
		(c1,
		 TYPE_MAIN_VARIANT (TYPE_PTRMEM_POINTED_TO_TYPE (intype))));
	  t2 = (build_ptrmem_type
		(c2,
		 TYPE_MAIN_VARIANT (TYPE_PTRMEM_POINTED_TO_TYPE (type))));
	}
      else
	{
	  t1 = intype;
	  t2 = type;
	}
      if (can_convert (t1, t2, complain) || can_convert (t2, t1, complain))
	{
	  if (!c_cast_p
	      && check_for_casting_away_constness (intype, type,
						   STATIC_CAST_EXPR,
						   complain))
	    return error_mark_node;
	  return convert_ptrmem (type, expr, /*allow_inverse_p=*/1,
				 c_cast_p, complain);
	}
    }

  /* [expr.static.cast]

     An rvalue of type "pointer to cv void" can be explicitly
     converted to a pointer to object type.  A value of type pointer
     to object converted to "pointer to cv void" and back to the
     original pointer type will have its original value.  */
  if (TYPE_PTR_P (intype)
      && VOID_TYPE_P (TREE_TYPE (intype))
      && TYPE_PTROB_P (type))
    {
      if (!c_cast_p
	  && check_for_casting_away_constness (intype, type, STATIC_CAST_EXPR,
					       complain))
	return error_mark_node;
      return build_nop (type, expr);
    }

  *valid_p = false;
  return error_mark_node;
}

/* Return an expression representing static_cast<TYPE>(EXPR).  */

tree
build_static_cast (tree type, tree expr, tsubst_flags_t complain)
{
  tree result;
  bool valid_p;

  if (type == error_mark_node || expr == error_mark_node)
    return error_mark_node;

  if (processing_template_decl)
    {
      expr = build_min (STATIC_CAST_EXPR, type, expr);
      /* We don't know if it will or will not have side effects.  */
      TREE_SIDE_EFFECTS (expr) = 1;
      return convert_from_reference (expr);
    }

  /* build_c_cast puts on a NOP_EXPR to make the result not an lvalue.
     Strip such NOP_EXPRs if VALUE is being used in non-lvalue context.  */
  if (TREE_CODE (type) != REFERENCE_TYPE
      && TREE_CODE (expr) == NOP_EXPR
      && TREE_TYPE (expr) == TREE_TYPE (TREE_OPERAND (expr, 0)))
    expr = TREE_OPERAND (expr, 0);

  result = build_static_cast_1 (type, expr, /*c_cast_p=*/false, &valid_p,
                                complain);
  if (valid_p)
    {
      if (result != error_mark_node)
	maybe_warn_about_useless_cast (type, expr, complain);
      return result;
    }

  if (complain & tf_error)
    error ("invalid static_cast from type %qT to type %qT",
           TREE_TYPE (expr), type);
  return error_mark_node;
}

/* EXPR is an expression with member function or pointer-to-member
   function type.  TYPE is a pointer type.  Converting EXPR to TYPE is
   not permitted by ISO C++, but we accept it in some modes.  If we
   are not in one of those modes, issue a diagnostic.  Return the
   converted expression.  */

tree
convert_member_func_to_ptr (tree type, tree expr, tsubst_flags_t complain)
{
  tree intype;
  tree decl;

  intype = TREE_TYPE (expr);
  gcc_assert (TYPE_PTRMEMFUNC_P (intype)
	      || TREE_CODE (intype) == METHOD_TYPE);

  if (!(complain & tf_warning_or_error))
    return error_mark_node;

  if (pedantic || warn_pmf2ptr)
    pedwarn (input_location, pedantic ? OPT_Wpedantic : OPT_Wpmf_conversions,
	     "converting from %qT to %qT", intype, type);

  if (TREE_CODE (intype) == METHOD_TYPE)
    expr = build_addr_func (expr, complain);
  else if (TREE_CODE (expr) == PTRMEM_CST)
    expr = build_address (PTRMEM_CST_MEMBER (expr));
  else
    {
      decl = maybe_dummy_object (TYPE_PTRMEM_CLASS_TYPE (intype), 0);
      decl = build_address (decl);
      expr = get_member_function_from_ptrfunc (&decl, expr, complain);
    }

  if (expr == error_mark_node)
    return error_mark_node;

  return build_nop (type, expr);
}

/* Return a representation for a reinterpret_cast from EXPR to TYPE.
   If C_CAST_P is true, this reinterpret cast is being done as part of
   a C-style cast.  If VALID_P is non-NULL, *VALID_P is set to
   indicate whether or not reinterpret_cast was valid.  */

static tree
build_reinterpret_cast_1 (tree type, tree expr, bool c_cast_p,
			  bool *valid_p, tsubst_flags_t complain)
{
  tree intype;

  /* Assume the cast is invalid.  */
  if (valid_p)
    *valid_p = true;

  if (type == error_mark_node || error_operand_p (expr))
    return error_mark_node;

  intype = TREE_TYPE (expr);

  /* Save casted types in the function's used types hash table.  */
  used_types_insert (type);

  /* [expr.reinterpret.cast]
     An lvalue expression of type T1 can be cast to the type
     "reference to T2" if an expression of type "pointer to T1" can be
     explicitly converted to the type "pointer to T2" using a
     reinterpret_cast.  */
  if (TREE_CODE (type) == REFERENCE_TYPE)
    {
      if (! lvalue_p (expr))
	{
          if (complain & tf_error)
            error ("invalid cast of an rvalue expression of type "
                   "%qT to type %qT",
                   intype, type);
	  return error_mark_node;
	}

      /* Warn about a reinterpret_cast from "A*" to "B&" if "A" and
	 "B" are related class types; the reinterpret_cast does not
	 adjust the pointer.  */
      if (TYPE_PTR_P (intype)
          && (complain & tf_warning)
	  && (comptypes (TREE_TYPE (intype), TREE_TYPE (type),
			 COMPARE_BASE | COMPARE_DERIVED)))
	warning (0, "casting %qT to %qT does not dereference pointer",
		 intype, type);

      expr = cp_build_addr_expr (expr, complain);

      if (warn_strict_aliasing > 2)
	strict_aliasing_warning (TREE_TYPE (expr), type, expr);

      if (expr != error_mark_node)
	expr = build_reinterpret_cast_1
	  (build_pointer_type (TREE_TYPE (type)), expr, c_cast_p,
	   valid_p, complain);
      if (expr != error_mark_node)
	/* cp_build_indirect_ref isn't right for rvalue refs.  */
	expr = convert_from_reference (fold_convert (type, expr));
      return expr;
    }

  /* As a G++ extension, we consider conversions from member
     functions, and pointers to member functions to
     pointer-to-function and pointer-to-void types.  If
     -Wno-pmf-conversions has not been specified,
     convert_member_func_to_ptr will issue an error message.  */
  if ((TYPE_PTRMEMFUNC_P (intype)
       || TREE_CODE (intype) == METHOD_TYPE)
      && TYPE_PTR_P (type)
      && (TREE_CODE (TREE_TYPE (type)) == FUNCTION_TYPE
	  || VOID_TYPE_P (TREE_TYPE (type))))
    return convert_member_func_to_ptr (type, expr, complain);

  /* If the cast is not to a reference type, the lvalue-to-rvalue,
     array-to-pointer, and function-to-pointer conversions are
     performed.  */
  expr = decay_conversion (expr, complain);

  /* build_c_cast puts on a NOP_EXPR to make the result not an lvalue.
     Strip such NOP_EXPRs if VALUE is being used in non-lvalue context.  */
  if (TREE_CODE (expr) == NOP_EXPR
      && TREE_TYPE (expr) == TREE_TYPE (TREE_OPERAND (expr, 0)))
    expr = TREE_OPERAND (expr, 0);

  if (error_operand_p (expr))
    return error_mark_node;

  intype = TREE_TYPE (expr);

  /* [expr.reinterpret.cast]
     A pointer can be converted to any integral type large enough to
     hold it. ... A value of type std::nullptr_t can be converted to
     an integral type; the conversion has the same meaning and
     validity as a conversion of (void*)0 to the integral type.  */
  if (CP_INTEGRAL_TYPE_P (type)
      && (TYPE_PTR_P (intype) || NULLPTR_TYPE_P (intype)))
    {
      if (TYPE_PRECISION (type) < TYPE_PRECISION (intype))
        {
          if (complain & tf_error)
            permerror (input_location, "cast from %qT to %qT loses precision",
                       intype, type);
          else
            return error_mark_node;
        }
      if (NULLPTR_TYPE_P (intype))
        return build_int_cst (type, 0);
    }
  /* [expr.reinterpret.cast]
     A value of integral or enumeration type can be explicitly
     converted to a pointer.  */
  else if (TYPE_PTR_P (type) && INTEGRAL_OR_ENUMERATION_TYPE_P (intype))
    /* OK */
    ;
  else if ((INTEGRAL_OR_ENUMERATION_TYPE_P (type)
	    || TYPE_PTR_OR_PTRMEM_P (type))
	   && same_type_p (type, intype))
    /* DR 799 */
    return rvalue (expr);
  else if ((TYPE_PTRFN_P (type) && TYPE_PTRFN_P (intype))
	   || (TYPE_PTRMEMFUNC_P (type) && TYPE_PTRMEMFUNC_P (intype)))
    return build_nop (type, expr);
  else if ((TYPE_PTRDATAMEM_P (type) && TYPE_PTRDATAMEM_P (intype))
	   || (TYPE_PTROBV_P (type) && TYPE_PTROBV_P (intype)))
    {
      tree sexpr = expr;

      if (!c_cast_p
	  && check_for_casting_away_constness (intype, type,
					       REINTERPRET_CAST_EXPR,
					       complain))
	return error_mark_node;
      /* Warn about possible alignment problems.  */
      if (STRICT_ALIGNMENT && warn_cast_align
          && (complain & tf_warning)
	  && !VOID_TYPE_P (type)
	  && TREE_CODE (TREE_TYPE (intype)) != FUNCTION_TYPE
	  && COMPLETE_TYPE_P (TREE_TYPE (type))
	  && COMPLETE_TYPE_P (TREE_TYPE (intype))
	  && TYPE_ALIGN (TREE_TYPE (type)) > TYPE_ALIGN (TREE_TYPE (intype)))
	warning (OPT_Wcast_align, "cast from %qT to %qT "
                 "increases required alignment of target type", intype, type);

      /* We need to strip nops here, because the front end likes to
	 create (int *)&a for array-to-pointer decay, instead of &a[0].  */
      STRIP_NOPS (sexpr);
      if (warn_strict_aliasing <= 2)
	strict_aliasing_warning (intype, type, sexpr);

      return build_nop (type, expr);
    }
  else if ((TYPE_PTRFN_P (type) && TYPE_PTROBV_P (intype))
	   || (TYPE_PTRFN_P (intype) && TYPE_PTROBV_P (type)))
    {
      if (complain & tf_warning)
	/* C++11 5.2.10 p8 says that "Converting a function pointer to an
	   object pointer type or vice versa is conditionally-supported."  */
	warning (OPT_Wconditionally_supported,
		 "casting between pointer-to-function and pointer-to-object "
		 "is conditionally-supported");
      return build_nop (type, expr);
    }
  else if (VECTOR_TYPE_P (type))
    return convert_to_vector (type, expr);
  else if (VECTOR_TYPE_P (intype)
	   && INTEGRAL_OR_ENUMERATION_TYPE_P (type))
    return convert_to_integer_nofold (type, expr);
  else
    {
      if (valid_p)
	*valid_p = false;
      if (complain & tf_error)
        error ("invalid cast from type %qT to type %qT", intype, type);
      return error_mark_node;
    }

  return cp_convert (type, expr, complain);
}

tree
build_reinterpret_cast (tree type, tree expr, tsubst_flags_t complain)
{
  tree r;

  if (type == error_mark_node || expr == error_mark_node)
    return error_mark_node;

  if (processing_template_decl)
    {
      tree t = build_min (REINTERPRET_CAST_EXPR, type, expr);

      if (!TREE_SIDE_EFFECTS (t)
	  && type_dependent_expression_p (expr))
	/* There might turn out to be side effects inside expr.  */
	TREE_SIDE_EFFECTS (t) = 1;
      return convert_from_reference (t);
    }

  r = build_reinterpret_cast_1 (type, expr, /*c_cast_p=*/false,
				/*valid_p=*/NULL, complain);
  if (r != error_mark_node)
    maybe_warn_about_useless_cast (type, expr, complain);
  return r;
}

/* Perform a const_cast from EXPR to TYPE.  If the cast is valid,
   return an appropriate expression.  Otherwise, return
   error_mark_node.  If the cast is not valid, and COMPLAIN is true,
   then a diagnostic will be issued.  If VALID_P is non-NULL, we are
   performing a C-style cast, its value upon return will indicate
   whether or not the conversion succeeded.  */

static tree
build_const_cast_1 (tree dst_type, tree expr, tsubst_flags_t complain,
		    bool *valid_p)
{
  tree src_type;
  tree reference_type;

  /* Callers are responsible for handling error_mark_node as a
     destination type.  */
  gcc_assert (dst_type != error_mark_node);
  /* In a template, callers should be building syntactic
     representations of casts, not using this machinery.  */
  gcc_assert (!processing_template_decl);

  /* Assume the conversion is invalid.  */
  if (valid_p)
    *valid_p = false;

  if (!POINTER_TYPE_P (dst_type) && !TYPE_PTRDATAMEM_P (dst_type))
    {
      if (complain & tf_error)
	error ("invalid use of const_cast with type %qT, "
	       "which is not a pointer, "
	       "reference, nor a pointer-to-data-member type", dst_type);
      return error_mark_node;
    }

  if (TREE_CODE (TREE_TYPE (dst_type)) == FUNCTION_TYPE)
    {
      if (complain & tf_error)
	error ("invalid use of const_cast with type %qT, which is a pointer "
	       "or reference to a function type", dst_type);
      return error_mark_node;
    }

  /* Save casted types in the function's used types hash table.  */
  used_types_insert (dst_type);

  src_type = TREE_TYPE (expr);
  /* Expressions do not really have reference types.  */
  if (TREE_CODE (src_type) == REFERENCE_TYPE)
    src_type = TREE_TYPE (src_type);

  /* [expr.const.cast]

     For two object types T1 and T2, if a pointer to T1 can be explicitly
     converted to the type "pointer to T2" using a const_cast, then the
     following conversions can also be made:

     -- an lvalue of type T1 can be explicitly converted to an lvalue of
     type T2 using the cast const_cast<T2&>;

     -- a glvalue of type T1 can be explicitly converted to an xvalue of
     type T2 using the cast const_cast<T2&&>; and

     -- if T1 is a class type, a prvalue of type T1 can be explicitly
     converted to an xvalue of type T2 using the cast const_cast<T2&&>.  */

  if (TREE_CODE (dst_type) == REFERENCE_TYPE)
    {
      reference_type = dst_type;
      if (!TYPE_REF_IS_RVALUE (dst_type)
	  ? lvalue_p (expr)
	  : obvalue_p (expr))
	/* OK.  */;
      else
	{
	  if (complain & tf_error)
	    error ("invalid const_cast of an rvalue of type %qT to type %qT",
		   src_type, dst_type);
	  return error_mark_node;
	}
      dst_type = build_pointer_type (TREE_TYPE (dst_type));
      src_type = build_pointer_type (src_type);
    }
  else
    {
      reference_type = NULL_TREE;
      /* If the destination type is not a reference type, the
	 lvalue-to-rvalue, array-to-pointer, and function-to-pointer
	 conversions are performed.  */
      src_type = type_decays_to (src_type);
      if (src_type == error_mark_node)
	return error_mark_node;
    }

  if (TYPE_PTR_P (src_type) || TYPE_PTRDATAMEM_P (src_type))
    {
      if (comp_ptr_ttypes_const (dst_type, src_type))
	{
	  if (valid_p)
	    {
	      *valid_p = true;
	      /* This cast is actually a C-style cast.  Issue a warning if
		 the user is making a potentially unsafe cast.  */
	      check_for_casting_away_constness (src_type, dst_type,
						CAST_EXPR, complain);
	    }
	  if (reference_type)
	    {
	      expr = cp_build_addr_expr (expr, complain);
	      if (expr == error_mark_node)
		return error_mark_node;
	      expr = build_nop (reference_type, expr);
	      return convert_from_reference (expr);
	    }
	  else
	    {
	      expr = decay_conversion (expr, complain);
	      if (expr == error_mark_node)
		return error_mark_node;

	      /* build_c_cast puts on a NOP_EXPR to make the result not an
		 lvalue.  Strip such NOP_EXPRs if VALUE is being used in
		 non-lvalue context.  */
	      if (TREE_CODE (expr) == NOP_EXPR
		  && TREE_TYPE (expr) == TREE_TYPE (TREE_OPERAND (expr, 0)))
		expr = TREE_OPERAND (expr, 0);
	      return build_nop (dst_type, expr);
	    }
	}
      else if (valid_p
	       && !at_least_as_qualified_p (TREE_TYPE (dst_type),
					    TREE_TYPE (src_type)))
	check_for_casting_away_constness (src_type, dst_type, CAST_EXPR,
					  complain);
    }

  if (complain & tf_error)
    error ("invalid const_cast from type %qT to type %qT",
	   src_type, dst_type);
  return error_mark_node;
}

tree
build_const_cast (tree type, tree expr, tsubst_flags_t complain)
{
  tree r;

  if (type == error_mark_node || error_operand_p (expr))
    return error_mark_node;

  if (processing_template_decl)
    {
      tree t = build_min (CONST_CAST_EXPR, type, expr);

      if (!TREE_SIDE_EFFECTS (t)
	  && type_dependent_expression_p (expr))
	/* There might turn out to be side effects inside expr.  */
	TREE_SIDE_EFFECTS (t) = 1;
      return convert_from_reference (t);
    }

  r = build_const_cast_1 (type, expr, complain, /*valid_p=*/NULL);
  if (r != error_mark_node)
    maybe_warn_about_useless_cast (type, expr, complain);
  return r;
}

/* Like cp_build_c_cast, but for the c-common bits.  */

tree
build_c_cast (location_t /*loc*/, tree type, tree expr)
{
  return cp_build_c_cast (type, expr, tf_warning_or_error);
}

/* Like the "build_c_cast" used for c-common, but using cp_expr to
   preserve location information even for tree nodes that don't
   support it.  */

cp_expr
build_c_cast (location_t loc, tree type, cp_expr expr)
{
  cp_expr result = cp_build_c_cast (type, expr, tf_warning_or_error);
  result.set_location (loc);
  return result;
}

/* Build an expression representing an explicit C-style cast to type
   TYPE of expression EXPR.  */

tree
cp_build_c_cast (tree type, tree expr, tsubst_flags_t complain)
{
  tree value = expr;
  tree result;
  bool valid_p;

  if (type == error_mark_node || error_operand_p (expr))
    return error_mark_node;

  if (processing_template_decl)
    {
      tree t = build_min (CAST_EXPR, type,
			  tree_cons (NULL_TREE, value, NULL_TREE));
      /* We don't know if it will or will not have side effects.  */
      TREE_SIDE_EFFECTS (t) = 1;
      return convert_from_reference (t);
    }

  /* Casts to a (pointer to a) specific ObjC class (or 'id' or
     'Class') should always be retained, because this information aids
     in method lookup.  */
  if (objc_is_object_ptr (type)
      && objc_is_object_ptr (TREE_TYPE (expr)))
    return build_nop (type, expr);

  /* build_c_cast puts on a NOP_EXPR to make the result not an lvalue.
     Strip such NOP_EXPRs if VALUE is being used in non-lvalue context.  */
  if (TREE_CODE (type) != REFERENCE_TYPE
      && TREE_CODE (value) == NOP_EXPR
      && TREE_TYPE (value) == TREE_TYPE (TREE_OPERAND (value, 0)))
    value = TREE_OPERAND (value, 0);

  if (TREE_CODE (type) == ARRAY_TYPE)
    {
      /* Allow casting from T1* to T2[] because Cfront allows it.
	 NIHCL uses it. It is not valid ISO C++ however.  */
      if (TYPE_PTR_P (TREE_TYPE (expr)))
	{
          if (complain & tf_error)
            permerror (input_location, "ISO C++ forbids casting to an array type %qT", type);
          else
            return error_mark_node;
	  type = build_pointer_type (TREE_TYPE (type));
	}
      else
	{
          if (complain & tf_error)
            error ("ISO C++ forbids casting to an array type %qT", type);
	  return error_mark_node;
	}
    }

  if (TREE_CODE (type) == FUNCTION_TYPE
      || TREE_CODE (type) == METHOD_TYPE)
    {
      if (complain & tf_error)
        error ("invalid cast to function type %qT", type);
      return error_mark_node;
    }

  if (TYPE_PTR_P (type)
      && TREE_CODE (TREE_TYPE (value)) == INTEGER_TYPE
      /* Casting to an integer of smaller size is an error detected elsewhere.  */
      && TYPE_PRECISION (type) > TYPE_PRECISION (TREE_TYPE (value))
      /* Don't warn about converting any constant.  */
      && !TREE_CONSTANT (value))
    warning_at (input_location, OPT_Wint_to_pointer_cast, 
		"cast to pointer from integer of different size");

  /* A C-style cast can be a const_cast.  */
  result = build_const_cast_1 (type, value, complain & tf_warning,
			       &valid_p);
  if (valid_p)
    {
      if (result != error_mark_node)
	maybe_warn_about_useless_cast (type, value, complain);
      return result;
    }

  /* Or a static cast.  */
  result = build_static_cast_1 (type, value, /*c_cast_p=*/true,
				&valid_p, complain);
  /* Or a reinterpret_cast.  */
  if (!valid_p)
    result = build_reinterpret_cast_1 (type, value, /*c_cast_p=*/true,
				       &valid_p, complain);
  /* The static_cast or reinterpret_cast may be followed by a
     const_cast.  */
  if (valid_p
      /* A valid cast may result in errors if, for example, a
	 conversion to an ambiguous base class is required.  */
      && !error_operand_p (result))
    {
      tree result_type;

      maybe_warn_about_useless_cast (type, value, complain);

      /* Non-class rvalues always have cv-unqualified type.  */
      if (!CLASS_TYPE_P (type))
	type = TYPE_MAIN_VARIANT (type);
      result_type = TREE_TYPE (result);
      if (!CLASS_TYPE_P (result_type) && TREE_CODE (type) != REFERENCE_TYPE)
	result_type = TYPE_MAIN_VARIANT (result_type);
      /* If the type of RESULT does not match TYPE, perform a
	 const_cast to make it match.  If the static_cast or
	 reinterpret_cast succeeded, we will differ by at most
	 cv-qualification, so the follow-on const_cast is guaranteed
	 to succeed.  */
      if (!same_type_p (non_reference (type), non_reference (result_type)))
	{
	  result = build_const_cast_1 (type, result, false, &valid_p);
	  gcc_assert (valid_p);
	}
      return result;
    }

  return error_mark_node;
}

/* For use from the C common bits.  */
tree
build_modify_expr (location_t location,
		   tree lhs, tree /*lhs_origtype*/,
		   enum tree_code modifycode, 
		   location_t /*rhs_location*/, tree rhs,
		   tree /*rhs_origtype*/)
{
  return cp_build_modify_expr (location, lhs, modifycode, rhs,
			       tf_warning_or_error);
}

/* Build an assignment expression of lvalue LHS from value RHS.
   MODIFYCODE is the code for a binary operator that we use
   to combine the old value of LHS with RHS to get the new value.
   Or else MODIFYCODE is NOP_EXPR meaning do a simple assignment.

   C++: If MODIFYCODE is INIT_EXPR, then leave references unbashed.  */

tree
cp_build_modify_expr (location_t loc, tree lhs, enum tree_code modifycode,
		      tree rhs, tsubst_flags_t complain)
{
  tree result = NULL_TREE;
  tree newrhs = rhs;
  tree lhstype = TREE_TYPE (lhs);
  tree olhs = lhs;
  tree olhstype = lhstype;
  bool plain_assign = (modifycode == NOP_EXPR);
  bool compound_side_effects_p = false;
  tree preeval = NULL_TREE;

  /* Avoid duplicate error messages from operands that had errors.  */
  if (error_operand_p (lhs) || error_operand_p (rhs))
    return error_mark_node;

  while (TREE_CODE (lhs) == COMPOUND_EXPR)
    {
      if (TREE_SIDE_EFFECTS (TREE_OPERAND (lhs, 0)))
	compound_side_effects_p = true;
      lhs = TREE_OPERAND (lhs, 1);
    }

  /* Handle control structure constructs used as "lvalues".  Note that we
     leave COMPOUND_EXPR on the LHS because it is sequenced after the RHS.  */
  switch (TREE_CODE (lhs))
    {
      /* Handle --foo = 5; as these are valid constructs in C++.  */
    case PREDECREMENT_EXPR:
    case PREINCREMENT_EXPR:
      if (compound_side_effects_p)
	newrhs = rhs = stabilize_expr (rhs, &preeval);
      if (TREE_SIDE_EFFECTS (TREE_OPERAND (lhs, 0)))
	lhs = build2 (TREE_CODE (lhs), TREE_TYPE (lhs),
		      cp_stabilize_reference (TREE_OPERAND (lhs, 0)),
		      TREE_OPERAND (lhs, 1));
      lhs = build2 (COMPOUND_EXPR, lhstype, lhs, TREE_OPERAND (lhs, 0));
    maybe_add_compound:
      /* If we had (bar, --foo) = 5; or (bar, (baz, --foo)) = 5;
	 and looked through the COMPOUND_EXPRs, readd them now around
	 the resulting lhs.  */
      if (TREE_CODE (olhs) == COMPOUND_EXPR)
	{
	  lhs = build2 (COMPOUND_EXPR, lhstype, TREE_OPERAND (olhs, 0), lhs);
	  tree *ptr = &TREE_OPERAND (lhs, 1);
	  for (olhs = TREE_OPERAND (olhs, 1);
	       TREE_CODE (olhs) == COMPOUND_EXPR;
	       olhs = TREE_OPERAND (olhs, 1))
	    {
	      *ptr = build2 (COMPOUND_EXPR, lhstype,
			     TREE_OPERAND (olhs, 0), *ptr);
	      ptr = &TREE_OPERAND (*ptr, 1);
	    }
	}
      break;

    case MODIFY_EXPR:
      if (compound_side_effects_p)
	newrhs = rhs = stabilize_expr (rhs, &preeval);
      if (TREE_SIDE_EFFECTS (TREE_OPERAND (lhs, 0)))
	lhs = build2 (TREE_CODE (lhs), TREE_TYPE (lhs),
		      cp_stabilize_reference (TREE_OPERAND (lhs, 0)),
		      TREE_OPERAND (lhs, 1));
      lhs = build2 (COMPOUND_EXPR, lhstype, lhs, TREE_OPERAND (lhs, 0));
      goto maybe_add_compound;

    case MIN_EXPR:
    case MAX_EXPR:
      /* MIN_EXPR and MAX_EXPR are currently only permitted as lvalues,
	 when neither operand has side-effects.  */
      if (!lvalue_or_else (lhs, lv_assign, complain))
	return error_mark_node;

      gcc_assert (!TREE_SIDE_EFFECTS (TREE_OPERAND (lhs, 0))
		  && !TREE_SIDE_EFFECTS (TREE_OPERAND (lhs, 1)));

      lhs = build3 (COND_EXPR, TREE_TYPE (lhs),
		    build2 (TREE_CODE (lhs) == MIN_EXPR ? LE_EXPR : GE_EXPR,
			    boolean_type_node,
			    TREE_OPERAND (lhs, 0),
			    TREE_OPERAND (lhs, 1)),
		    TREE_OPERAND (lhs, 0),
		    TREE_OPERAND (lhs, 1));
      gcc_fallthrough ();

      /* Handle (a ? b : c) used as an "lvalue".  */
    case COND_EXPR:
      {
	/* Produce (a ? (b = rhs) : (c = rhs))
	   except that the RHS goes through a save-expr
	   so the code to compute it is only emitted once.  */
	tree cond;

	if (VOID_TYPE_P (TREE_TYPE (rhs)))
	  {
	    if (complain & tf_error)
	      error ("void value not ignored as it ought to be");
	    return error_mark_node;
	  }

	rhs = stabilize_expr (rhs, &preeval);

	/* Check this here to avoid odd errors when trying to convert
	   a throw to the type of the COND_EXPR.  */
	if (!lvalue_or_else (lhs, lv_assign, complain))
	  return error_mark_node;

	cond = build_conditional_expr
	  (input_location, TREE_OPERAND (lhs, 0),
	   cp_build_modify_expr (loc, TREE_OPERAND (lhs, 1),
				 modifycode, rhs, complain),
	   cp_build_modify_expr (loc, TREE_OPERAND (lhs, 2),
				 modifycode, rhs, complain),
           complain);

	if (cond == error_mark_node)
	  return cond;
	/* If we had (e, (a ? b : c)) = d; or (e, (f, (a ? b : c))) = d;
	   and looked through the COMPOUND_EXPRs, readd them now around
	   the resulting cond before adding the preevaluated rhs.  */
	if (TREE_CODE (olhs) == COMPOUND_EXPR)
	  {
	    cond = build2 (COMPOUND_EXPR, TREE_TYPE (cond),
			   TREE_OPERAND (olhs, 0), cond);
	    tree *ptr = &TREE_OPERAND (cond, 1);
	    for (olhs = TREE_OPERAND (olhs, 1);
		 TREE_CODE (olhs) == COMPOUND_EXPR;
		 olhs = TREE_OPERAND (olhs, 1))
	      {
		*ptr = build2 (COMPOUND_EXPR, TREE_TYPE (cond),
			       TREE_OPERAND (olhs, 0), *ptr);
		ptr = &TREE_OPERAND (*ptr, 1);
	      }
	  }
	/* Make sure the code to compute the rhs comes out
	   before the split.  */
	result = cond;
	goto ret;
      }

    default:
      lhs = olhs;
      break;
    }

  if (modifycode == INIT_EXPR)
    {
      if (BRACE_ENCLOSED_INITIALIZER_P (rhs))
	/* Do the default thing.  */;
      else if (TREE_CODE (rhs) == CONSTRUCTOR)
	{
	  /* Compound literal.  */
	  if (! same_type_p (TREE_TYPE (rhs), lhstype))
	    /* Call convert to generate an error; see PR 11063.  */
	    rhs = convert (lhstype, rhs);
	  result = build2 (INIT_EXPR, lhstype, lhs, rhs);
	  TREE_SIDE_EFFECTS (result) = 1;
	  goto ret;
	}
      else if (! MAYBE_CLASS_TYPE_P (lhstype))
	/* Do the default thing.  */;
      else
	{
	  vec<tree, va_gc> *rhs_vec = make_tree_vector_single (rhs);
	  result = build_special_member_call (lhs, complete_ctor_identifier,
					      &rhs_vec, lhstype, LOOKUP_NORMAL,
                                              complain);
	  release_tree_vector (rhs_vec);
	  if (result == NULL_TREE)
	    return error_mark_node;
	  goto ret;
	}
    }
  else
    {
      lhs = require_complete_type_sfinae (lhs, complain);
      if (lhs == error_mark_node)
	return error_mark_node;

      if (modifycode == NOP_EXPR)
	{
	  if (c_dialect_objc ())
	    {
	      result = objc_maybe_build_modify_expr (lhs, rhs);
	      if (result)
		goto ret;
	    }

	  /* `operator=' is not an inheritable operator.  */
	  if (! MAYBE_CLASS_TYPE_P (lhstype))
	    /* Do the default thing.  */;
	  else
	    {
	      result = build_new_op (input_location, MODIFY_EXPR,
				     LOOKUP_NORMAL, lhs, rhs,
				     make_node (NOP_EXPR), /*overload=*/NULL,
				     complain);
	      if (result == NULL_TREE)
		return error_mark_node;
	      goto ret;
	    }
	  lhstype = olhstype;
	}
      else
	{
	  tree init = NULL_TREE;

	  /* A binary op has been requested.  Combine the old LHS
	     value with the RHS producing the value we should actually
	     store into the LHS.  */
	  gcc_assert (!((TREE_CODE (lhstype) == REFERENCE_TYPE
			 && MAYBE_CLASS_TYPE_P (TREE_TYPE (lhstype)))
			|| MAYBE_CLASS_TYPE_P (lhstype)));

	  /* Preevaluate the RHS to make sure its evaluation is complete
	     before the lvalue-to-rvalue conversion of the LHS:

	     [expr.ass] With respect to an indeterminately-sequenced
	     function call, the operation of a compound assignment is a
	     single evaluation. [ Note: Therefore, a function call shall
	     not intervene between the lvalue-to-rvalue conversion and the
	     side effect associated with any single compound assignment
	     operator. -- end note ]  */
	  lhs = cp_stabilize_reference (lhs);
	  rhs = rvalue (rhs);
	  rhs = stabilize_expr (rhs, &init);
	  newrhs = cp_build_binary_op (loc, modifycode, lhs, rhs, complain);
	  if (newrhs == error_mark_node)
	    {
	      if (complain & tf_error)
		error ("  in evaluation of %<%Q(%#T, %#T)%>", modifycode,
		       TREE_TYPE (lhs), TREE_TYPE (rhs));
	      return error_mark_node;
	    }

	  if (init)
	    newrhs = build2 (COMPOUND_EXPR, TREE_TYPE (newrhs), init, newrhs);

	  /* Now it looks like a plain assignment.  */
	  modifycode = NOP_EXPR;
	  if (c_dialect_objc ())
	    {
	      result = objc_maybe_build_modify_expr (lhs, newrhs);
	      if (result)
		goto ret;
	    }
	}
      gcc_assert (TREE_CODE (lhstype) != REFERENCE_TYPE);
      gcc_assert (TREE_CODE (TREE_TYPE (newrhs)) != REFERENCE_TYPE);
    }

  /* The left-hand side must be an lvalue.  */
  if (!lvalue_or_else (lhs, lv_assign, complain))
    return error_mark_node;

  /* Warn about modifying something that is `const'.  Don't warn if
     this is initialization.  */
  if (modifycode != INIT_EXPR
      && (TREE_READONLY (lhs) || CP_TYPE_CONST_P (lhstype)
	  /* Functions are not modifiable, even though they are
	     lvalues.  */
	  || TREE_CODE (TREE_TYPE (lhs)) == FUNCTION_TYPE
	  || TREE_CODE (TREE_TYPE (lhs)) == METHOD_TYPE
	  /* If it's an aggregate and any field is const, then it is
	     effectively const.  */
	  || (CLASS_TYPE_P (lhstype)
	      && C_TYPE_FIELDS_READONLY (lhstype))))
    {
      if (complain & tf_error)
	cxx_readonly_error (lhs, lv_assign);
      else
	return error_mark_node;
    }

  /* If storing into a structure or union member, it may have been given a
     lowered bitfield type.  We need to convert to the declared type first,
     so retrieve it now.  */

  olhstype = unlowered_expr_type (lhs);

  /* Convert new value to destination type.  */

  if (TREE_CODE (lhstype) == ARRAY_TYPE)
    {
      int from_array;

      if (BRACE_ENCLOSED_INITIALIZER_P (newrhs))
	{
	  if (modifycode != INIT_EXPR)
	    {
	      if (complain & tf_error)
		error ("assigning to an array from an initializer list");
	      return error_mark_node;
	    }
	  if (check_array_initializer (lhs, lhstype, newrhs))
	    return error_mark_node;
	  newrhs = digest_init (lhstype, newrhs, complain);
	  if (newrhs == error_mark_node)
	    return error_mark_node;
	}

      /* C++11 8.5/17: "If the destination type is an array of characters,
	 an array of char16_t, an array of char32_t, or an array of wchar_t,
	 and the initializer is a string literal...".  */
      else if (TREE_CODE (newrhs) == STRING_CST
	       && char_type_p (TREE_TYPE (TYPE_MAIN_VARIANT (lhstype)))
	       && modifycode == INIT_EXPR)
	{
	  newrhs = digest_init (lhstype, newrhs, complain);
	  if (newrhs == error_mark_node)
	    return error_mark_node;
	}

      else if (!same_or_base_type_p (TYPE_MAIN_VARIANT (lhstype),
				     TYPE_MAIN_VARIANT (TREE_TYPE (newrhs))))
	{
	  if (complain & tf_error)
	    error ("incompatible types in assignment of %qT to %qT",
		   TREE_TYPE (rhs), lhstype);
	  return error_mark_node;
	}

      /* Allow array assignment in compiler-generated code.  */
      else if (!current_function_decl
	       || !DECL_DEFAULTED_FN (current_function_decl))
	{
          /* This routine is used for both initialization and assignment.
             Make sure the diagnostic message differentiates the context.  */
	  if (complain & tf_error)
	    {
	      if (modifycode == INIT_EXPR)
		error ("array used as initializer");
	      else
		error ("invalid array assignment");
	    }
	  return error_mark_node;
	}

      from_array = TREE_CODE (TREE_TYPE (newrhs)) == ARRAY_TYPE
		   ? 1 + (modifycode != INIT_EXPR): 0;
      result = build_vec_init (lhs, NULL_TREE, newrhs,
			       /*explicit_value_init_p=*/false,
			       from_array, complain);
      goto ret;
    }

  if (modifycode == INIT_EXPR)
    /* Calls with INIT_EXPR are all direct-initialization, so don't set
       LOOKUP_ONLYCONVERTING.  */
    newrhs = convert_for_initialization (lhs, olhstype, newrhs, LOOKUP_NORMAL,
					 ICR_INIT, NULL_TREE, 0,
                                         complain);
  else
    newrhs = convert_for_assignment (olhstype, newrhs, ICR_ASSIGN,
				     NULL_TREE, 0, complain, LOOKUP_IMPLICIT);

  if (!same_type_p (lhstype, olhstype))
    newrhs = cp_convert_and_check (lhstype, newrhs, complain);

  if (modifycode != INIT_EXPR)
    {
      if (TREE_CODE (newrhs) == CALL_EXPR
	  && TYPE_NEEDS_CONSTRUCTING (lhstype))
	newrhs = build_cplus_new (lhstype, newrhs, complain);

      /* Can't initialize directly from a TARGET_EXPR, since that would
	 cause the lhs to be constructed twice, and possibly result in
	 accidental self-initialization.  So we force the TARGET_EXPR to be
	 expanded without a target.  */
      if (TREE_CODE (newrhs) == TARGET_EXPR)
	newrhs = build2 (COMPOUND_EXPR, TREE_TYPE (newrhs), newrhs,
			 TREE_OPERAND (newrhs, 0));
    }

  if (newrhs == error_mark_node)
    return error_mark_node;

  if (c_dialect_objc () && flag_objc_gc)
    {
      result = objc_generate_write_barrier (lhs, modifycode, newrhs);

      if (result)
	goto ret;
    }

  result = build2 (modifycode == NOP_EXPR ? MODIFY_EXPR : INIT_EXPR,
		   lhstype, lhs, newrhs);

  TREE_SIDE_EFFECTS (result) = 1;
  if (!plain_assign)
    TREE_NO_WARNING (result) = 1;

 ret:
  if (preeval)
    result = build2 (COMPOUND_EXPR, TREE_TYPE (result), preeval, result);
  return result;
}

cp_expr
build_x_modify_expr (location_t loc, tree lhs, enum tree_code modifycode,
		     tree rhs, tsubst_flags_t complain)
{
  tree orig_lhs = lhs;
  tree orig_rhs = rhs;
  tree overload = NULL_TREE;
  tree op = build_nt (modifycode, NULL_TREE, NULL_TREE);

  if (processing_template_decl)
    {
      if (modifycode == NOP_EXPR
	  || type_dependent_expression_p (lhs)
	  || type_dependent_expression_p (rhs))
        return build_min_nt_loc (loc, MODOP_EXPR, lhs,
				 build_min_nt_loc (loc, modifycode, NULL_TREE,
						   NULL_TREE), rhs);

      lhs = build_non_dependent_expr (lhs);
      rhs = build_non_dependent_expr (rhs);
    }

  if (modifycode != NOP_EXPR)
    {
      tree rval = build_new_op (loc, MODIFY_EXPR, LOOKUP_NORMAL,
				lhs, rhs, op, &overload, complain);
      if (rval)
	{
	  if (rval == error_mark_node)
	    return rval;
	  TREE_NO_WARNING (rval) = 1;
	  if (processing_template_decl)
	    {
	      if (overload != NULL_TREE)
		return (build_min_non_dep_op_overload
			(MODIFY_EXPR, rval, overload, orig_lhs, orig_rhs));

	      return (build_min_non_dep
		      (MODOP_EXPR, rval, orig_lhs, op, orig_rhs));
	    }
	  return rval;
	}
    }
  return cp_build_modify_expr (loc, lhs, modifycode, rhs, complain);
}

/* Helper function for get_delta_difference which assumes FROM is a base
   class of TO.  Returns a delta for the conversion of pointer-to-member
   of FROM to pointer-to-member of TO.  If the conversion is invalid and 
   tf_error is not set in COMPLAIN returns error_mark_node, otherwise
   returns zero.  If FROM is not a base class of TO, returns NULL_TREE.
   If C_CAST_P is true, this conversion is taking place as part of a 
   C-style cast.  */

static tree
get_delta_difference_1 (tree from, tree to, bool c_cast_p,
			tsubst_flags_t complain)
{
  tree binfo;
  base_kind kind;

  binfo = lookup_base (to, from, c_cast_p ? ba_unique : ba_check,
		       &kind, complain);

  if (binfo == error_mark_node)
    {
      if (!(complain & tf_error))
	return error_mark_node;

      error ("   in pointer to member function conversion");
      return size_zero_node;
    }
  else if (binfo)
    {
      if (kind != bk_via_virtual)
	return BINFO_OFFSET (binfo);
      else
	/* FROM is a virtual base class of TO.  Issue an error or warning
	   depending on whether or not this is a reinterpret cast.  */
	{
	  if (!(complain & tf_error))
	    return error_mark_node;

	  error ("pointer to member conversion via virtual base %qT",
		 BINFO_TYPE (binfo_from_vbase (binfo)));

	  return size_zero_node;
	}
      }
  else
    return NULL_TREE;
}

/* Get difference in deltas for different pointer to member function
   types.  If the conversion is invalid and tf_error is not set in
   COMPLAIN, returns error_mark_node, otherwise returns an integer
   constant of type PTRDIFF_TYPE_NODE and its value is zero if the
   conversion is invalid.  If ALLOW_INVERSE_P is true, then allow reverse
   conversions as well.  If C_CAST_P is true this conversion is taking
   place as part of a C-style cast.

   Note that the naming of FROM and TO is kind of backwards; the return
   value is what we add to a TO in order to get a FROM.  They are named
   this way because we call this function to find out how to convert from
   a pointer to member of FROM to a pointer to member of TO.  */

static tree
get_delta_difference (tree from, tree to,
		      bool allow_inverse_p,
		      bool c_cast_p, tsubst_flags_t complain)
{
  tree result;

  if (same_type_ignoring_top_level_qualifiers_p (from, to))
    /* Pointer to member of incomplete class is permitted*/
    result = size_zero_node;
  else
    result = get_delta_difference_1 (from, to, c_cast_p, complain);

  if (result == error_mark_node)
    return error_mark_node;

  if (!result)
  {
    if (!allow_inverse_p)
      {
	if (!(complain & tf_error))
	  return error_mark_node;

	error_not_base_type (from, to);
	error ("   in pointer to member conversion");
      	result = size_zero_node;
      }
    else
      {
	result = get_delta_difference_1 (to, from, c_cast_p, complain);

	if (result == error_mark_node)
	  return error_mark_node;

	if (result)
	  result = size_diffop_loc (input_location,
				    size_zero_node, result);
	else
	  {
	    if (!(complain & tf_error))
	      return error_mark_node;

	    error_not_base_type (from, to);
	    error ("   in pointer to member conversion");
	    result = size_zero_node;
	  }
      }
  }

  return convert_to_integer (ptrdiff_type_node, result);
}

/* Return a constructor for the pointer-to-member-function TYPE using
   the other components as specified.  */

tree
build_ptrmemfunc1 (tree type, tree delta, tree pfn)
{
  tree u = NULL_TREE;
  tree delta_field;
  tree pfn_field;
  vec<constructor_elt, va_gc> *v;

  /* Pull the FIELD_DECLs out of the type.  */
  pfn_field = TYPE_FIELDS (type);
  delta_field = DECL_CHAIN (pfn_field);

  /* Make sure DELTA has the type we want.  */
  delta = convert_and_check (input_location, delta_type_node, delta);

  /* Convert to the correct target type if necessary.  */
  pfn = fold_convert (TREE_TYPE (pfn_field), pfn);

  /* Finish creating the initializer.  */
  vec_alloc (v, 2);
  CONSTRUCTOR_APPEND_ELT(v, pfn_field, pfn);
  CONSTRUCTOR_APPEND_ELT(v, delta_field, delta);
  u = build_constructor (type, v);
  TREE_CONSTANT (u) = TREE_CONSTANT (pfn) & TREE_CONSTANT (delta);
  TREE_STATIC (u) = (TREE_CONSTANT (u)
		     && (initializer_constant_valid_p (pfn, TREE_TYPE (pfn))
			 != NULL_TREE)
		     && (initializer_constant_valid_p (delta, TREE_TYPE (delta))
			 != NULL_TREE));
  return u;
}

/* Build a constructor for a pointer to member function.  It can be
   used to initialize global variables, local variable, or used
   as a value in expressions.  TYPE is the POINTER to METHOD_TYPE we
   want to be.

   If FORCE is nonzero, then force this conversion, even if
   we would rather not do it.  Usually set when using an explicit
   cast.  A C-style cast is being processed iff C_CAST_P is true.

   Return error_mark_node, if something goes wrong.  */

tree
build_ptrmemfunc (tree type, tree pfn, int force, bool c_cast_p,
		  tsubst_flags_t complain)
{
  tree fn;
  tree pfn_type;
  tree to_type;

  if (error_operand_p (pfn))
    return error_mark_node;

  pfn_type = TREE_TYPE (pfn);
  to_type = build_ptrmemfunc_type (type);

  /* Handle multiple conversions of pointer to member functions.  */
  if (TYPE_PTRMEMFUNC_P (pfn_type))
    {
      tree delta = NULL_TREE;
      tree npfn = NULL_TREE;
      tree n;

      if (!force
	  && !can_convert_arg (to_type, TREE_TYPE (pfn), pfn,
			       LOOKUP_NORMAL, complain))
	{
	  if (complain & tf_error)
	    error ("invalid conversion to type %qT from type %qT",
		   to_type, pfn_type);
	  else
	    return error_mark_node;
	}

      n = get_delta_difference (TYPE_PTRMEMFUNC_OBJECT_TYPE (pfn_type),
				TYPE_PTRMEMFUNC_OBJECT_TYPE (to_type),
				force,
				c_cast_p, complain);
      if (n == error_mark_node)
	return error_mark_node;

      /* We don't have to do any conversion to convert a
	 pointer-to-member to its own type.  But, we don't want to
	 just return a PTRMEM_CST if there's an explicit cast; that
	 cast should make the expression an invalid template argument.  */
      if (TREE_CODE (pfn) != PTRMEM_CST)
	{
	  if (same_type_p (to_type, pfn_type))
	    return pfn;
	  else if (integer_zerop (n))
	    return build_reinterpret_cast (to_type, pfn, 
                                           complain);
	}

      if (TREE_SIDE_EFFECTS (pfn))
	pfn = save_expr (pfn);

      /* Obtain the function pointer and the current DELTA.  */
      if (TREE_CODE (pfn) == PTRMEM_CST)
	expand_ptrmemfunc_cst (pfn, &delta, &npfn);
      else
	{
	  npfn = build_ptrmemfunc_access_expr (pfn, pfn_identifier);
	  delta = build_ptrmemfunc_access_expr (pfn, delta_identifier);
	}

      /* Just adjust the DELTA field.  */
      gcc_assert  (same_type_ignoring_top_level_qualifiers_p
		   (TREE_TYPE (delta), ptrdiff_type_node));
      if (TARGET_PTRMEMFUNC_VBIT_LOCATION == ptrmemfunc_vbit_in_delta)
	n = cp_build_binary_op (input_location,
				LSHIFT_EXPR, n, integer_one_node,
				complain);
      delta = cp_build_binary_op (input_location,
				  PLUS_EXPR, delta, n, complain);
      return build_ptrmemfunc1 (to_type, delta, npfn);
    }

  /* Handle null pointer to member function conversions.  */
  if (null_ptr_cst_p (pfn))
    {
      pfn = cp_build_c_cast (type, pfn, complain);
      return build_ptrmemfunc1 (to_type,
				integer_zero_node,
				pfn);
    }

  if (type_unknown_p (pfn))
    return instantiate_type (type, pfn, complain);

  fn = TREE_OPERAND (pfn, 0);
  gcc_assert (TREE_CODE (fn) == FUNCTION_DECL
	      /* In a template, we will have preserved the
		 OFFSET_REF.  */
	      || (processing_template_decl && TREE_CODE (fn) == OFFSET_REF));
  return make_ptrmem_cst (to_type, fn);
}

/* Return the DELTA, IDX, PFN, and DELTA2 values for the PTRMEM_CST
   given by CST.

   ??? There is no consistency as to the types returned for the above
   values.  Some code acts as if it were a sizetype and some as if it were
   integer_type_node.  */

void
expand_ptrmemfunc_cst (tree cst, tree *delta, tree *pfn)
{
  tree type = TREE_TYPE (cst);
  tree fn = PTRMEM_CST_MEMBER (cst);
  tree ptr_class, fn_class;

  gcc_assert (TREE_CODE (fn) == FUNCTION_DECL);

  /* The class that the function belongs to.  */
  fn_class = DECL_CONTEXT (fn);

  /* The class that we're creating a pointer to member of.  */
  ptr_class = TYPE_PTRMEMFUNC_OBJECT_TYPE (type);

  /* First, calculate the adjustment to the function's class.  */
  *delta = get_delta_difference (fn_class, ptr_class, /*force=*/0,
				 /*c_cast_p=*/0, tf_warning_or_error);

  if (!DECL_VIRTUAL_P (fn))
    *pfn = convert (TYPE_PTRMEMFUNC_FN_TYPE (type),
		    build_addr_func (fn, tf_warning_or_error));
  else
    {
      /* If we're dealing with a virtual function, we have to adjust 'this'
	 again, to point to the base which provides the vtable entry for
	 fn; the call will do the opposite adjustment.  */
      tree orig_class = DECL_CONTEXT (fn);
      tree binfo = binfo_or_else (orig_class, fn_class);
      *delta = fold_build2 (PLUS_EXPR, TREE_TYPE (*delta),
			    *delta, BINFO_OFFSET (binfo));

      /* We set PFN to the vtable offset at which the function can be
	 found, plus one (unless ptrmemfunc_vbit_in_delta, in which
	 case delta is shifted left, and then incremented).  */
      *pfn = DECL_VINDEX (fn);
      *pfn = fold_build2 (MULT_EXPR, integer_type_node, *pfn,
			  TYPE_SIZE_UNIT (vtable_entry_type));

      switch (TARGET_PTRMEMFUNC_VBIT_LOCATION)
	{
	case ptrmemfunc_vbit_in_pfn:
	  *pfn = fold_build2 (PLUS_EXPR, integer_type_node, *pfn,
			      integer_one_node);
	  break;

	case ptrmemfunc_vbit_in_delta:
	  *delta = fold_build2 (LSHIFT_EXPR, TREE_TYPE (*delta),
				*delta, integer_one_node);
	  *delta = fold_build2 (PLUS_EXPR, TREE_TYPE (*delta),
				*delta, integer_one_node);
	  break;

	default:
	  gcc_unreachable ();
	}

      *pfn = fold_convert (TYPE_PTRMEMFUNC_FN_TYPE (type), *pfn);
    }
}

/* Return an expression for PFN from the pointer-to-member function
   given by T.  */

static tree
pfn_from_ptrmemfunc (tree t)
{
  if (TREE_CODE (t) == PTRMEM_CST)
    {
      tree delta;
      tree pfn;

      expand_ptrmemfunc_cst (t, &delta, &pfn);
      if (pfn)
	return pfn;
    }

  return build_ptrmemfunc_access_expr (t, pfn_identifier);
}

/* Return an expression for DELTA from the pointer-to-member function
   given by T.  */

static tree
delta_from_ptrmemfunc (tree t)
{
  if (TREE_CODE (t) == PTRMEM_CST)
    {
      tree delta;
      tree pfn;

      expand_ptrmemfunc_cst (t, &delta, &pfn);
      if (delta)
	return delta;
    }

  return build_ptrmemfunc_access_expr (t, delta_identifier);
}

/* Convert value RHS to type TYPE as preparation for an assignment to
   an lvalue of type TYPE.  ERRTYPE indicates what kind of error the
   implicit conversion is.  If FNDECL is non-NULL, we are doing the
   conversion in order to pass the PARMNUMth argument of FNDECL.
   If FNDECL is NULL, we are doing the conversion in function pointer
   argument passing, conversion in initialization, etc. */

static tree
convert_for_assignment (tree type, tree rhs,
			impl_conv_rhs errtype, tree fndecl, int parmnum,
			tsubst_flags_t complain, int flags)
{
  tree rhstype;
  enum tree_code coder;

  /* Strip NON_LVALUE_EXPRs since we aren't using as an lvalue.  */
  if (TREE_CODE (rhs) == NON_LVALUE_EXPR)
    rhs = TREE_OPERAND (rhs, 0);

  /* Handle [dcl.init.list] direct-list-initialization from
     single element of enumeration with a fixed underlying type.  */
  if (is_direct_enum_init (type, rhs))
    {
      tree elt = CONSTRUCTOR_ELT (rhs, 0)->value;
      if (check_narrowing (ENUM_UNDERLYING_TYPE (type), elt, complain))
	rhs = cp_build_c_cast (type, elt, complain);
      else
	rhs = error_mark_node;
    }

  rhstype = TREE_TYPE (rhs);
  coder = TREE_CODE (rhstype);

  if (VECTOR_TYPE_P (type) && coder == VECTOR_TYPE
      && vector_types_convertible_p (type, rhstype, true))
    {
      rhs = mark_rvalue_use (rhs);
      return convert (type, rhs);
    }

  if (rhs == error_mark_node || rhstype == error_mark_node)
    return error_mark_node;
  if (TREE_CODE (rhs) == TREE_LIST && TREE_VALUE (rhs) == error_mark_node)
    return error_mark_node;

  /* The RHS of an assignment cannot have void type.  */
  if (coder == VOID_TYPE)
    {
      if (complain & tf_error)
	error ("void value not ignored as it ought to be");
      return error_mark_node;
    }

  if (c_dialect_objc ())
    {
      int parmno;
      tree selector;
      tree rname = fndecl;

      switch (errtype)
        {
	  case ICR_ASSIGN:
	    parmno = -1;
	    break;
	  case ICR_INIT:
	    parmno = -2;
	    break;
	  default:
	    selector = objc_message_selector ();
	    parmno = parmnum;
	    if (selector && parmno > 1)
	      {
		rname = selector;
		parmno -= 1;
	      }
	}

      if (objc_compare_types (type, rhstype, parmno, rname))
	{
	  rhs = mark_rvalue_use (rhs);
	  return convert (type, rhs);
	}
    }

  /* [expr.ass]

     The expression is implicitly converted (clause _conv_) to the
     cv-unqualified type of the left operand.

     We allow bad conversions here because by the time we get to this point
     we are committed to doing the conversion.  If we end up doing a bad
     conversion, convert_like will complain.  */
  if (!can_convert_arg_bad (type, rhstype, rhs, flags, complain))
    {
      /* When -Wno-pmf-conversions is use, we just silently allow
	 conversions from pointers-to-members to plain pointers.  If
	 the conversion doesn't work, cp_convert will complain.  */
      if (!warn_pmf2ptr
	  && TYPE_PTR_P (type)
	  && TYPE_PTRMEMFUNC_P (rhstype))
	rhs = cp_convert (strip_top_quals (type), rhs, complain);
      else
	{
	  if (complain & tf_error)
	    {
	      /* If the right-hand side has unknown type, then it is an
		 overloaded function.  Call instantiate_type to get error
		 messages.  */
	      if (rhstype == unknown_type_node)
		{
		  tree r = instantiate_type (type, rhs, tf_warning_or_error);
		  /* -fpermissive might allow this.  */
		  if (!seen_error ())
		    return r;
		}
	      else if (fndecl)
		error ("cannot convert %qT to %qT for argument %qP to %qD",
		       rhstype, type, parmnum, fndecl);
	      else
		switch (errtype)
		  {
		    case ICR_DEFAULT_ARGUMENT:
		      error ("cannot convert %qT to %qT in default argument",
			     rhstype, type);
		      break;
		    case ICR_ARGPASS:
		      error ("cannot convert %qT to %qT in argument passing",
			     rhstype, type);
		      break;
		    case ICR_CONVERTING:
		      error ("cannot convert %qT to %qT",
			     rhstype, type);
		      break;
		    case ICR_INIT:
		      error ("cannot convert %qT to %qT in initialization",
			     rhstype, type);
		      break;
		    case ICR_RETURN:
		      error ("cannot convert %qT to %qT in return",
			     rhstype, type);
		      break;
		    case ICR_ASSIGN:
		      error ("cannot convert %qT to %qT in assignment",
			     rhstype, type);
		      break;
		    default:
		      gcc_unreachable();
		  }
	      if (TYPE_PTR_P (rhstype)
		  && TYPE_PTR_P (type)
		  && CLASS_TYPE_P (TREE_TYPE (rhstype))
		  && CLASS_TYPE_P (TREE_TYPE (type))
		  && !COMPLETE_TYPE_P (TREE_TYPE (rhstype)))
		inform (DECL_SOURCE_LOCATION (TYPE_MAIN_DECL
					      (TREE_TYPE (rhstype))),
			"class type %qT is incomplete", TREE_TYPE (rhstype));
	    }
	  return error_mark_node;
	}
    }
  if (warn_suggest_attribute_format)
    {
      const enum tree_code codel = TREE_CODE (type);
      if ((codel == POINTER_TYPE || codel == REFERENCE_TYPE)
	  && coder == codel
	  && check_missing_format_attribute (type, rhstype)
	  && (complain & tf_warning))
	switch (errtype)
	  {
	    case ICR_ARGPASS:
	    case ICR_DEFAULT_ARGUMENT:
	      if (fndecl)
		warning (OPT_Wsuggest_attribute_format,
			 "parameter %qP of %qD might be a candidate "
			 "for a format attribute", parmnum, fndecl);
	      else
		warning (OPT_Wsuggest_attribute_format,
			 "parameter might be a candidate "
			 "for a format attribute");
	      break;
	    case ICR_CONVERTING:
	      warning (OPT_Wsuggest_attribute_format,
		       "target of conversion might be a candidate "
		       "for a format attribute");
	      break;
	    case ICR_INIT:
	      warning (OPT_Wsuggest_attribute_format,
		       "target of initialization might be a candidate "
		       "for a format attribute");
	      break;
	    case ICR_RETURN:
	      warning (OPT_Wsuggest_attribute_format,
		       "return type might be a candidate "
		       "for a format attribute");
	      break;
	    case ICR_ASSIGN:
	      warning (OPT_Wsuggest_attribute_format,
		       "left-hand side of assignment might be a candidate "
		       "for a format attribute");
	      break;
	    default:
	      gcc_unreachable();
	  }
    }

  /* If -Wparentheses, warn about a = b = c when a has type bool and b
     does not.  */
  if (warn_parentheses
      && TREE_CODE (type) == BOOLEAN_TYPE
      && TREE_CODE (rhs) == MODIFY_EXPR
      && !TREE_NO_WARNING (rhs)
      && TREE_CODE (TREE_TYPE (rhs)) != BOOLEAN_TYPE
      && (complain & tf_warning))
    {
      location_t loc = EXPR_LOC_OR_LOC (rhs, input_location);

      warning_at (loc, OPT_Wparentheses,
		  "suggest parentheses around assignment used as truth value");
      TREE_NO_WARNING (rhs) = 1;
    }

  return perform_implicit_conversion_flags (strip_top_quals (type), rhs,
					    complain, flags);
}

/* Convert RHS to be of type TYPE.
   If EXP is nonzero, it is the target of the initialization.
   ERRTYPE indicates what kind of error the implicit conversion is.

   Two major differences between the behavior of
   `convert_for_assignment' and `convert_for_initialization'
   are that references are bashed in the former, while
   copied in the latter, and aggregates are assigned in
   the former (operator=) while initialized in the
   latter (X(X&)).

   If using constructor make sure no conversion operator exists, if one does
   exist, an ambiguity exists.  */

tree
convert_for_initialization (tree exp, tree type, tree rhs, int flags,
			    impl_conv_rhs errtype, tree fndecl, int parmnum,
                            tsubst_flags_t complain)
{
  enum tree_code codel = TREE_CODE (type);
  tree rhstype;
  enum tree_code coder;

  /* build_c_cast puts on a NOP_EXPR to make the result not an lvalue.
     Strip such NOP_EXPRs, since RHS is used in non-lvalue context.  */
  if (TREE_CODE (rhs) == NOP_EXPR
      && TREE_TYPE (rhs) == TREE_TYPE (TREE_OPERAND (rhs, 0))
      && codel != REFERENCE_TYPE)
    rhs = TREE_OPERAND (rhs, 0);

  if (type == error_mark_node
      || rhs == error_mark_node
      || (TREE_CODE (rhs) == TREE_LIST && TREE_VALUE (rhs) == error_mark_node))
    return error_mark_node;

  if (MAYBE_CLASS_TYPE_P (non_reference (type)))
    ;
  else if ((TREE_CODE (TREE_TYPE (rhs)) == ARRAY_TYPE
	    && TREE_CODE (type) != ARRAY_TYPE
	    && (TREE_CODE (type) != REFERENCE_TYPE
		|| TREE_CODE (TREE_TYPE (type)) != ARRAY_TYPE))
	   || (TREE_CODE (TREE_TYPE (rhs)) == FUNCTION_TYPE
	       && !TYPE_REFFN_P (type))
	   || TREE_CODE (TREE_TYPE (rhs)) == METHOD_TYPE)
    rhs = decay_conversion (rhs, complain);

  rhstype = TREE_TYPE (rhs);
  coder = TREE_CODE (rhstype);

  if (coder == ERROR_MARK)
    return error_mark_node;

  /* We accept references to incomplete types, so we can
     return here before checking if RHS is of complete type.  */

  if (codel == REFERENCE_TYPE)
    {
      /* This should eventually happen in convert_arguments.  */
      int savew = 0, savee = 0;

      if (fndecl)
	savew = warningcount + werrorcount, savee = errorcount;
      rhs = initialize_reference (type, rhs, flags, complain);

      if (fndecl
	  && (warningcount + werrorcount > savew || errorcount > savee))
	inform (DECL_SOURCE_LOCATION (fndecl),
		"in passing argument %P of %qD", parmnum, fndecl);

      return rhs;
    }

  if (exp != 0)
    exp = require_complete_type_sfinae (exp, complain);
  if (exp == error_mark_node)
    return error_mark_node;

  rhstype = non_reference (rhstype);

  type = complete_type (type);

  if (DIRECT_INIT_EXPR_P (type, rhs))
    /* Don't try to do copy-initialization if we already have
       direct-initialization.  */
    return rhs;

  if (MAYBE_CLASS_TYPE_P (type))
    return perform_implicit_conversion_flags (type, rhs, complain, flags);

  return convert_for_assignment (type, rhs, errtype, fndecl, parmnum,
				 complain, flags);
}

/* If RETVAL is the address of, or a reference to, a local variable or
   temporary give an appropriate warning and return true.  */

static bool
maybe_warn_about_returning_address_of_local (tree retval)
{
  tree valtype = TREE_TYPE (DECL_RESULT (current_function_decl));
  tree whats_returned = fold_for_warn (retval);

  for (;;)
    {
      if (TREE_CODE (whats_returned) == COMPOUND_EXPR)
	whats_returned = TREE_OPERAND (whats_returned, 1);
      else if (CONVERT_EXPR_P (whats_returned)
	       || TREE_CODE (whats_returned) == NON_LVALUE_EXPR)
	whats_returned = TREE_OPERAND (whats_returned, 0);
      else
	break;
    }

  if (TREE_CODE (whats_returned) != ADDR_EXPR)
    return false;
  whats_returned = TREE_OPERAND (whats_returned, 0);

  while (TREE_CODE (whats_returned) == COMPONENT_REF
	 || TREE_CODE (whats_returned) == ARRAY_REF)
    whats_returned = TREE_OPERAND (whats_returned, 0);

  if (TREE_CODE (valtype) == REFERENCE_TYPE)
    {
      if (TREE_CODE (whats_returned) == AGGR_INIT_EXPR
	  || TREE_CODE (whats_returned) == TARGET_EXPR)
	{
	  warning (OPT_Wreturn_local_addr, "returning reference to temporary");
	  return true;
	}
      if (VAR_P (whats_returned)
	  && DECL_NAME (whats_returned)
	  && TEMP_NAME_P (DECL_NAME (whats_returned)))
	{
	  warning (OPT_Wreturn_local_addr, "reference to non-lvalue returned");
	  return true;
	}
    }

  if (DECL_P (whats_returned)
      && DECL_NAME (whats_returned)
      && DECL_FUNCTION_SCOPE_P (whats_returned)
      && !is_capture_proxy (whats_returned)
      && !(TREE_STATIC (whats_returned)
	   || TREE_PUBLIC (whats_returned)))
    {
      if (TREE_CODE (valtype) == REFERENCE_TYPE)
	warning_at (DECL_SOURCE_LOCATION (whats_returned),
		    OPT_Wreturn_local_addr,
		    "reference to local variable %qD returned",
		    whats_returned);
      else if (TREE_CODE (whats_returned) == LABEL_DECL)
	warning_at (DECL_SOURCE_LOCATION (whats_returned),
		    OPT_Wreturn_local_addr, "address of label %qD returned",
		    whats_returned);
      else
	warning_at (DECL_SOURCE_LOCATION (whats_returned),
		    OPT_Wreturn_local_addr, "address of local variable %qD "
		    "returned", whats_returned);
      return true;
    }

  return false;
}

/* Check that returning RETVAL from the current function is valid.
   Return an expression explicitly showing all conversions required to
   change RETVAL into the function return type, and to assign it to
   the DECL_RESULT for the function.  Set *NO_WARNING to true if
   code reaches end of non-void function warning shouldn't be issued
   on this RETURN_EXPR.  */

tree
check_return_expr (tree retval, bool *no_warning)
{
  tree result;
  /* The type actually returned by the function.  */
  tree valtype;
  /* The type the function is declared to return, or void if
     the declared type is incomplete.  */
  tree functype;
  int fn_returns_value_p;
  bool named_return_value_okay_p;

  *no_warning = false;

  if (flag_cilkplus && retval && contains_cilk_spawn_stmt (retval))
    {
      error_at (EXPR_LOCATION (retval), "use of %<_Cilk_spawn%> in a return "
		"statement is not allowed");
      return NULL_TREE;
    }

  /* A `volatile' function is one that isn't supposed to return, ever.
     (This is a G++ extension, used to get better code for functions
     that call the `volatile' function.)  */
  if (TREE_THIS_VOLATILE (current_function_decl))
    warning (0, "function declared %<noreturn%> has a %<return%> statement");

  /* Check for various simple errors.  */
  if (DECL_DESTRUCTOR_P (current_function_decl))
    {
      if (retval)
	error ("returning a value from a destructor");
      return NULL_TREE;
    }
  else if (DECL_CONSTRUCTOR_P (current_function_decl))
    {
      if (in_function_try_handler)
	/* If a return statement appears in a handler of the
	   function-try-block of a constructor, the program is ill-formed.  */
	error ("cannot return from a handler of a function-try-block of a constructor");
      else if (retval)
	/* You can't return a value from a constructor.  */
	error ("returning a value from a constructor");
      return NULL_TREE;
    }

  const tree saved_retval = retval;

  if (processing_template_decl)
    {
      current_function_returns_value = 1;

      if (check_for_bare_parameter_packs (retval))
	return error_mark_node;

      if (WILDCARD_TYPE_P (TREE_TYPE (DECL_RESULT (current_function_decl)))
	  || (retval != NULL_TREE
	      && type_dependent_expression_p (retval)))
        return retval;
    }

  functype = TREE_TYPE (TREE_TYPE (current_function_decl));

  /* Deduce auto return type from a return statement.  */
  if (current_function_auto_return_pattern)
    {
      tree auto_node;
      tree type;

      if (!retval && !is_auto (current_function_auto_return_pattern))
	{
	  /* Give a helpful error message.  */
	  error ("return-statement with no value, in function returning %qT",
		 current_function_auto_return_pattern);
	  inform (input_location, "only plain %<auto%> return type can be "
		  "deduced to %<void%>");
	  type = error_mark_node;
	}
      else if (retval && BRACE_ENCLOSED_INITIALIZER_P (retval))
	{
	  error ("returning initializer list");
	  type = error_mark_node;
	}
      else
	{
	  if (!retval)
	    retval = void_node;
	  auto_node = type_uses_auto (current_function_auto_return_pattern);
	  type = do_auto_deduction (current_function_auto_return_pattern,
				    retval, auto_node);
	}

      if (type == error_mark_node)
	/* Leave it.  */;
      else if (functype == current_function_auto_return_pattern)
	apply_deduced_return_type (current_function_decl, type);
      else if (!same_type_p (type, functype))
	{
	  if (LAMBDA_FUNCTION_P (current_function_decl))
	    error ("inconsistent types %qT and %qT deduced for "
		   "lambda return type", functype, type);
	  else
	    error ("inconsistent deduction for auto return type: "
		   "%qT and then %qT", functype, type);
	}
      functype = type;
    }

  result = DECL_RESULT (current_function_decl);
  valtype = TREE_TYPE (result);
  gcc_assert (valtype != NULL_TREE);
  fn_returns_value_p = !VOID_TYPE_P (valtype);

  /* Check for a return statement with no return value in a function
     that's supposed to return a value.  */
  if (!retval && fn_returns_value_p)
    {
      if (functype != error_mark_node)
	permerror (input_location, "return-statement with no value, in "
		   "function returning %qT", valtype);
      /* Remember that this function did return.  */
      current_function_returns_value = 1;
      /* And signal caller that TREE_NO_WARNING should be set on the
	 RETURN_EXPR to avoid control reaches end of non-void function
	 warnings in tree-cfg.c.  */
      *no_warning = true;
    }
  /* Check for a return statement with a value in a function that
     isn't supposed to return a value.  */
  else if (retval && !fn_returns_value_p)
    {
      if (VOID_TYPE_P (TREE_TYPE (retval)))
	/* You can return a `void' value from a function of `void'
	   type.  In that case, we have to evaluate the expression for
	   its side-effects.  */
	  finish_expr_stmt (retval);
      else
	permerror (input_location, "return-statement with a value, in function "
		   "returning 'void'");
      current_function_returns_null = 1;

      /* There's really no value to return, after all.  */
      return NULL_TREE;
    }
  else if (!retval)
    /* Remember that this function can sometimes return without a
       value.  */
    current_function_returns_null = 1;
  else
    /* Remember that this function did return a value.  */
    current_function_returns_value = 1;

  /* Check for erroneous operands -- but after giving ourselves a
     chance to provide an error about returning a value from a void
     function.  */
  if (error_operand_p (retval))
    {
      current_function_return_value = error_mark_node;
      return error_mark_node;
    }

  /* Only operator new(...) throw(), can return NULL [expr.new/13].  */
  if ((DECL_OVERLOADED_OPERATOR_P (current_function_decl) == NEW_EXPR
       || DECL_OVERLOADED_OPERATOR_P (current_function_decl) == VEC_NEW_EXPR)
      && !TYPE_NOTHROW_P (TREE_TYPE (current_function_decl))
      && ! flag_check_new
      && retval && null_ptr_cst_p (retval))
    warning (0, "%<operator new%> must not return NULL unless it is "
	     "declared %<throw()%> (or -fcheck-new is in effect)");

  /* Effective C++ rule 15.  See also start_function.  */
  if (warn_ecpp
      && DECL_NAME (current_function_decl) == cp_assignment_operator_id (NOP_EXPR))
    {
      bool warn = true;

      /* The function return type must be a reference to the current
	class.  */
      if (TREE_CODE (valtype) == REFERENCE_TYPE
	  && same_type_ignoring_top_level_qualifiers_p
	      (TREE_TYPE (valtype), TREE_TYPE (current_class_ref)))
	{
	  /* Returning '*this' is obviously OK.  */
	  if (retval == current_class_ref)
	    warn = false;
	  /* If we are calling a function whose return type is the same of
	     the current class reference, it is ok.  */
	  else if (INDIRECT_REF_P (retval)
		   && TREE_CODE (TREE_OPERAND (retval, 0)) == CALL_EXPR)
	    warn = false;
	}

      if (warn)
	warning (OPT_Weffc__, "%<operator=%> should return a reference to %<*this%>");
    }

  if (processing_template_decl)
    {
      /* We should not have changed the return value.  */
      gcc_assert (retval == saved_retval);
      return retval;
    }

  /* The fabled Named Return Value optimization, as per [class.copy]/15:

     [...]      For  a function with a class return type, if the expression
     in the return statement is the name of a local  object,  and  the  cv-
     unqualified  type  of  the  local  object  is the same as the function
     return type, an implementation is permitted to omit creating the  tem-
     porary  object  to  hold  the function return value [...]

     So, if this is a value-returning function that always returns the same
     local variable, remember it.

     It might be nice to be more flexible, and choose the first suitable
     variable even if the function sometimes returns something else, but
     then we run the risk of clobbering the variable we chose if the other
     returned expression uses the chosen variable somehow.  And people expect
     this restriction, anyway.  (jason 2000-11-19)

     See finish_function and finalize_nrv for the rest of this optimization.  */

  named_return_value_okay_p = 
    (retval != NULL_TREE
     /* Must be a local, automatic variable.  */
     && VAR_P (retval)
     && DECL_CONTEXT (retval) == current_function_decl
     && ! TREE_STATIC (retval)
     /* And not a lambda or anonymous union proxy.  */
     && !DECL_HAS_VALUE_EXPR_P (retval)
     && (DECL_ALIGN (retval) <= DECL_ALIGN (result))
     /* The cv-unqualified type of the returned value must be the
        same as the cv-unqualified return type of the
        function.  */
     && same_type_p ((TYPE_MAIN_VARIANT (TREE_TYPE (retval))),
                     (TYPE_MAIN_VARIANT (functype)))
     /* And the returned value must be non-volatile.  */
     && ! TYPE_VOLATILE (TREE_TYPE (retval)));
     
  if (fn_returns_value_p && flag_elide_constructors)
    {
      if (named_return_value_okay_p
          && (current_function_return_value == NULL_TREE
              || current_function_return_value == retval))
	current_function_return_value = retval;
      else
	current_function_return_value = error_mark_node;
    }

  /* We don't need to do any conversions when there's nothing being
     returned.  */
  if (!retval)
    return NULL_TREE;

  /* Do any required conversions.  */
  if (retval == result || DECL_CONSTRUCTOR_P (current_function_decl))
    /* No conversions are required.  */
    ;
  else
    {
      int flags = LOOKUP_NORMAL | LOOKUP_ONLYCONVERTING;

      /* The functype's return type will have been set to void, if it
	 was an incomplete type.  Just treat this as 'return;' */
      if (VOID_TYPE_P (functype))
	return error_mark_node;

      /* If we had an id-expression obfuscated by force_paren_expr, we need
	 to undo it so we can try to treat it as an rvalue below.  */
      retval = maybe_undo_parenthesized_ref (retval);

      /* Under C++11 [12.8/32 class.copy], a returned lvalue is sometimes
	 treated as an rvalue for the purposes of overload resolution to
	 favor move constructors over copy constructors.

         Note that these conditions are similar to, but not as strict as,
	 the conditions for the named return value optimization.  */
      if ((cxx_dialect != cxx98)
          && ((VAR_P (retval) && !DECL_HAS_VALUE_EXPR_P (retval))
	      || TREE_CODE (retval) == PARM_DECL)
	  && DECL_CONTEXT (retval) == current_function_decl
	  && !TREE_STATIC (retval)
	  /* This is only interesting for class type.  */
	  && CLASS_TYPE_P (functype))
	flags = flags | LOOKUP_PREFER_RVALUE;

      /* First convert the value to the function's return type, then
	 to the type of return value's location to handle the
	 case that functype is smaller than the valtype.  */
      retval = convert_for_initialization
	(NULL_TREE, functype, retval, flags, ICR_RETURN, NULL_TREE, 0,
         tf_warning_or_error);
      retval = convert (valtype, retval);

      /* If the conversion failed, treat this just like `return;'.  */
      if (retval == error_mark_node)
	return retval;
      /* We can't initialize a register from a AGGR_INIT_EXPR.  */
      else if (! cfun->returns_struct
	       && TREE_CODE (retval) == TARGET_EXPR
	       && TREE_CODE (TREE_OPERAND (retval, 1)) == AGGR_INIT_EXPR)
	retval = build2 (COMPOUND_EXPR, TREE_TYPE (retval), retval,
			 TREE_OPERAND (retval, 0));
      else if (maybe_warn_about_returning_address_of_local (retval))
	retval = build2 (COMPOUND_EXPR, TREE_TYPE (retval), retval,
			 build_zero_cst (TREE_TYPE (retval)));
    }

  /* Actually copy the value returned into the appropriate location.  */
  if (retval && retval != result)
    retval = build2 (INIT_EXPR, TREE_TYPE (result), result, retval);

  return retval;
}


/* Returns nonzero if the pointer-type FROM can be converted to the
   pointer-type TO via a qualification conversion.  If CONSTP is -1,
   then we return nonzero if the pointers are similar, and the
   cv-qualification signature of FROM is a proper subset of that of TO.

   If CONSTP is positive, then all outer pointers have been
   const-qualified.  */

static int
comp_ptr_ttypes_real (tree to, tree from, int constp)
{
  bool to_more_cv_qualified = false;
  bool is_opaque_pointer = false;

  for (; ; to = TREE_TYPE (to), from = TREE_TYPE (from))
    {
      if (TREE_CODE (to) != TREE_CODE (from))
	return 0;

      if (TREE_CODE (from) == OFFSET_TYPE
	  && !same_type_p (TYPE_OFFSET_BASETYPE (from),
			   TYPE_OFFSET_BASETYPE (to)))
	return 0;

      /* Const and volatile mean something different for function types,
	 so the usual checks are not appropriate.  */
      if (TREE_CODE (to) != FUNCTION_TYPE && TREE_CODE (to) != METHOD_TYPE)
	{
	  if (!at_least_as_qualified_p (to, from))
	    return 0;

	  if (!at_least_as_qualified_p (from, to))
	    {
	      if (constp == 0)
		return 0;
	      to_more_cv_qualified = true;
	    }

	  if (constp > 0)
	    constp &= TYPE_READONLY (to);
	}

      if (VECTOR_TYPE_P (to))
	is_opaque_pointer = vector_targets_convertible_p (to, from);

      if (!TYPE_PTR_P (to) && !TYPE_PTRDATAMEM_P (to))
	return ((constp >= 0 || to_more_cv_qualified)
		&& (is_opaque_pointer
		    || same_type_ignoring_top_level_qualifiers_p (to, from)));
    }
}

/* When comparing, say, char ** to char const **, this function takes
   the 'char *' and 'char const *'.  Do not pass non-pointer/reference
   types to this function.  */

int
comp_ptr_ttypes (tree to, tree from)
{
  return comp_ptr_ttypes_real (to, from, 1);
}

/* Returns true iff FNTYPE is a non-class type that involves
   error_mark_node.  We can get FUNCTION_TYPE with buried error_mark_node
   if a parameter type is ill-formed.  */

bool
error_type_p (const_tree type)
{
  tree t;

  switch (TREE_CODE (type))
    {
    case ERROR_MARK:
      return true;

    case POINTER_TYPE:
    case REFERENCE_TYPE:
    case OFFSET_TYPE:
      return error_type_p (TREE_TYPE (type));

    case FUNCTION_TYPE:
    case METHOD_TYPE:
      if (error_type_p (TREE_TYPE (type)))
	return true;
      for (t = TYPE_ARG_TYPES (type); t; t = TREE_CHAIN (t))
	if (error_type_p (TREE_VALUE (t)))
	  return true;
      return false;

    case RECORD_TYPE:
      if (TYPE_PTRMEMFUNC_P (type))
	return error_type_p (TYPE_PTRMEMFUNC_FN_TYPE (type));
      return false;

    default:
      return false;
    }
}

/* Returns true if to and from are (possibly multi-level) pointers to the same
   type or inheritance-related types, regardless of cv-quals.  */

bool
ptr_reasonably_similar (const_tree to, const_tree from)
{
  for (; ; to = TREE_TYPE (to), from = TREE_TYPE (from))
    {
      /* Any target type is similar enough to void.  */
      if (VOID_TYPE_P (to))
	return !error_type_p (from);
      if (VOID_TYPE_P (from))
	return !error_type_p (to);

      if (TREE_CODE (to) != TREE_CODE (from))
	return false;

      if (TREE_CODE (from) == OFFSET_TYPE
	  && comptypes (TYPE_OFFSET_BASETYPE (to),
			TYPE_OFFSET_BASETYPE (from),
			COMPARE_BASE | COMPARE_DERIVED))
	continue;

      if (VECTOR_TYPE_P (to)
	  && vector_types_convertible_p (to, from, false))
	return true;

      if (TREE_CODE (to) == INTEGER_TYPE
	  && TYPE_PRECISION (to) == TYPE_PRECISION (from))
	return true;

      if (TREE_CODE (to) == FUNCTION_TYPE)
	return !error_type_p (to) && !error_type_p (from);

      if (!TYPE_PTR_P (to))
	{
	  /* When either type is incomplete avoid DERIVED_FROM_P,
	     which may call complete_type (c++/57942).  */
	  bool b = !COMPLETE_TYPE_P (to) || !COMPLETE_TYPE_P (from);
	  return comptypes
	    (TYPE_MAIN_VARIANT (to), TYPE_MAIN_VARIANT (from),
	     b ? COMPARE_STRICT : COMPARE_BASE | COMPARE_DERIVED);
	}
    }
}

/* Return true if TO and FROM (both of which are POINTER_TYPEs or
   pointer-to-member types) are the same, ignoring cv-qualification at
   all levels.  */

bool
comp_ptr_ttypes_const (tree to, tree from)
{
  bool is_opaque_pointer = false;

  for (; ; to = TREE_TYPE (to), from = TREE_TYPE (from))
    {
      if (TREE_CODE (to) != TREE_CODE (from))
	return false;

      if (TREE_CODE (from) == OFFSET_TYPE
	  && same_type_p (TYPE_OFFSET_BASETYPE (from),
			  TYPE_OFFSET_BASETYPE (to)))
	  continue;

      if (VECTOR_TYPE_P (to))
	is_opaque_pointer = vector_targets_convertible_p (to, from);

      if (!TYPE_PTR_P (to))
	return (is_opaque_pointer
		|| same_type_ignoring_top_level_qualifiers_p (to, from));
    }
}

/* Returns the type qualifiers for this type, including the qualifiers on the
   elements for an array type.  */

int
cp_type_quals (const_tree type)
{
  int quals;
  /* This CONST_CAST is okay because strip_array_types returns its
     argument unmodified and we assign it to a const_tree.  */
  type = strip_array_types (CONST_CAST_TREE (type));
  if (type == error_mark_node
      /* Quals on a FUNCTION_TYPE are memfn quals.  */
      || TREE_CODE (type) == FUNCTION_TYPE)
    return TYPE_UNQUALIFIED;
  quals = TYPE_QUALS (type);
  /* METHOD and REFERENCE_TYPEs should never have quals.  */
  gcc_assert ((TREE_CODE (type) != METHOD_TYPE
	       && TREE_CODE (type) != REFERENCE_TYPE)
	      || ((quals & (TYPE_QUAL_CONST|TYPE_QUAL_VOLATILE))
		  == TYPE_UNQUALIFIED));
  return quals;
}

/* Returns the function-ref-qualifier for TYPE */

cp_ref_qualifier
type_memfn_rqual (const_tree type)
{
  gcc_assert (TREE_CODE (type) == FUNCTION_TYPE
              || TREE_CODE (type) == METHOD_TYPE);

  if (!FUNCTION_REF_QUALIFIED (type))
    return REF_QUAL_NONE;
  else if (FUNCTION_RVALUE_QUALIFIED (type))
    return REF_QUAL_RVALUE;
  else
    return REF_QUAL_LVALUE;
}

/* Returns the function-cv-quals for TYPE, which must be a FUNCTION_TYPE or
   METHOD_TYPE.  */

int
type_memfn_quals (const_tree type)
{
  if (TREE_CODE (type) == FUNCTION_TYPE)
    return TYPE_QUALS (type);
  else if (TREE_CODE (type) == METHOD_TYPE)
    return cp_type_quals (class_of_this_parm (type));
  else
    gcc_unreachable ();
}

/* Returns the FUNCTION_TYPE TYPE with its function-cv-quals changed to
   MEMFN_QUALS and its ref-qualifier to RQUAL. */

tree
apply_memfn_quals (tree type, cp_cv_quals memfn_quals, cp_ref_qualifier rqual)
{
  /* Could handle METHOD_TYPE here if necessary.  */
  gcc_assert (TREE_CODE (type) == FUNCTION_TYPE);
  if (TYPE_QUALS (type) == memfn_quals
      && type_memfn_rqual (type) == rqual)
    return type;

  /* This should really have a different TYPE_MAIN_VARIANT, but that gets
     complex.  */
  tree result = build_qualified_type (type, memfn_quals);
  return build_ref_qualified_type (result, rqual);
}

/* Returns nonzero if TYPE is const or volatile.  */

bool
cv_qualified_p (const_tree type)
{
  int quals = cp_type_quals (type);
  return (quals & (TYPE_QUAL_CONST|TYPE_QUAL_VOLATILE)) != 0;
}

/* Returns nonzero if the TYPE contains a mutable member.  */

bool
cp_has_mutable_p (const_tree type)
{
  /* This CONST_CAST is okay because strip_array_types returns its
     argument unmodified and we assign it to a const_tree.  */
  type = strip_array_types (CONST_CAST_TREE(type));

  return CLASS_TYPE_P (type) && CLASSTYPE_HAS_MUTABLE (type);
}

/* Set TREE_READONLY and TREE_VOLATILE on DECL as indicated by the
   TYPE_QUALS.  For a VAR_DECL, this may be an optimistic
   approximation.  In particular, consider:

     int f();
     struct S { int i; };
     const S s = { f(); }

   Here, we will make "s" as TREE_READONLY (because it is declared
   "const") -- only to reverse ourselves upon seeing that the
   initializer is non-constant.  */

void
cp_apply_type_quals_to_decl (int type_quals, tree decl)
{
  tree type = TREE_TYPE (decl);

  if (type == error_mark_node)
    return;

  if (TREE_CODE (decl) == TYPE_DECL)
    return;

  gcc_assert (!(TREE_CODE (type) == FUNCTION_TYPE
		&& type_quals != TYPE_UNQUALIFIED));

  /* Avoid setting TREE_READONLY incorrectly.  */
  /* We used to check TYPE_NEEDS_CONSTRUCTING here, but now a constexpr
     constructor can produce constant init, so rely on cp_finish_decl to
     clear TREE_READONLY if the variable has non-constant init.  */

  /* If the type has (or might have) a mutable component, that component
     might be modified.  */
  if (TYPE_HAS_MUTABLE_P (type) || !COMPLETE_TYPE_P (type))
    type_quals &= ~TYPE_QUAL_CONST;

  c_apply_type_quals_to_decl (type_quals, decl);
}

/* Subroutine of casts_away_constness.  Make T1 and T2 point at
   exemplar types such that casting T1 to T2 is casting away constness
   if and only if there is no implicit conversion from T1 to T2.  */

static void
casts_away_constness_r (tree *t1, tree *t2, tsubst_flags_t complain)
{
  int quals1;
  int quals2;

  /* [expr.const.cast]

     For multi-level pointer to members and multi-level mixed pointers
     and pointers to members (conv.qual), the "member" aspect of a
     pointer to member level is ignored when determining if a const
     cv-qualifier has been cast away.  */
  /* [expr.const.cast]

     For  two  pointer types:

	    X1 is T1cv1,1 * ... cv1,N *   where T1 is not a pointer type
	    X2 is T2cv2,1 * ... cv2,M *   where T2 is not a pointer type
	    K is min(N,M)

     casting from X1 to X2 casts away constness if, for a non-pointer
     type T there does not exist an implicit conversion (clause
     _conv_) from:

	    Tcv1,(N-K+1) * cv1,(N-K+2) * ... cv1,N *

     to

	    Tcv2,(M-K+1) * cv2,(M-K+2) * ... cv2,M *.  */
  if ((!TYPE_PTR_P (*t1) && !TYPE_PTRDATAMEM_P (*t1))
      || (!TYPE_PTR_P (*t2) && !TYPE_PTRDATAMEM_P (*t2)))
    {
      *t1 = cp_build_qualified_type (void_type_node,
				     cp_type_quals (*t1));
      *t2 = cp_build_qualified_type (void_type_node,
				     cp_type_quals (*t2));
      return;
    }

  quals1 = cp_type_quals (*t1);
  quals2 = cp_type_quals (*t2);

  if (TYPE_PTRDATAMEM_P (*t1))
    *t1 = TYPE_PTRMEM_POINTED_TO_TYPE (*t1);
  else
    *t1 = TREE_TYPE (*t1);
  if (TYPE_PTRDATAMEM_P (*t2))
    *t2 = TYPE_PTRMEM_POINTED_TO_TYPE (*t2);
  else
    *t2 = TREE_TYPE (*t2);

  casts_away_constness_r (t1, t2, complain);
  *t1 = build_pointer_type (*t1);
  *t2 = build_pointer_type (*t2);
  *t1 = cp_build_qualified_type (*t1, quals1);
  *t2 = cp_build_qualified_type (*t2, quals2);
}

/* Returns nonzero if casting from TYPE1 to TYPE2 casts away
   constness.  

   ??? This function returns non-zero if casting away qualifiers not
   just const.  We would like to return to the caller exactly which
   qualifiers are casted away to give more accurate diagnostics.
*/

static bool
casts_away_constness (tree t1, tree t2, tsubst_flags_t complain)
{
  if (TREE_CODE (t2) == REFERENCE_TYPE)
    {
      /* [expr.const.cast]

	 Casting from an lvalue of type T1 to an lvalue of type T2
	 using a reference cast casts away constness if a cast from an
	 rvalue of type "pointer to T1" to the type "pointer to T2"
	 casts away constness.  */
      t1 = (TREE_CODE (t1) == REFERENCE_TYPE ? TREE_TYPE (t1) : t1);
      return casts_away_constness (build_pointer_type (t1),
				   build_pointer_type (TREE_TYPE (t2)),
				   complain);
    }

  if (TYPE_PTRDATAMEM_P (t1) && TYPE_PTRDATAMEM_P (t2))
    /* [expr.const.cast]

       Casting from an rvalue of type "pointer to data member of X
       of type T1" to the type "pointer to data member of Y of type
       T2" casts away constness if a cast from an rvalue of type
       "pointer to T1" to the type "pointer to T2" casts away
       constness.  */
    return casts_away_constness
      (build_pointer_type (TYPE_PTRMEM_POINTED_TO_TYPE (t1)),
       build_pointer_type (TYPE_PTRMEM_POINTED_TO_TYPE (t2)),
       complain);

  /* Casting away constness is only something that makes sense for
     pointer or reference types.  */
  if (!TYPE_PTR_P (t1) || !TYPE_PTR_P (t2))
    return false;

  /* Top-level qualifiers don't matter.  */
  t1 = TYPE_MAIN_VARIANT (t1);
  t2 = TYPE_MAIN_VARIANT (t2);
  casts_away_constness_r (&t1, &t2, complain);
  if (!can_convert (t2, t1, complain))
    return true;

  return false;
}

/* If T is a REFERENCE_TYPE return the type to which T refers.
   Otherwise, return T itself.  */

tree
non_reference (tree t)
{
  if (t && TREE_CODE (t) == REFERENCE_TYPE)
    t = TREE_TYPE (t);
  return t;
}


/* Return nonzero if REF is an lvalue valid for this language;
   otherwise, print an error message and return zero.  USE says
   how the lvalue is being used and so selects the error message.  */

int
lvalue_or_else (tree ref, enum lvalue_use use, tsubst_flags_t complain)
{
  cp_lvalue_kind kind = lvalue_kind (ref);

  if (kind == clk_none)
    {
      if (complain & tf_error)
	lvalue_error (input_location, use);
      return 0;
    }
  else if (kind & (clk_rvalueref|clk_class))
    {
      if (!(complain & tf_error))
	return 0;
      if (kind & clk_class)
	/* Make this a permerror because we used to accept it.  */
	permerror (input_location, "using temporary as lvalue");
      else
	error ("using xvalue (rvalue reference) as lvalue");
    }
  return 1;
}

/* Return true if a user-defined literal operator is a raw operator.  */

bool
check_raw_literal_operator (const_tree decl)
{
  tree argtypes = TYPE_ARG_TYPES (TREE_TYPE (decl));
  tree argtype;
  int arity;
  bool maybe_raw_p = false;

  /* Count the number and type of arguments and check for ellipsis.  */
  for (argtype = argtypes, arity = 0;
       argtype && argtype != void_list_node;
       ++arity, argtype = TREE_CHAIN (argtype))
    {
      tree t = TREE_VALUE (argtype);

      if (same_type_p (t, const_string_type_node))
	maybe_raw_p = true;
    }
  if (!argtype)
    return false; /* Found ellipsis.  */

  if (!maybe_raw_p || arity != 1)
    return false;

  return true;
}


/* Return true if a user-defined literal operator has one of the allowed
   argument types.  */

bool
check_literal_operator_args (const_tree decl,
			     bool *long_long_unsigned_p, bool *long_double_p)
{
  tree argtypes = TYPE_ARG_TYPES (TREE_TYPE (decl));

  *long_long_unsigned_p = false;
  *long_double_p = false;
  if (processing_template_decl || processing_specialization)
    return argtypes == void_list_node;
  else
    {
      tree argtype;
      int arity;
      int max_arity = 2;

      /* Count the number and type of arguments and check for ellipsis.  */
      for (argtype = argtypes, arity = 0;
	   argtype && argtype != void_list_node;
	   argtype = TREE_CHAIN (argtype))
	{
	  tree t = TREE_VALUE (argtype);
	  ++arity;

	  if (TYPE_PTR_P (t))
	    {
	      bool maybe_raw_p = false;
	      t = TREE_TYPE (t);
	      if (cp_type_quals (t) != TYPE_QUAL_CONST)
		return false;
	      t = TYPE_MAIN_VARIANT (t);
	      if ((maybe_raw_p = same_type_p (t, char_type_node))
		  || same_type_p (t, wchar_type_node)
		  || same_type_p (t, char16_type_node)
		  || same_type_p (t, char32_type_node))
		{
		  argtype = TREE_CHAIN (argtype);
		  if (!argtype)
		    return false;
		  t = TREE_VALUE (argtype);
		  if (maybe_raw_p && argtype == void_list_node)
		    return true;
		  else if (same_type_p (t, size_type_node))
		    {
		      ++arity;
		      continue;
		    }
		  else
		    return false;
		}
	    }
	  else if (same_type_p (t, long_long_unsigned_type_node))
	    {
	      max_arity = 1;
	      *long_long_unsigned_p = true;
	    }
	  else if (same_type_p (t, long_double_type_node))
	    {
	      max_arity = 1;
	      *long_double_p = true;
	    }
	  else if (same_type_p (t, char_type_node))
	    max_arity = 1;
	  else if (same_type_p (t, wchar_type_node))
	    max_arity = 1;
	  else if (same_type_p (t, char16_type_node))
	    max_arity = 1;
	  else if (same_type_p (t, char32_type_node))
	    max_arity = 1;
	  else
	    return false;
	}
      if (!argtype)
	return false; /* Found ellipsis.  */

      if (arity != max_arity)
	return false;

      return true;
    }
}

/* Always returns false since unlike C90, C++ has no concept of implicit
   function declarations.  */

bool
c_decl_implicit (const_tree)
{
  return false;
}<|MERGE_RESOLUTION|>--- conflicted
+++ resolved
@@ -2626,11 +2626,7 @@
 	{
 	  bool found = false;
 
-<<<<<<< HEAD
-	  for (ovl_iterator iter (MAYBE_BASELINK_FUNCTIONS (decl));
-=======
 	  for (lkp_iterator iter (MAYBE_BASELINK_FUNCTIONS (decl));
->>>>>>> 05cf39ad
 	       !found && iter; ++iter)
 	    {
 	      tree fn = *iter;

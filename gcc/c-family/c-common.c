/* Subroutines shared by all languages that are variants of C.
   Copyright (C) 1992-2017 Free Software Foundation, Inc.

This file is part of GCC.

GCC is free software; you can redistribute it and/or modify it under
the terms of the GNU General Public License as published by the Free
Software Foundation; either version 3, or (at your option) any later
version.

GCC is distributed in the hope that it will be useful, but WITHOUT ANY
WARRANTY; without even the implied warranty of MERCHANTABILITY or
FITNESS FOR A PARTICULAR PURPOSE.  See the GNU General Public License
for more details.

You should have received a copy of the GNU General Public License
along with GCC; see the file COPYING3.  If not see
<http://www.gnu.org/licenses/>.  */

#define GCC_C_COMMON_C

#include "config.h"
#include "system.h"
#include "coretypes.h"
#include "target.h"
#include "function.h"
#include "tree.h"
#include "memmodel.h"
#include "c-common.h"
#include "gimple-expr.h"
#include "tm_p.h"
#include "stringpool.h"
#include "cgraph.h"
#include "diagnostic.h"
#include "intl.h"
#include "stor-layout.h"
#include "calls.h"
#include "attribs.h"
#include "varasm.h"
#include "trans-mem.h"
#include "c-objc.h"
#include "common/common-target.h"
#include "langhooks.h"
#include "tree-inline.h"
#include "toplev.h"
#include "tree-iterator.h"
#include "opts.h"
#include "gimplify.h"
#include "substring-locations.h"
#include "spellcheck.h"

cpp_reader *parse_in;		/* Declared in c-pragma.h.  */

/* Mode used to build pointers (VOIDmode means ptr_mode).  */

machine_mode c_default_pointer_mode = VOIDmode;

/* The following symbols are subsumed in the c_global_trees array, and
   listed here individually for documentation purposes.

   INTEGER_TYPE and REAL_TYPE nodes for the standard data types.

	tree short_integer_type_node;
	tree long_integer_type_node;
	tree long_long_integer_type_node;

	tree short_unsigned_type_node;
	tree long_unsigned_type_node;
	tree long_long_unsigned_type_node;

	tree truthvalue_type_node;
	tree truthvalue_false_node;
	tree truthvalue_true_node;

	tree ptrdiff_type_node;

	tree unsigned_char_type_node;
	tree signed_char_type_node;
	tree wchar_type_node;

	tree char16_type_node;
	tree char32_type_node;

	tree float_type_node;
	tree double_type_node;
	tree long_double_type_node;

	tree complex_integer_type_node;
	tree complex_float_type_node;
	tree complex_double_type_node;
	tree complex_long_double_type_node;

	tree dfloat32_type_node;
	tree dfloat64_type_node;
	tree_dfloat128_type_node;

	tree intQI_type_node;
	tree intHI_type_node;
	tree intSI_type_node;
	tree intDI_type_node;
	tree intTI_type_node;

	tree unsigned_intQI_type_node;
	tree unsigned_intHI_type_node;
	tree unsigned_intSI_type_node;
	tree unsigned_intDI_type_node;
	tree unsigned_intTI_type_node;

	tree widest_integer_literal_type_node;
	tree widest_unsigned_literal_type_node;

   Nodes for types `void *' and `const void *'.

	tree ptr_type_node, const_ptr_type_node;

   Nodes for types `char *' and `const char *'.

	tree string_type_node, const_string_type_node;

   Type `char[SOMENUMBER]'.
   Used when an array of char is needed and the size is irrelevant.

	tree char_array_type_node;

   Type `wchar_t[SOMENUMBER]' or something like it.
   Used when a wide string literal is created.

	tree wchar_array_type_node;

   Type `char16_t[SOMENUMBER]' or something like it.
   Used when a UTF-16 string literal is created.

	tree char16_array_type_node;

   Type `char32_t[SOMENUMBER]' or something like it.
   Used when a UTF-32 string literal is created.

	tree char32_array_type_node;

   Type `int ()' -- used for implicit declaration of functions.

	tree default_function_type;

   A VOID_TYPE node, packaged in a TREE_LIST.

	tree void_list_node;

  The lazily created VAR_DECLs for __FUNCTION__, __PRETTY_FUNCTION__,
  and __func__. (C doesn't generate __FUNCTION__ and__PRETTY_FUNCTION__
  VAR_DECLS, but C++ does.)

	tree function_name_decl_node;
	tree pretty_function_name_decl_node;
	tree c99_function_name_decl_node;

  Stack of nested function name VAR_DECLs.

	tree saved_function_name_decls;

*/

tree c_global_trees[CTI_MAX];

/* Switches common to the C front ends.  */

/* Nonzero means don't output line number information.  */

char flag_no_line_commands;

/* Nonzero causes -E output not to be done, but directives such as
   #define that have side effects are still obeyed.  */

char flag_no_output;

/* Nonzero means dump macros in some fashion.  */

char flag_dump_macros;

/* Nonzero means pass #include lines through to the output.  */

char flag_dump_includes;

/* Nonzero means process PCH files while preprocessing.  */

bool flag_pch_preprocess;

/* The file name to which we should write a precompiled header, or
   NULL if no header will be written in this compile.  */

const char *pch_file;

/* Nonzero if an ISO standard was selected.  It rejects macros in the
   user's namespace.  */
int flag_iso;

/* C/ObjC language option variables.  */


/* Nonzero means allow type mismatches in conditional expressions;
   just make their values `void'.  */

int flag_cond_mismatch;

/* Nonzero means enable C89 Amendment 1 features.  */

int flag_isoc94;

/* Nonzero means use the ISO C99 (or C11) dialect of C.  */

int flag_isoc99;

/* Nonzero means use the ISO C11 dialect of C.  */

int flag_isoc11;

/* Nonzero means that we have builtin functions, and main is an int.  */

int flag_hosted = 1;


/* ObjC language option variables.  */


/* Tells the compiler that this is a special run.  Do not perform any
   compiling, instead we are to test some platform dependent features
   and output a C header file with appropriate definitions.  */

int print_struct_values;

/* Tells the compiler what is the constant string class for ObjC.  */

const char *constant_string_class_name;


/* C++ language option variables.  */

/* The reference version of the ABI for -Wabi.  */

int warn_abi_version = -1;

/* Nonzero means generate separate instantiation control files and
   juggle them at link time.  */

int flag_use_repository;

/* The C++ dialect being used.  Default set in c_common_post_options.  */

enum cxx_dialect cxx_dialect = cxx_unset;

/* Maximum template instantiation depth.  This limit exists to limit the
   time it takes to notice excessively recursive template instantiations.

   The default is lower than the 1024 recommended by the C++0x standard
   because G++ runs out of stack before 1024 with highly recursive template
   argument deduction substitution (g++.dg/cpp0x/enum11.C).  */

int max_tinst_depth = 900;

/* The elements of `ridpointers' are identifier nodes for the reserved
   type names and storage classes.  It is indexed by a RID_... value.  */
tree *ridpointers;

tree (*make_fname_decl) (location_t, tree, int);

/* Nonzero means don't warn about problems that occur when the code is
   executed.  */
int c_inhibit_evaluation_warnings;

/* Whether we are building a boolean conversion inside
   convert_for_assignment, or some other late binary operation.  If
   build_binary_op is called for C (from code shared by C and C++) in
   this case, then the operands have already been folded and the
   result will not be folded again, so C_MAYBE_CONST_EXPR should not
   be generated.  */
bool in_late_binary_op;

/* Whether lexing has been completed, so subsequent preprocessor
   errors should use the compiler's input_location.  */
bool done_lexing = false;

/* Information about how a function name is generated.  */
struct fname_var_t
{
  tree *const decl;	/* pointer to the VAR_DECL.  */
  const unsigned rid;	/* RID number for the identifier.  */
  const int pretty;	/* How pretty is it? */
};

/* The three ways of getting then name of the current function.  */

const struct fname_var_t fname_vars[] =
{
  /* C99 compliant __func__, must be first.  */
  {&c99_function_name_decl_node, RID_C99_FUNCTION_NAME, 0},
  /* GCC __FUNCTION__ compliant.  */
  {&function_name_decl_node, RID_FUNCTION_NAME, 0},
  /* GCC __PRETTY_FUNCTION__ compliant.  */
  {&pretty_function_name_decl_node, RID_PRETTY_FUNCTION_NAME, 1},
  {NULL, 0, 0},
};

/* Global visibility options.  */
struct visibility_flags visibility_options;

static tree check_case_value (location_t, tree);
static bool check_case_bounds (location_t, tree, tree, tree *, tree *,
			       bool *);


static void check_nonnull_arg (void *, tree, unsigned HOST_WIDE_INT);
static bool nonnull_check_p (tree, unsigned HOST_WIDE_INT);
static int resort_field_decl_cmp (const void *, const void *);

/* Reserved words.  The third field is a mask: keywords are disabled
   if they match the mask.

   Masks for languages:
   C --std=c89: D_C99 | D_CXXONLY | D_OBJC | D_CXX_OBJC
   C --std=c99: D_CXXONLY | D_OBJC
   ObjC is like C except that D_OBJC and D_CXX_OBJC are not set
   C++ --std=c++98: D_CONLY | D_CXX11 | D_OBJC
   C++ --std=c++11: D_CONLY | D_OBJC
   ObjC++ is like C++ except that D_OBJC is not set

   If -fno-asm is used, D_ASM is added to the mask.  If
   -fno-gnu-keywords is used, D_EXT is added.  If -fno-asm and C in
   C89 mode, D_EXT89 is added for both -fno-asm and -fno-gnu-keywords.
   In C with -Wc++-compat, we warn if D_CXXWARN is set.

   Note the complication of the D_CXX_OBJC keywords.  These are
   reserved words such as 'class'.  In C++, 'class' is a reserved
   word.  In Objective-C++ it is too.  In Objective-C, it is a
   reserved word too, but only if it follows an '@' sign.
*/
const struct c_common_resword c_common_reswords[] =
{
  { "_Alignas",		RID_ALIGNAS,   D_CONLY },
  { "_Alignof",		RID_ALIGNOF,   D_CONLY },
  { "_Atomic",		RID_ATOMIC,    D_CONLY },
  { "_Bool",		RID_BOOL,      D_CONLY },
  { "_Complex",		RID_COMPLEX,	0 },
  { "_Cilk_spawn",      RID_CILK_SPAWN, 0 },
  { "_Cilk_sync",       RID_CILK_SYNC,  0 },
  { "_Cilk_for",        RID_CILK_FOR,   0 },
  { "_Imaginary",	RID_IMAGINARY, D_CONLY },
  { "_Float16",         RID_FLOAT16,   D_CONLY },
  { "_Float32",         RID_FLOAT32,   D_CONLY },
  { "_Float64",         RID_FLOAT64,   D_CONLY },
  { "_Float128",        RID_FLOAT128,  D_CONLY },
  { "_Float32x",        RID_FLOAT32X,  D_CONLY },
  { "_Float64x",        RID_FLOAT64X,  D_CONLY },
  { "_Float128x",       RID_FLOAT128X, D_CONLY },
  { "_Decimal32",       RID_DFLOAT32,  D_CONLY | D_EXT },
  { "_Decimal64",       RID_DFLOAT64,  D_CONLY | D_EXT },
  { "_Decimal128",      RID_DFLOAT128, D_CONLY | D_EXT },
  { "_Fract",           RID_FRACT,     D_CONLY | D_EXT },
  { "_Accum",           RID_ACCUM,     D_CONLY | D_EXT },
  { "_Sat",             RID_SAT,       D_CONLY | D_EXT },
  { "_Static_assert",   RID_STATIC_ASSERT, D_CONLY },
  { "_Noreturn",        RID_NORETURN,  D_CONLY },
  { "_Generic",         RID_GENERIC,   D_CONLY },
  { "_Thread_local",    RID_THREAD,    D_CONLY },
  { "__FUNCTION__",	RID_FUNCTION_NAME, 0 },
  { "__PRETTY_FUNCTION__", RID_PRETTY_FUNCTION_NAME, 0 },
  { "__alignof",	RID_ALIGNOF,	0 },
  { "__alignof__",	RID_ALIGNOF,	0 },
  { "__asm",		RID_ASM,	0 },
  { "__asm__",		RID_ASM,	0 },
  { "__attribute",	RID_ATTRIBUTE,	0 },
  { "__attribute__",	RID_ATTRIBUTE,	0 },
  { "__auto_type",	RID_AUTO_TYPE,	D_CONLY },
  { "__bases",          RID_BASES, D_CXXONLY },
  { "__builtin_addressof", RID_ADDRESSOF, D_CXXONLY },
  { "__builtin_call_with_static_chain",
    RID_BUILTIN_CALL_WITH_STATIC_CHAIN, D_CONLY },
  { "__builtin_choose_expr", RID_CHOOSE_EXPR, D_CONLY },
  { "__builtin_complex", RID_BUILTIN_COMPLEX, D_CONLY },
  { "__builtin_launder", RID_BUILTIN_LAUNDER, D_CXXONLY },
  { "__builtin_shuffle", RID_BUILTIN_SHUFFLE, 0 },
  { "__builtin_offsetof", RID_OFFSETOF, 0 },
  { "__builtin_types_compatible_p", RID_TYPES_COMPATIBLE_P, D_CONLY },
  { "__builtin_va_arg",	RID_VA_ARG,	0 },
  { "__complex",	RID_COMPLEX,	0 },
  { "__complex__",	RID_COMPLEX,	0 },
  { "__const",		RID_CONST,	0 },
  { "__const__",	RID_CONST,	0 },
  { "__decltype",       RID_DECLTYPE,   D_CXXONLY },
  { "__direct_bases",   RID_DIRECT_BASES, D_CXXONLY },
  { "__extension__",	RID_EXTENSION,	0 },
  { "__func__",		RID_C99_FUNCTION_NAME, 0 },
  { "__has_nothrow_assign", RID_HAS_NOTHROW_ASSIGN, D_CXXONLY },
  { "__has_nothrow_constructor", RID_HAS_NOTHROW_CONSTRUCTOR, D_CXXONLY },
  { "__has_nothrow_copy", RID_HAS_NOTHROW_COPY, D_CXXONLY },
  { "__has_trivial_assign", RID_HAS_TRIVIAL_ASSIGN, D_CXXONLY },
  { "__has_trivial_constructor", RID_HAS_TRIVIAL_CONSTRUCTOR, D_CXXONLY },
  { "__has_trivial_copy", RID_HAS_TRIVIAL_COPY, D_CXXONLY },
  { "__has_trivial_destructor", RID_HAS_TRIVIAL_DESTRUCTOR, D_CXXONLY },
  { "__has_unique_object_representations", RID_HAS_UNIQUE_OBJ_REPRESENTATIONS,
					D_CXXONLY },
  { "__has_virtual_destructor", RID_HAS_VIRTUAL_DESTRUCTOR, D_CXXONLY },
  { "__imag",		RID_IMAGPART,	0 },
  { "__imag__",		RID_IMAGPART,	0 },
  { "__inline",		RID_INLINE,	0 },
  { "__inline__",	RID_INLINE,	0 },
  { "__is_abstract",	RID_IS_ABSTRACT, D_CXXONLY },
  { "__is_aggregate",	RID_IS_AGGREGATE, D_CXXONLY },
  { "__is_base_of",	RID_IS_BASE_OF, D_CXXONLY },
  { "__is_class",	RID_IS_CLASS,	D_CXXONLY },
  { "__is_empty",	RID_IS_EMPTY,	D_CXXONLY },
  { "__is_enum",	RID_IS_ENUM,	D_CXXONLY },
  { "__is_final",	RID_IS_FINAL,	D_CXXONLY },
  { "__is_literal_type", RID_IS_LITERAL_TYPE, D_CXXONLY },
  { "__is_pod",		RID_IS_POD,	D_CXXONLY },
  { "__is_polymorphic",	RID_IS_POLYMORPHIC, D_CXXONLY },
  { "__is_same_as",     RID_IS_SAME_AS, D_CXXONLY },
  { "__is_standard_layout", RID_IS_STD_LAYOUT, D_CXXONLY },
  { "__is_trivial",     RID_IS_TRIVIAL, D_CXXONLY },
  { "__is_trivially_assignable", RID_IS_TRIVIALLY_ASSIGNABLE, D_CXXONLY },
  { "__is_trivially_constructible", RID_IS_TRIVIALLY_CONSTRUCTIBLE, D_CXXONLY },
  { "__is_trivially_copyable", RID_IS_TRIVIALLY_COPYABLE, D_CXXONLY },
  { "__is_union",	RID_IS_UNION,	D_CXXONLY },
  { "__label__",	RID_LABEL,	0 },
  { "__null",		RID_NULL,	0 },
  { "__real",		RID_REALPART,	0 },
  { "__real__",		RID_REALPART,	0 },
  { "__restrict",	RID_RESTRICT,	0 },
  { "__restrict__",	RID_RESTRICT,	0 },
  { "__signed",		RID_SIGNED,	0 },
  { "__signed__",	RID_SIGNED,	0 },
  { "__thread",		RID_THREAD,	0 },
  { "__transaction_atomic", RID_TRANSACTION_ATOMIC, 0 },
  { "__transaction_relaxed", RID_TRANSACTION_RELAXED, 0 },
  { "__transaction_cancel", RID_TRANSACTION_CANCEL, 0 },
  { "__typeof",		RID_TYPEOF,	0 },
  { "__typeof__",	RID_TYPEOF,	0 },
  { "__underlying_type", RID_UNDERLYING_TYPE, D_CXXONLY },
  { "__volatile",	RID_VOLATILE,	0 },
  { "__volatile__",	RID_VOLATILE,	0 },
  { "__GIMPLE",		RID_GIMPLE,	D_CONLY },
  { "__PHI",		RID_PHI,	D_CONLY },
  { "__RTL",		RID_RTL,	D_CONLY },
  { "alignas",		RID_ALIGNAS,	D_CXXONLY | D_CXX11 | D_CXXWARN },
  { "alignof",		RID_ALIGNOF,	D_CXXONLY | D_CXX11 | D_CXXWARN },
  { "asm",		RID_ASM,	D_ASM },
  { "auto",		RID_AUTO,	0 },
  { "bool",		RID_BOOL,	D_CXXONLY | D_CXXWARN },
  { "break",		RID_BREAK,	0 },
  { "case",		RID_CASE,	0 },
  { "catch",		RID_CATCH,	D_CXX_OBJC | D_CXXWARN },
  { "char",		RID_CHAR,	0 },
  { "char16_t",		RID_CHAR16,	D_CXXONLY | D_CXX11 | D_CXXWARN },
  { "char32_t",		RID_CHAR32,	D_CXXONLY | D_CXX11 | D_CXXWARN },
  { "class",		RID_CLASS,	D_CXX_OBJC | D_CXXWARN },
  { "const",		RID_CONST,	0 },
  { "constexpr",	RID_CONSTEXPR,	D_CXXONLY | D_CXX11 | D_CXXWARN },
  { "const_cast",	RID_CONSTCAST,	D_CXXONLY | D_CXXWARN },
  { "continue",		RID_CONTINUE,	0 },
  { "decltype",         RID_DECLTYPE,   D_CXXONLY | D_CXX11 | D_CXXWARN },
  { "default",		RID_DEFAULT,	0 },
  { "delete",		RID_DELETE,	D_CXXONLY | D_CXXWARN },
  { "do",		RID_DO,		0 },
  { "double",		RID_DOUBLE,	0 },
  { "dynamic_cast",	RID_DYNCAST,	D_CXXONLY | D_CXXWARN },
  { "else",		RID_ELSE,	0 },
  { "enum",		RID_ENUM,	0 },
  { "explicit",		RID_EXPLICIT,	D_CXXONLY | D_CXXWARN },
  { "export",		RID_EXPORT,	D_CXXONLY | D_CXXWARN },
  { "extern",		RID_EXTERN,	0 },
  { "false",		RID_FALSE,	D_CXXONLY | D_CXXWARN },
  { "float",		RID_FLOAT,	0 },
  { "for",		RID_FOR,	0 },
  { "friend",		RID_FRIEND,	D_CXXONLY | D_CXXWARN },
  { "goto",		RID_GOTO,	0 },
  { "if",		RID_IF,		0 },
  { "inline",		RID_INLINE,	D_EXT89 },
  { "int",		RID_INT,	0 },
  { "long",		RID_LONG,	0 },
  { "mutable",		RID_MUTABLE,	D_CXXONLY | D_CXXWARN },
  { "namespace",	RID_NAMESPACE,	D_CXXONLY | D_CXXWARN },
  { "new",		RID_NEW,	D_CXXONLY | D_CXXWARN },
  { "noexcept",		RID_NOEXCEPT,	D_CXXONLY | D_CXX11 | D_CXXWARN },
  { "nullptr",		RID_NULLPTR,	D_CXXONLY | D_CXX11 | D_CXXWARN },
  { "operator",		RID_OPERATOR,	D_CXXONLY | D_CXXWARN },
  { "private",		RID_PRIVATE,	D_CXX_OBJC | D_CXXWARN },
  { "protected",	RID_PROTECTED,	D_CXX_OBJC | D_CXXWARN },
  { "public",		RID_PUBLIC,	D_CXX_OBJC | D_CXXWARN },
  { "register",		RID_REGISTER,	0 },
  { "reinterpret_cast",	RID_REINTCAST,	D_CXXONLY | D_CXXWARN },
  { "restrict",		RID_RESTRICT,	D_CONLY | D_C99 },
  { "return",		RID_RETURN,	0 },
  { "short",		RID_SHORT,	0 },
  { "signed",		RID_SIGNED,	0 },
  { "sizeof",		RID_SIZEOF,	0 },
  { "static",		RID_STATIC,	0 },
  { "static_assert",    RID_STATIC_ASSERT, D_CXXONLY | D_CXX11 | D_CXXWARN },
  { "static_cast",	RID_STATCAST,	D_CXXONLY | D_CXXWARN },
  { "struct",		RID_STRUCT,	0 },
  { "switch",		RID_SWITCH,	0 },
  { "template",		RID_TEMPLATE,	D_CXXONLY | D_CXXWARN },
  { "this",		RID_THIS,	D_CXXONLY | D_CXXWARN },
  { "thread_local",	RID_THREAD,	D_CXXONLY | D_CXX11 | D_CXXWARN },
  { "throw",		RID_THROW,	D_CXX_OBJC | D_CXXWARN },
  { "true",		RID_TRUE,	D_CXXONLY | D_CXXWARN },
  { "try",		RID_TRY,	D_CXX_OBJC | D_CXXWARN },
  { "typedef",		RID_TYPEDEF,	0 },
  { "typename",		RID_TYPENAME,	D_CXXONLY | D_CXXWARN },
  { "typeid",		RID_TYPEID,	D_CXXONLY | D_CXXWARN },
  { "typeof",		RID_TYPEOF,	D_ASM | D_EXT },
  { "union",		RID_UNION,	0 },
  { "unsigned",		RID_UNSIGNED,	0 },
  { "using",		RID_USING,	D_CXXONLY | D_CXXWARN },
  { "virtual",		RID_VIRTUAL,	D_CXXONLY | D_CXXWARN },
  { "void",		RID_VOID,	0 },
  { "volatile",		RID_VOLATILE,	0 },
  { "wchar_t",		RID_WCHAR,	D_CXXONLY },
  { "while",		RID_WHILE,	0 },

  /* C++ transactional memory.  */
  { "synchronized",	RID_SYNCHRONIZED, D_CXX_OBJC | D_TRANSMEM },
  { "atomic_noexcept",	RID_ATOMIC_NOEXCEPT, D_CXXONLY | D_TRANSMEM },
  { "atomic_cancel",	RID_ATOMIC_CANCEL, D_CXXONLY | D_TRANSMEM },
  { "atomic_commit",	RID_TRANSACTION_ATOMIC, D_CXXONLY | D_TRANSMEM },

  /* Concepts-related keywords */
  { "concept",		RID_CONCEPT,	D_CXX_CONCEPTS_FLAGS | D_CXXWARN },
  { "requires", 	RID_REQUIRES,	D_CXX_CONCEPTS_FLAGS | D_CXXWARN },

  /* Modules-related keywords */
  { "module",		RID_MODULE,	D_CXX_MODULES_FLAGS | D_CXXWARN },
  { "import", 		RID_IMPORT,	D_CXX_MODULES_FLAGS | D_CXXWARN },

  /* These Objective-C keywords are recognized only immediately after
     an '@'.  */
  { "compatibility_alias", RID_AT_ALIAS,	D_OBJC },
  { "defs",		RID_AT_DEFS,		D_OBJC },
  { "encode",		RID_AT_ENCODE,		D_OBJC },
  { "end",		RID_AT_END,		D_OBJC },
  { "implementation",	RID_AT_IMPLEMENTATION,	D_OBJC },
  { "interface",	RID_AT_INTERFACE,	D_OBJC },
  { "protocol",		RID_AT_PROTOCOL,	D_OBJC },
  { "selector",		RID_AT_SELECTOR,	D_OBJC },
  { "finally",		RID_AT_FINALLY,		D_OBJC },
  { "optional",		RID_AT_OPTIONAL,	D_OBJC },
  { "required",		RID_AT_REQUIRED,	D_OBJC },
  { "property",		RID_AT_PROPERTY,	D_OBJC },
  { "package",		RID_AT_PACKAGE,		D_OBJC },
  { "synthesize",	RID_AT_SYNTHESIZE,	D_OBJC },
  { "dynamic",		RID_AT_DYNAMIC,		D_OBJC },
  /* These are recognized only in protocol-qualifier context
     (see above) */
  { "bycopy",		RID_BYCOPY,		D_OBJC },
  { "byref",		RID_BYREF,		D_OBJC },
  { "in",		RID_IN,			D_OBJC },
  { "inout",		RID_INOUT,		D_OBJC },
  { "oneway",		RID_ONEWAY,		D_OBJC },
  { "out",		RID_OUT,		D_OBJC },
  /* These are recognized inside a property attribute list */
  { "assign",	        RID_ASSIGN,		D_OBJC }, 
  { "copy",	        RID_COPY,		D_OBJC }, 
  { "getter",		RID_GETTER,		D_OBJC }, 
  { "nonatomic",	RID_NONATOMIC,		D_OBJC }, 
  { "readonly",		RID_READONLY,		D_OBJC }, 
  { "readwrite",	RID_READWRITE,		D_OBJC }, 
  { "retain",	        RID_RETAIN,		D_OBJC }, 
  { "setter",		RID_SETTER,		D_OBJC }, 
};

const unsigned int num_c_common_reswords =
  sizeof c_common_reswords / sizeof (struct c_common_resword);

/* Return identifier for address space AS.  */

const char *
c_addr_space_name (addr_space_t as)
{
  int rid = RID_FIRST_ADDR_SPACE + as;
  gcc_assert (ridpointers [rid]);
  return IDENTIFIER_POINTER (ridpointers [rid]);
}

/* Push current bindings for the function name VAR_DECLS.  */

void
start_fname_decls (void)
{
  unsigned ix;
  tree saved = NULL_TREE;

  for (ix = 0; fname_vars[ix].decl; ix++)
    {
      tree decl = *fname_vars[ix].decl;

      if (decl)
	{
	  saved = tree_cons (decl, build_int_cst (integer_type_node, ix),
			     saved);
	  *fname_vars[ix].decl = NULL_TREE;
	}
    }
  if (saved || saved_function_name_decls)
    /* Normally they'll have been NULL, so only push if we've got a
       stack, or they are non-NULL.  */
    saved_function_name_decls = tree_cons (saved, NULL_TREE,
					   saved_function_name_decls);
}

/* Finish up the current bindings, adding them into the current function's
   statement tree.  This must be done _before_ finish_stmt_tree is called.
   If there is no current function, we must be at file scope and no statements
   are involved. Pop the previous bindings.  */

void
finish_fname_decls (void)
{
  unsigned ix;
  tree stmts = NULL_TREE;
  tree stack = saved_function_name_decls;

  for (; stack && TREE_VALUE (stack); stack = TREE_CHAIN (stack))
    append_to_statement_list (TREE_VALUE (stack), &stmts);

  if (stmts)
    {
      tree *bodyp = &DECL_SAVED_TREE (current_function_decl);

      if (TREE_CODE (*bodyp) == BIND_EXPR)
	bodyp = &BIND_EXPR_BODY (*bodyp);

      append_to_statement_list_force (*bodyp, &stmts);
      *bodyp = stmts;
    }

  for (ix = 0; fname_vars[ix].decl; ix++)
    *fname_vars[ix].decl = NULL_TREE;

  if (stack)
    {
      /* We had saved values, restore them.  */
      tree saved;

      for (saved = TREE_PURPOSE (stack); saved; saved = TREE_CHAIN (saved))
	{
	  tree decl = TREE_PURPOSE (saved);
	  unsigned ix = TREE_INT_CST_LOW (TREE_VALUE (saved));

	  *fname_vars[ix].decl = decl;
	}
      stack = TREE_CHAIN (stack);
    }
  saved_function_name_decls = stack;
}

/* Return the text name of the current function, suitably prettified
   by PRETTY_P.  Return string must be freed by caller.  */

const char *
fname_as_string (int pretty_p)
{
  const char *name = "top level";
  char *namep;
  int vrb = 2, len;
  cpp_string cstr = { 0, 0 }, strname;

  if (!pretty_p)
    {
      name = "";
      vrb = 0;
    }

  if (current_function_decl)
    name = lang_hooks.decl_printable_name (current_function_decl, vrb);

  len = strlen (name) + 3; /* Two for '"'s.  One for NULL.  */

  namep = XNEWVEC (char, len);
  snprintf (namep, len, "\"%s\"", name);
  strname.text = (unsigned char *) namep;
  strname.len = len - 1;

  if (cpp_interpret_string (parse_in, &strname, 1, &cstr, CPP_STRING))
    {
      XDELETEVEC (namep);
      return (const char *) cstr.text;
    }

  return namep;
}

/* Return the VAR_DECL for a const char array naming the current
   function. If the VAR_DECL has not yet been created, create it
   now. RID indicates how it should be formatted and IDENTIFIER_NODE
   ID is its name (unfortunately C and C++ hold the RID values of
   keywords in different places, so we can't derive RID from ID in
   this language independent code. LOC is the location of the
   function.  */

tree
fname_decl (location_t loc, unsigned int rid, tree id)
{
  unsigned ix;
  tree decl = NULL_TREE;

  for (ix = 0; fname_vars[ix].decl; ix++)
    if (fname_vars[ix].rid == rid)
      break;

  decl = *fname_vars[ix].decl;
  if (!decl)
    {
      /* If a tree is built here, it would normally have the lineno of
	 the current statement.  Later this tree will be moved to the
	 beginning of the function and this line number will be wrong.
	 To avoid this problem set the lineno to 0 here; that prevents
	 it from appearing in the RTL.  */
      tree stmts;
      location_t saved_location = input_location;
      input_location = UNKNOWN_LOCATION;

      stmts = push_stmt_list ();
      decl = (*make_fname_decl) (loc, id, fname_vars[ix].pretty);
      stmts = pop_stmt_list (stmts);
      if (!IS_EMPTY_STMT (stmts))
	saved_function_name_decls
	  = tree_cons (decl, stmts, saved_function_name_decls);
      *fname_vars[ix].decl = decl;
      input_location = saved_location;
    }
  if (!ix && !current_function_decl)
    pedwarn (loc, 0, "%qD is not defined outside of function scope", decl);

  return decl;
}

/* Given a STRING_CST, give it a suitable array-of-chars data type.  */

tree
fix_string_type (tree value)
{
  int length = TREE_STRING_LENGTH (value);
  int nchars;
  tree e_type, i_type, a_type;

  /* Compute the number of elements, for the array type.  */
  if (TREE_TYPE (value) == char_array_type_node || !TREE_TYPE (value))
    {
      nchars = length;
      e_type = char_type_node;
    }
  else if (TREE_TYPE (value) == char16_array_type_node)
    {
      nchars = length / (TYPE_PRECISION (char16_type_node) / BITS_PER_UNIT);
      e_type = char16_type_node;
    }
  else if (TREE_TYPE (value) == char32_array_type_node)
    {
      nchars = length / (TYPE_PRECISION (char32_type_node) / BITS_PER_UNIT);
      e_type = char32_type_node;
    }
  else
    {
      nchars = length / (TYPE_PRECISION (wchar_type_node) / BITS_PER_UNIT);
      e_type = wchar_type_node;
    }

  /* C89 2.2.4.1, C99 5.2.4.1 (Translation limits).  The analogous
     limit in C++98 Annex B is very large (65536) and is not normative,
     so we do not diagnose it (warn_overlength_strings is forced off
     in c_common_post_options).  */
  if (warn_overlength_strings)
    {
      const int nchars_max = flag_isoc99 ? 4095 : 509;
      const int relevant_std = flag_isoc99 ? 99 : 90;
      if (nchars - 1 > nchars_max)
	/* Translators: The %d after 'ISO C' will be 90 or 99.  Do not
	   separate the %d from the 'C'.  'ISO' should not be
	   translated, but it may be moved after 'C%d' in languages
	   where modifiers follow nouns.  */
	pedwarn (input_location, OPT_Woverlength_strings,
		 "string length %qd is greater than the length %qd "
		 "ISO C%d compilers are required to support",
		 nchars - 1, nchars_max, relevant_std);
    }

  /* Create the array type for the string constant.  The ISO C++
     standard says that a string literal has type `const char[N]' or
     `const wchar_t[N]'.  We use the same logic when invoked as a C
     front-end with -Wwrite-strings.
     ??? We should change the type of an expression depending on the
     state of a warning flag.  We should just be warning -- see how
     this is handled in the C++ front-end for the deprecated implicit
     conversion from string literals to `char*' or `wchar_t*'.

     The C++ front end relies on TYPE_MAIN_VARIANT of a cv-qualified
     array type being the unqualified version of that type.
     Therefore, if we are constructing an array of const char, we must
     construct the matching unqualified array type first.  The C front
     end does not require this, but it does no harm, so we do it
     unconditionally.  */
  i_type = build_index_type (size_int (nchars - 1));
  a_type = build_array_type (e_type, i_type);
  if (c_dialect_cxx() || warn_write_strings)
    a_type = c_build_qualified_type (a_type, TYPE_QUAL_CONST);

  TREE_TYPE (value) = a_type;
  TREE_CONSTANT (value) = 1;
  TREE_READONLY (value) = 1;
  TREE_STATIC (value) = 1;
  return value;
}

/* Given a string of type STRING_TYPE, determine what kind of string
   token would give an equivalent execution encoding: CPP_STRING,
   CPP_STRING16, or CPP_STRING32.  Return CPP_OTHER in case of error.
   This may not be exactly the string token type that initially created
   the string, since CPP_WSTRING is indistinguishable from the 16/32 bit
   string type at this point.

   This effectively reverses part of the logic in lex_string and
   fix_string_type.  */

static enum cpp_ttype
get_cpp_ttype_from_string_type (tree string_type)
{
  gcc_assert (string_type);
  if (TREE_CODE (string_type) == POINTER_TYPE)
    string_type = TREE_TYPE (string_type);

  if (TREE_CODE (string_type) != ARRAY_TYPE)
    return CPP_OTHER;

  tree element_type = TREE_TYPE (string_type);
  if (TREE_CODE (element_type) != INTEGER_TYPE)
    return CPP_OTHER;

  int bits_per_character = TYPE_PRECISION (element_type);
  switch (bits_per_character)
    {
    case 8:
      return CPP_STRING;  /* It could have also been CPP_UTF8STRING.  */
    case 16:
      return CPP_STRING16;
    case 32:
      return CPP_STRING32;
    }

  return CPP_OTHER;
}

/* The global record of string concatentations, for use in
   extracting locations within string literals.  */

GTY(()) string_concat_db *g_string_concat_db;

/* Implementation of LANG_HOOKS_GET_SUBSTRING_LOCATION.  */

const char *
c_get_substring_location (const substring_loc &substr_loc,
			  location_t *out_loc)
{
  enum cpp_ttype tok_type
    = get_cpp_ttype_from_string_type (substr_loc.get_string_type ());
  if (tok_type == CPP_OTHER)
    return "unrecognized string type";

  return get_source_location_for_substring (parse_in, g_string_concat_db,
					    substr_loc.get_fmt_string_loc (),
					    tok_type,
					    substr_loc.get_caret_idx (),
					    substr_loc.get_start_idx (),
					    substr_loc.get_end_idx (),
					    out_loc);
}


/* Fold X for consideration by one of the warning functions when checking
   whether an expression has a constant value.  */

tree
fold_for_warn (tree x)
{
  if (c_dialect_cxx ())
    return c_fully_fold (x, /*for_init*/false, /*maybe_constp*/NULL);
  else
    /* The C front-end has already folded X appropriately.  */
    return x;
}

/* Return true iff T is a boolean promoted to int.  */

bool
bool_promoted_to_int_p (tree t)
{
  return (CONVERT_EXPR_P (t)
	  && TREE_TYPE (t) == integer_type_node
	  && TREE_CODE (TREE_TYPE (TREE_OPERAND (t, 0))) == BOOLEAN_TYPE);
}

/* vector_targets_convertible_p is used for vector pointer types.  The
   callers perform various checks that the qualifiers are satisfactory,
   while OTOH vector_targets_convertible_p ignores the number of elements
   in the vectors.  That's fine with vector pointers as we can consider,
   say, a vector of 8 elements as two consecutive vectors of 4 elements,
   and that does not require and conversion of the pointer values.
   In contrast, vector_types_convertible_p and
   vector_types_compatible_elements_p are used for vector value types.  */
/* True if pointers to distinct types T1 and T2 can be converted to
   each other without an explicit cast.  Only returns true for opaque
   vector types.  */
bool
vector_targets_convertible_p (const_tree t1, const_tree t2)
{
  if (VECTOR_TYPE_P (t1) && VECTOR_TYPE_P (t2)
      && (TYPE_VECTOR_OPAQUE (t1) || TYPE_VECTOR_OPAQUE (t2))
      && tree_int_cst_equal (TYPE_SIZE (t1), TYPE_SIZE (t2)))
    return true;

  return false;
}

/* vector_types_convertible_p is used for vector value types.
   It could in principle call vector_targets_convertible_p as a subroutine,
   but then the check for vector type would be duplicated with its callers,
   and also the purpose of vector_targets_convertible_p would become
   muddled.
   Where vector_types_convertible_p returns true, a conversion might still be
   needed to make the types match.
   In contrast, vector_targets_convertible_p is used for vector pointer
   values, and vector_types_compatible_elements_p is used specifically
   in the context for binary operators, as a check if use is possible without
   conversion.  */
/* True if vector types T1 and T2 can be converted to each other
   without an explicit cast.  If EMIT_LAX_NOTE is true, and T1 and T2
   can only be converted with -flax-vector-conversions yet that is not
   in effect, emit a note telling the user about that option if such
   a note has not previously been emitted.  */
bool
vector_types_convertible_p (const_tree t1, const_tree t2, bool emit_lax_note)
{
  static bool emitted_lax_note = false;
  bool convertible_lax;

  if ((TYPE_VECTOR_OPAQUE (t1) || TYPE_VECTOR_OPAQUE (t2))
      && tree_int_cst_equal (TYPE_SIZE (t1), TYPE_SIZE (t2)))
    return true;

  convertible_lax =
    (tree_int_cst_equal (TYPE_SIZE (t1), TYPE_SIZE (t2))
     && (TREE_CODE (TREE_TYPE (t1)) != REAL_TYPE ||
	 TYPE_VECTOR_SUBPARTS (t1) == TYPE_VECTOR_SUBPARTS (t2))
     && (INTEGRAL_TYPE_P (TREE_TYPE (t1))
	 == INTEGRAL_TYPE_P (TREE_TYPE (t2))));

  if (!convertible_lax || flag_lax_vector_conversions)
    return convertible_lax;

  if (TYPE_VECTOR_SUBPARTS (t1) == TYPE_VECTOR_SUBPARTS (t2)
      && lang_hooks.types_compatible_p (TREE_TYPE (t1), TREE_TYPE (t2)))
    return true;

  if (emit_lax_note && !emitted_lax_note)
    {
      emitted_lax_note = true;
      inform (input_location, "use -flax-vector-conversions to permit "
              "conversions between vectors with differing "
              "element types or numbers of subparts");
    }

  return false;
}

/* Build a VEC_PERM_EXPR if V0, V1 and MASK are not error_mark_nodes
   and have vector types, V0 has the same type as V1, and the number of
   elements of V0, V1, MASK is the same.

   In case V1 is a NULL_TREE it is assumed that __builtin_shuffle was
   called with two arguments.  In this case implementation passes the
   first argument twice in order to share the same tree code.  This fact
   could enable the mask-values being twice the vector length.  This is
   an implementation accident and this semantics is not guaranteed to
   the user.  */
tree
c_build_vec_perm_expr (location_t loc, tree v0, tree v1, tree mask,
		       bool complain)
{
  tree ret;
  bool wrap = true;
  bool maybe_const = false;
  bool two_arguments = false;

  if (v1 == NULL_TREE)
    {
      two_arguments = true;
      v1 = v0;
    }

  if (v0 == error_mark_node || v1 == error_mark_node
      || mask == error_mark_node)
    return error_mark_node;

  if (!VECTOR_INTEGER_TYPE_P (TREE_TYPE (mask)))
    {
      if (complain)
	error_at (loc, "__builtin_shuffle last argument must "
		       "be an integer vector");
      return error_mark_node;
    }

  if (!VECTOR_TYPE_P (TREE_TYPE (v0))
      || !VECTOR_TYPE_P (TREE_TYPE (v1)))
    {
      if (complain)
	error_at (loc, "__builtin_shuffle arguments must be vectors");
      return error_mark_node;
    }

  if (TYPE_MAIN_VARIANT (TREE_TYPE (v0)) != TYPE_MAIN_VARIANT (TREE_TYPE (v1)))
    {
      if (complain)
	error_at (loc, "__builtin_shuffle argument vectors must be of "
		       "the same type");
      return error_mark_node;
    }

  if (TYPE_VECTOR_SUBPARTS (TREE_TYPE (v0))
      != TYPE_VECTOR_SUBPARTS (TREE_TYPE (mask))
      && TYPE_VECTOR_SUBPARTS (TREE_TYPE (v1))
	 != TYPE_VECTOR_SUBPARTS (TREE_TYPE (mask)))
    {
      if (complain)
	error_at (loc, "__builtin_shuffle number of elements of the "
		       "argument vector(s) and the mask vector should "
		       "be the same");
      return error_mark_node;
    }

  if (GET_MODE_BITSIZE (TYPE_MODE (TREE_TYPE (TREE_TYPE (v0))))
      != GET_MODE_BITSIZE (TYPE_MODE (TREE_TYPE (TREE_TYPE (mask)))))
    {
      if (complain)
	error_at (loc, "__builtin_shuffle argument vector(s) inner type "
		       "must have the same size as inner type of the mask");
      return error_mark_node;
    }

  if (!c_dialect_cxx ())
    {
      /* Avoid C_MAYBE_CONST_EXPRs inside VEC_PERM_EXPR.  */
      v0 = c_fully_fold (v0, false, &maybe_const);
      wrap &= maybe_const;

      if (two_arguments)
        v1 = v0 = save_expr (v0);
      else
        {
          v1 = c_fully_fold (v1, false, &maybe_const);
          wrap &= maybe_const;
        }

      mask = c_fully_fold (mask, false, &maybe_const);
      wrap &= maybe_const;
    }
  else if (two_arguments)
    v1 = v0 = save_expr (v0);

  ret = build3_loc (loc, VEC_PERM_EXPR, TREE_TYPE (v0), v0, v1, mask);

  if (!c_dialect_cxx () && !wrap)
    ret = c_wrap_maybe_const (ret, true);

  return ret;
}

/* Like tree.c:get_narrower, but retain conversion from C++0x scoped enum
   to integral type.  */

tree
c_common_get_narrower (tree op, int *unsignedp_ptr)
{
  op = get_narrower (op, unsignedp_ptr);

  if (TREE_CODE (TREE_TYPE (op)) == ENUMERAL_TYPE
      && ENUM_IS_SCOPED (TREE_TYPE (op)))
    {
      /* C++0x scoped enumerations don't implicitly convert to integral
	 type; if we stripped an explicit conversion to a larger type we
	 need to replace it so common_type will still work.  */
      tree type = c_common_type_for_size (TYPE_PRECISION (TREE_TYPE (op)),
					  TYPE_UNSIGNED (TREE_TYPE (op)));
      op = fold_convert (type, op);
    }
  return op;
}

/* This is a helper function of build_binary_op.

   For certain operations if both args were extended from the same
   smaller type, do the arithmetic in that type and then extend.

   BITWISE indicates a bitwise operation.
   For them, this optimization is safe only if
   both args are zero-extended or both are sign-extended.
   Otherwise, we might change the result.
   Eg, (short)-1 | (unsigned short)-1 is (int)-1
   but calculated in (unsigned short) it would be (unsigned short)-1.
*/
tree
shorten_binary_op (tree result_type, tree op0, tree op1, bool bitwise)
{
  int unsigned0, unsigned1;
  tree arg0, arg1;
  int uns;
  tree type;

  /* Cast OP0 and OP1 to RESULT_TYPE.  Doing so prevents
     excessive narrowing when we call get_narrower below.  For
     example, suppose that OP0 is of unsigned int extended
     from signed char and that RESULT_TYPE is long long int.
     If we explicitly cast OP0 to RESULT_TYPE, OP0 would look
     like

     (long long int) (unsigned int) signed_char

     which get_narrower would narrow down to

     (unsigned int) signed char

     If we do not cast OP0 first, get_narrower would return
     signed_char, which is inconsistent with the case of the
     explicit cast.  */
  op0 = convert (result_type, op0);
  op1 = convert (result_type, op1);

  arg0 = c_common_get_narrower (op0, &unsigned0);
  arg1 = c_common_get_narrower (op1, &unsigned1);

  /* UNS is 1 if the operation to be done is an unsigned one.  */
  uns = TYPE_UNSIGNED (result_type);

  /* Handle the case that OP0 (or OP1) does not *contain* a conversion
     but it *requires* conversion to FINAL_TYPE.  */

  if ((TYPE_PRECISION (TREE_TYPE (op0))
       == TYPE_PRECISION (TREE_TYPE (arg0)))
      && TREE_TYPE (op0) != result_type)
    unsigned0 = TYPE_UNSIGNED (TREE_TYPE (op0));
  if ((TYPE_PRECISION (TREE_TYPE (op1))
       == TYPE_PRECISION (TREE_TYPE (arg1)))
      && TREE_TYPE (op1) != result_type)
    unsigned1 = TYPE_UNSIGNED (TREE_TYPE (op1));

  /* Now UNSIGNED0 is 1 if ARG0 zero-extends to FINAL_TYPE.  */

  /* For bitwise operations, signedness of nominal type
     does not matter.  Consider only how operands were extended.  */
  if (bitwise)
    uns = unsigned0;

  /* Note that in all three cases below we refrain from optimizing
     an unsigned operation on sign-extended args.
     That would not be valid.  */

  /* Both args variable: if both extended in same way
     from same width, do it in that width.
     Do it unsigned if args were zero-extended.  */
  if ((TYPE_PRECISION (TREE_TYPE (arg0))
       < TYPE_PRECISION (result_type))
      && (TYPE_PRECISION (TREE_TYPE (arg1))
	  == TYPE_PRECISION (TREE_TYPE (arg0)))
      && unsigned0 == unsigned1
      && (unsigned0 || !uns))
    return c_common_signed_or_unsigned_type
      (unsigned0, common_type (TREE_TYPE (arg0), TREE_TYPE (arg1)));

  else if (TREE_CODE (arg0) == INTEGER_CST
	   && (unsigned1 || !uns)
	   && (TYPE_PRECISION (TREE_TYPE (arg1))
	       < TYPE_PRECISION (result_type))
	   && (type
	       = c_common_signed_or_unsigned_type (unsigned1,
						   TREE_TYPE (arg1)))
	   && !POINTER_TYPE_P (type)
	   && int_fits_type_p (arg0, type))
    return type;

  else if (TREE_CODE (arg1) == INTEGER_CST
	   && (unsigned0 || !uns)
	   && (TYPE_PRECISION (TREE_TYPE (arg0))
	       < TYPE_PRECISION (result_type))
	   && (type
	       = c_common_signed_or_unsigned_type (unsigned0,
						   TREE_TYPE (arg0)))
	   && !POINTER_TYPE_P (type)
	   && int_fits_type_p (arg1, type))
    return type;

  return result_type;
}

/* Returns true iff any integer value of type FROM_TYPE can be represented as
   real of type TO_TYPE.  This is a helper function for unsafe_conversion_p.  */

static bool
int_safely_convertible_to_real_p (const_tree from_type, const_tree to_type)
{
  tree type_low_bound = TYPE_MIN_VALUE (from_type);
  tree type_high_bound = TYPE_MAX_VALUE (from_type);
  REAL_VALUE_TYPE real_low_bound =
	  real_value_from_int_cst (0, type_low_bound);
  REAL_VALUE_TYPE real_high_bound =
	  real_value_from_int_cst (0, type_high_bound);

  return exact_real_truncate (TYPE_MODE (to_type), &real_low_bound)
	 && exact_real_truncate (TYPE_MODE (to_type), &real_high_bound);
}

/* Checks if expression EXPR of complex/real/integer type cannot be converted
   to the complex/real/integer type TYPE.  Function returns non-zero when:
	* EXPR is a constant which cannot be exactly converted to TYPE.
	* EXPR is not a constant and size of EXPR's type > than size of TYPE,
	  for EXPR type and TYPE being both integers or both real, or both
	  complex.
	* EXPR is not a constant of complex type and TYPE is a real or
	  an integer.
	* EXPR is not a constant of real type and TYPE is an integer.
	* EXPR is not a constant of integer type which cannot be
	  exactly converted to real type.

   Function allows conversions between types of different signedness and
   can return SAFE_CONVERSION (zero) in that case.  Function can produce
   signedness warnings if PRODUCE_WARNS is true.

   Function allows conversions from complex constants to non-complex types,
   provided that imaginary part is zero and real part can be safely converted
   to TYPE.  */

enum conversion_safety
unsafe_conversion_p (location_t loc, tree type, tree expr, bool produce_warns)
{
  enum conversion_safety give_warning = SAFE_CONVERSION; /* is 0 or false */
  tree expr_type = TREE_TYPE (expr);
  loc = expansion_point_location_if_in_system_header (loc);

  if (TREE_CODE (expr) == REAL_CST || TREE_CODE (expr) == INTEGER_CST)
    {
      /* If type is complex, we are interested in compatibility with
	 underlying type.  */
      if (TREE_CODE (type) == COMPLEX_TYPE)
	  type = TREE_TYPE (type);

      /* Warn for real constant that is not an exact integer converted
	 to integer type.  */
      if (TREE_CODE (expr_type) == REAL_TYPE
	  && TREE_CODE (type) == INTEGER_TYPE)
	{
	  if (!real_isinteger (TREE_REAL_CST_PTR (expr), TYPE_MODE (expr_type)))
	    give_warning = UNSAFE_REAL;
	}
      /* Warn for an integer constant that does not fit into integer type.  */
      else if (TREE_CODE (expr_type) == INTEGER_TYPE
	       && TREE_CODE (type) == INTEGER_TYPE
	       && !int_fits_type_p (expr, type))
	{
	  if (TYPE_UNSIGNED (type) && !TYPE_UNSIGNED (expr_type)
	      && tree_int_cst_sgn (expr) < 0)
	    {
	      if (produce_warns)
		warning_at (loc, OPT_Wsign_conversion, "negative integer"
			    " implicitly converted to unsigned type");
	    }
	  else if (!TYPE_UNSIGNED (type) && TYPE_UNSIGNED (expr_type))
	    {
	      if (produce_warns)
		warning_at (loc, OPT_Wsign_conversion, "conversion of unsigned"
			    " constant value to negative integer");
	    }
	  else
	    give_warning = UNSAFE_OTHER;
	}
      else if (TREE_CODE (type) == REAL_TYPE)
	{
	  /* Warn for an integer constant that does not fit into real type.  */
	  if (TREE_CODE (expr_type) == INTEGER_TYPE)
	    {
	      REAL_VALUE_TYPE a = real_value_from_int_cst (0, expr);
	      if (!exact_real_truncate (TYPE_MODE (type), &a))
		give_warning = UNSAFE_REAL;
	    }
	  /* Warn for a real constant that does not fit into a smaller
	     real type.  */
	  else if (TREE_CODE (expr_type) == REAL_TYPE
		   && TYPE_PRECISION (type) < TYPE_PRECISION (expr_type))
	    {
	      REAL_VALUE_TYPE a = TREE_REAL_CST (expr);
	      if (!exact_real_truncate (TYPE_MODE (type), &a))
		give_warning = UNSAFE_REAL;
	    }
	}
    }

  else if (TREE_CODE (expr) == COMPLEX_CST)
    {
      tree imag_part = TREE_IMAGPART (expr);
      /* Conversion from complex constant with zero imaginary part,
	 perform check for conversion of real part.  */
      if ((TREE_CODE (imag_part) == REAL_CST
	   && real_zerop (imag_part))
	  || (TREE_CODE (imag_part) == INTEGER_CST
	      && integer_zerop (imag_part)))
	/* Note: in this branch we use recursive call to unsafe_conversion_p
	   with different type of EXPR, but it is still safe, because when EXPR
	   is a constant, it's type is not used in text of generated warnings
	   (otherwise they could sound misleading).  */
	return unsafe_conversion_p (loc, type, TREE_REALPART (expr),
				    produce_warns);
      /* Conversion from complex constant with non-zero imaginary part.  */
      else
	{
	  /* Conversion to complex type.
	     Perform checks for both real and imaginary parts.  */
	  if (TREE_CODE (type) == COMPLEX_TYPE)
	    {
	      /* Unfortunately, produce_warns must be false in two subsequent
		 calls of unsafe_conversion_p, because otherwise we could
		 produce strange "double" warnings, if both real and imaginary
		 parts have conversion problems related to signedness.

		 For example:
		 int32_t _Complex a = 0x80000000 + 0x80000000i;

		 Possible solution: add a separate function for checking
		 constants and combine result of two calls appropriately.  */
	      enum conversion_safety re_safety =
		  unsafe_conversion_p (loc, type, TREE_REALPART (expr), false);
	      enum conversion_safety im_safety =
		  unsafe_conversion_p (loc, type, imag_part, false);

	      /* Merge the results into appropriate single warning.  */

	      /* Note: this case includes SAFE_CONVERSION, i.e. success.  */
	      if (re_safety == im_safety)
		give_warning = re_safety;
	      else if (!re_safety && im_safety)
		give_warning = im_safety;
	      else if (re_safety && !im_safety)
		give_warning = re_safety;
	      else
		give_warning = UNSAFE_OTHER;
	    }
	  /* Warn about conversion from complex to real or integer type.  */
	  else
	    give_warning = UNSAFE_IMAGINARY;
	}
    }

  /* Checks for remaining case: EXPR is not constant.  */
  else
    {
      /* Warn for real types converted to integer types.  */
      if (TREE_CODE (expr_type) == REAL_TYPE
	  && TREE_CODE (type) == INTEGER_TYPE)
	give_warning = UNSAFE_REAL;

      else if (TREE_CODE (expr_type) == INTEGER_TYPE
	       && TREE_CODE (type) == INTEGER_TYPE)
	{
	  /* Don't warn about unsigned char y = 0xff, x = (int) y;  */
	  expr = get_unwidened (expr, 0);
	  expr_type = TREE_TYPE (expr);

	  /* Don't warn for short y; short x = ((int)y & 0xff);  */
	  if (TREE_CODE (expr) == BIT_AND_EXPR
	      || TREE_CODE (expr) == BIT_IOR_EXPR
	      || TREE_CODE (expr) == BIT_XOR_EXPR)
	    {
	      /* If both args were extended from a shortest type,
		 use that type if that is safe.  */
	      expr_type = shorten_binary_op (expr_type,
					     TREE_OPERAND (expr, 0),
					     TREE_OPERAND (expr, 1),
					     /* bitwise */1);

	      if (TREE_CODE (expr) == BIT_AND_EXPR)
		{
		  tree op0 = TREE_OPERAND (expr, 0);
		  tree op1 = TREE_OPERAND (expr, 1);
		  bool unsigned0 = TYPE_UNSIGNED (TREE_TYPE (op0));
		  bool unsigned1 = TYPE_UNSIGNED (TREE_TYPE (op1));

		  /* If one of the operands is a non-negative constant
		     that fits in the target type, then the type of the
		     other operand does not matter. */
		  if ((TREE_CODE (op0) == INTEGER_CST
		       && int_fits_type_p (op0, c_common_signed_type (type))
		       && int_fits_type_p (op0, c_common_unsigned_type (type)))
		      || (TREE_CODE (op1) == INTEGER_CST
			  && int_fits_type_p (op1, c_common_signed_type (type))
			  && int_fits_type_p (op1,
					      c_common_unsigned_type (type))))
		    return SAFE_CONVERSION;
		  /* If constant is unsigned and fits in the target
		     type, then the result will also fit.  */
		  else if ((TREE_CODE (op0) == INTEGER_CST
			    && unsigned0
			    && int_fits_type_p (op0, type))
			   || (TREE_CODE (op1) == INTEGER_CST
			       && unsigned1
			       && int_fits_type_p (op1, type)))
		    return SAFE_CONVERSION;
		}
	    }
	  /* Warn for integer types converted to smaller integer types.  */
	  if (TYPE_PRECISION (type) < TYPE_PRECISION (expr_type))
	    give_warning = UNSAFE_OTHER;

	  /* When they are the same width but different signedness,
	     then the value may change.  */
	  else if (((TYPE_PRECISION (type) == TYPE_PRECISION (expr_type)
		    && TYPE_UNSIGNED (expr_type) != TYPE_UNSIGNED (type))
		   /* Even when converted to a bigger type, if the type is
		      unsigned but expr is signed, then negative values
		      will be changed.  */
		    || (TYPE_UNSIGNED (type) && !TYPE_UNSIGNED (expr_type)))
		   && produce_warns)
	    warning_at (loc, OPT_Wsign_conversion, "conversion to %qT from %qT "
			"may change the sign of the result",
			type, expr_type);
	}

      /* Warn for integer types converted to real types if and only if
	 all the range of values of the integer type cannot be
	 represented by the real type.  */
      else if (TREE_CODE (expr_type) == INTEGER_TYPE
	       && TREE_CODE (type) == REAL_TYPE)
	{
	  /* Don't warn about char y = 0xff; float x = (int) y;  */
	  expr = get_unwidened (expr, 0);
	  expr_type = TREE_TYPE (expr);

	  if (!int_safely_convertible_to_real_p (expr_type, type))
	    give_warning = UNSAFE_OTHER;
	}

      /* Warn for real types converted to smaller real types.  */
      else if (TREE_CODE (expr_type) == REAL_TYPE
	       && TREE_CODE (type) == REAL_TYPE
	       && TYPE_PRECISION (type) < TYPE_PRECISION (expr_type))
	give_warning = UNSAFE_REAL;

      /* Check conversion between two complex types.  */
      else if (TREE_CODE (expr_type) == COMPLEX_TYPE
	       && TREE_CODE (type) == COMPLEX_TYPE)
	{
	  /* Extract underlying types (i.e., type of real and imaginary
	     parts) of expr_type and type.  */
	  tree from_type = TREE_TYPE (expr_type);
	  tree to_type = TREE_TYPE (type);

	  /* Warn for real types converted to integer types.  */
	  if (TREE_CODE (from_type) == REAL_TYPE
	      && TREE_CODE (to_type) == INTEGER_TYPE)
	    give_warning = UNSAFE_REAL;

	  /* Warn for real types converted to smaller real types.  */
	  else if (TREE_CODE (from_type) == REAL_TYPE
		   && TREE_CODE (to_type) == REAL_TYPE
		   && TYPE_PRECISION (to_type) < TYPE_PRECISION (from_type))
	    give_warning = UNSAFE_REAL;

	  /* Check conversion for complex integer types.  Here implementation
	     is simpler than for real-domain integers because it does not
	     involve sophisticated cases, such as bitmasks, casts, etc.  */
	  else if (TREE_CODE (from_type) == INTEGER_TYPE
		   && TREE_CODE (to_type) == INTEGER_TYPE)
	    {
	      /* Warn for integer types converted to smaller integer types.  */
	      if (TYPE_PRECISION (to_type) < TYPE_PRECISION (from_type))
		give_warning = UNSAFE_OTHER;

	      /* Check for different signedness, see case for real-domain
		 integers (above) for a more detailed comment.  */
	      else if (((TYPE_PRECISION (to_type) == TYPE_PRECISION (from_type)
		    && TYPE_UNSIGNED (to_type) != TYPE_UNSIGNED (from_type))
		    || (TYPE_UNSIGNED (to_type) && !TYPE_UNSIGNED (from_type)))
		    && produce_warns)
		warning_at (loc, OPT_Wsign_conversion,
			"conversion to %qT from %qT "
			"may change the sign of the result",
			type, expr_type);
	    }
	  else if (TREE_CODE (from_type) == INTEGER_TYPE
		   && TREE_CODE (to_type) == REAL_TYPE
		   && !int_safely_convertible_to_real_p (from_type, to_type))
	    give_warning = UNSAFE_OTHER;
	}

      /* Warn for complex types converted to real or integer types.  */
      else if (TREE_CODE (expr_type) == COMPLEX_TYPE
	       && TREE_CODE (type) != COMPLEX_TYPE)
	give_warning = UNSAFE_IMAGINARY;
    }

  return give_warning;
}


/* Convert EXPR to TYPE, warning about conversion problems with constants.
   Invoke this function on every expression that is converted implicitly,
   i.e. because of language rules and not because of an explicit cast.  */

tree
convert_and_check (location_t loc, tree type, tree expr)
{
  tree result;
  tree expr_for_warning;

  /* Convert from a value with possible excess precision rather than
     via the semantic type, but do not warn about values not fitting
     exactly in the semantic type.  */
  if (TREE_CODE (expr) == EXCESS_PRECISION_EXPR)
    {
      tree orig_type = TREE_TYPE (expr);
      expr = TREE_OPERAND (expr, 0);
      expr_for_warning = convert (orig_type, expr);
      if (orig_type == type)
	return expr_for_warning;
    }
  else
    expr_for_warning = expr;

  if (TREE_TYPE (expr) == type)
    return expr;

  result = convert (type, expr);

  if (c_inhibit_evaluation_warnings == 0
      && !TREE_OVERFLOW_P (expr)
      && result != error_mark_node)
    warnings_for_convert_and_check (loc, type, expr_for_warning, result);

  return result;
}

/* A node in a list that describes references to variables (EXPR), which are
   either read accesses if WRITER is zero, or write accesses, in which case
   WRITER is the parent of EXPR.  */
struct tlist
{
  struct tlist *next;
  tree expr, writer;
};

/* Used to implement a cache the results of a call to verify_tree.  We only
   use this for SAVE_EXPRs.  */
struct tlist_cache
{
  struct tlist_cache *next;
  struct tlist *cache_before_sp;
  struct tlist *cache_after_sp;
  tree expr;
};

/* Obstack to use when allocating tlist structures, and corresponding
   firstobj.  */
static struct obstack tlist_obstack;
static char *tlist_firstobj = 0;

/* Keep track of the identifiers we've warned about, so we can avoid duplicate
   warnings.  */
static struct tlist *warned_ids;
/* SAVE_EXPRs need special treatment.  We process them only once and then
   cache the results.  */
static struct tlist_cache *save_expr_cache;

static void add_tlist (struct tlist **, struct tlist *, tree, int);
static void merge_tlist (struct tlist **, struct tlist *, int);
static void verify_tree (tree, struct tlist **, struct tlist **, tree);
static bool warning_candidate_p (tree);
static bool candidate_equal_p (const_tree, const_tree);
static void warn_for_collisions (struct tlist *);
static void warn_for_collisions_1 (tree, tree, struct tlist *, int);
static struct tlist *new_tlist (struct tlist *, tree, tree);

/* Create a new struct tlist and fill in its fields.  */
static struct tlist *
new_tlist (struct tlist *next, tree t, tree writer)
{
  struct tlist *l;
  l = XOBNEW (&tlist_obstack, struct tlist);
  l->next = next;
  l->expr = t;
  l->writer = writer;
  return l;
}

/* Add duplicates of the nodes found in ADD to the list *TO.  If EXCLUDE_WRITER
   is nonnull, we ignore any node we find which has a writer equal to it.  */

static void
add_tlist (struct tlist **to, struct tlist *add, tree exclude_writer, int copy)
{
  while (add)
    {
      struct tlist *next = add->next;
      if (!copy)
	add->next = *to;
      if (!exclude_writer || !candidate_equal_p (add->writer, exclude_writer))
	*to = copy ? new_tlist (*to, add->expr, add->writer) : add;
      add = next;
    }
}

/* Merge the nodes of ADD into TO.  This merging process is done so that for
   each variable that already exists in TO, no new node is added; however if
   there is a write access recorded in ADD, and an occurrence on TO is only
   a read access, then the occurrence in TO will be modified to record the
   write.  */

static void
merge_tlist (struct tlist **to, struct tlist *add, int copy)
{
  struct tlist **end = to;

  while (*end)
    end = &(*end)->next;

  while (add)
    {
      int found = 0;
      struct tlist *tmp2;
      struct tlist *next = add->next;

      for (tmp2 = *to; tmp2; tmp2 = tmp2->next)
	if (candidate_equal_p (tmp2->expr, add->expr))
	  {
	    found = 1;
	    if (!tmp2->writer)
	      tmp2->writer = add->writer;
	  }
      if (!found)
	{
	  *end = copy ? new_tlist (NULL, add->expr, add->writer) : add;
	  end = &(*end)->next;
	  *end = 0;
	}
      add = next;
    }
}

/* WRITTEN is a variable, WRITER is its parent.  Warn if any of the variable
   references in list LIST conflict with it, excluding reads if ONLY writers
   is nonzero.  */

static void
warn_for_collisions_1 (tree written, tree writer, struct tlist *list,
		       int only_writes)
{
  struct tlist *tmp;

  /* Avoid duplicate warnings.  */
  for (tmp = warned_ids; tmp; tmp = tmp->next)
    if (candidate_equal_p (tmp->expr, written))
      return;

  while (list)
    {
      if (candidate_equal_p (list->expr, written)
	  && !candidate_equal_p (list->writer, writer)
	  && (!only_writes || list->writer))
	{
	  warned_ids = new_tlist (warned_ids, written, NULL_TREE);
	  warning_at (EXPR_LOC_OR_LOC (writer, input_location),
		      OPT_Wsequence_point, "operation on %qE may be undefined",
		      list->expr);
	}
      list = list->next;
    }
}

/* Given a list LIST of references to variables, find whether any of these
   can cause conflicts due to missing sequence points.  */

static void
warn_for_collisions (struct tlist *list)
{
  struct tlist *tmp;

  for (tmp = list; tmp; tmp = tmp->next)
    {
      if (tmp->writer)
	warn_for_collisions_1 (tmp->expr, tmp->writer, list, 0);
    }
}

/* Return nonzero if X is a tree that can be verified by the sequence point
   warnings.  */

static bool
warning_candidate_p (tree x)
{
  if (DECL_P (x) && DECL_ARTIFICIAL (x))
    return false;

  if (TREE_CODE (x) == BLOCK)
    return false;

  /* VOID_TYPE_P (TREE_TYPE (x)) is workaround for cp/tree.c
     (lvalue_p) crash on TRY/CATCH. */
  if (TREE_TYPE (x) == NULL_TREE || VOID_TYPE_P (TREE_TYPE (x)))
    return false;

  if (!lvalue_p (x))
    return false;

  /* No point to track non-const calls, they will never satisfy
     operand_equal_p.  */
  if (TREE_CODE (x) == CALL_EXPR && (call_expr_flags (x) & ECF_CONST) == 0)
    return false;

  if (TREE_CODE (x) == STRING_CST)
    return false;

  return true;
}

/* Return nonzero if X and Y appear to be the same candidate (or NULL) */
static bool
candidate_equal_p (const_tree x, const_tree y)
{
  return (x == y) || (x && y && operand_equal_p (x, y, 0));
}

/* Walk the tree X, and record accesses to variables.  If X is written by the
   parent tree, WRITER is the parent.
   We store accesses in one of the two lists: PBEFORE_SP, and PNO_SP.  If this
   expression or its only operand forces a sequence point, then everything up
   to the sequence point is stored in PBEFORE_SP.  Everything else gets stored
   in PNO_SP.
   Once we return, we will have emitted warnings if any subexpression before
   such a sequence point could be undefined.  On a higher level, however, the
   sequence point may not be relevant, and we'll merge the two lists.

   Example: (b++, a) + b;
   The call that processes the COMPOUND_EXPR will store the increment of B
   in PBEFORE_SP, and the use of A in PNO_SP.  The higher-level call that
   processes the PLUS_EXPR will need to merge the two lists so that
   eventually, all accesses end up on the same list (and we'll warn about the
   unordered subexpressions b++ and b.

   A note on merging.  If we modify the former example so that our expression
   becomes
     (b++, b) + a
   care must be taken not simply to add all three expressions into the final
   PNO_SP list.  The function merge_tlist takes care of that by merging the
   before-SP list of the COMPOUND_EXPR into its after-SP list in a special
   way, so that no more than one access to B is recorded.  */

static void
verify_tree (tree x, struct tlist **pbefore_sp, struct tlist **pno_sp,
	     tree writer)
{
  struct tlist *tmp_before, *tmp_nosp, *tmp_list2, *tmp_list3;
  enum tree_code code;
  enum tree_code_class cl;

  /* X may be NULL if it is the operand of an empty statement expression
     ({ }).  */
  if (x == NULL)
    return;

 restart:
  code = TREE_CODE (x);
  cl = TREE_CODE_CLASS (code);

  if (warning_candidate_p (x))
    *pno_sp = new_tlist (*pno_sp, x, writer);

  switch (code)
    {
    case CONSTRUCTOR:
    case SIZEOF_EXPR:
      return;

    case COMPOUND_EXPR:
    case TRUTH_ANDIF_EXPR:
    case TRUTH_ORIF_EXPR:
      tmp_before = tmp_nosp = tmp_list2 = tmp_list3 = 0;
      verify_tree (TREE_OPERAND (x, 0), &tmp_before, &tmp_nosp, NULL_TREE);
      warn_for_collisions (tmp_nosp);
      merge_tlist (pbefore_sp, tmp_before, 0);
      merge_tlist (pbefore_sp, tmp_nosp, 0);
      verify_tree (TREE_OPERAND (x, 1), &tmp_list3, &tmp_list2, NULL_TREE);
      warn_for_collisions (tmp_list2);
      merge_tlist (pbefore_sp, tmp_list3, 0);
      merge_tlist (pno_sp, tmp_list2, 0);
      return;

    case COND_EXPR:
      tmp_before = tmp_list2 = 0;
      verify_tree (TREE_OPERAND (x, 0), &tmp_before, &tmp_list2, NULL_TREE);
      warn_for_collisions (tmp_list2);
      merge_tlist (pbefore_sp, tmp_before, 0);
      merge_tlist (pbefore_sp, tmp_list2, 0);

      tmp_list3 = tmp_nosp = 0;
      verify_tree (TREE_OPERAND (x, 1), &tmp_list3, &tmp_nosp, NULL_TREE);
      warn_for_collisions (tmp_nosp);
      merge_tlist (pbefore_sp, tmp_list3, 0);

      tmp_list3 = tmp_list2 = 0;
      verify_tree (TREE_OPERAND (x, 2), &tmp_list3, &tmp_list2, NULL_TREE);
      warn_for_collisions (tmp_list2);
      merge_tlist (pbefore_sp, tmp_list3, 0);
      /* Rather than add both tmp_nosp and tmp_list2, we have to merge the
	 two first, to avoid warning for (a ? b++ : b++).  */
      merge_tlist (&tmp_nosp, tmp_list2, 0);
      add_tlist (pno_sp, tmp_nosp, NULL_TREE, 0);
      return;

    case PREDECREMENT_EXPR:
    case PREINCREMENT_EXPR:
    case POSTDECREMENT_EXPR:
    case POSTINCREMENT_EXPR:
      verify_tree (TREE_OPERAND (x, 0), pno_sp, pno_sp, x);
      return;

    case MODIFY_EXPR:
      tmp_before = tmp_nosp = tmp_list3 = 0;
      verify_tree (TREE_OPERAND (x, 1), &tmp_before, &tmp_nosp, NULL_TREE);
      verify_tree (TREE_OPERAND (x, 0), &tmp_list3, &tmp_list3, x);
      /* Expressions inside the LHS are not ordered wrt. the sequence points
	 in the RHS.  Example:
	   *a = (a++, 2)
	 Despite the fact that the modification of "a" is in the before_sp
	 list (tmp_before), it conflicts with the use of "a" in the LHS.
	 We can handle this by adding the contents of tmp_list3
	 to those of tmp_before, and redoing the collision warnings for that
	 list.  */
      add_tlist (&tmp_before, tmp_list3, x, 1);
      warn_for_collisions (tmp_before);
      /* Exclude the LHS itself here; we first have to merge it into the
	 tmp_nosp list.  This is done to avoid warning for "a = a"; if we
	 didn't exclude the LHS, we'd get it twice, once as a read and once
	 as a write.  */
      add_tlist (pno_sp, tmp_list3, x, 0);
      warn_for_collisions_1 (TREE_OPERAND (x, 0), x, tmp_nosp, 1);

      merge_tlist (pbefore_sp, tmp_before, 0);
      if (warning_candidate_p (TREE_OPERAND (x, 0)))
	merge_tlist (&tmp_nosp, new_tlist (NULL, TREE_OPERAND (x, 0), x), 0);
      add_tlist (pno_sp, tmp_nosp, NULL_TREE, 1);
      return;

    case CALL_EXPR:
      /* We need to warn about conflicts among arguments and conflicts between
	 args and the function address.  Side effects of the function address,
	 however, are not ordered by the sequence point of the call.  */
      {
	call_expr_arg_iterator iter;
	tree arg;
	tmp_before = tmp_nosp = 0;
	verify_tree (CALL_EXPR_FN (x), &tmp_before, &tmp_nosp, NULL_TREE);
	FOR_EACH_CALL_EXPR_ARG (arg, iter, x)
	  {
	    tmp_list2 = tmp_list3 = 0;
	    verify_tree (arg, &tmp_list2, &tmp_list3, NULL_TREE);
	    merge_tlist (&tmp_list3, tmp_list2, 0);
	    add_tlist (&tmp_before, tmp_list3, NULL_TREE, 0);
	  }
	add_tlist (&tmp_before, tmp_nosp, NULL_TREE, 0);
	warn_for_collisions (tmp_before);
	add_tlist (pbefore_sp, tmp_before, NULL_TREE, 0);
	return;
      }

    case TREE_LIST:
      /* Scan all the list, e.g. indices of multi dimensional array.  */
      while (x)
	{
	  tmp_before = tmp_nosp = 0;
	  verify_tree (TREE_VALUE (x), &tmp_before, &tmp_nosp, NULL_TREE);
	  merge_tlist (&tmp_nosp, tmp_before, 0);
	  add_tlist (pno_sp, tmp_nosp, NULL_TREE, 0);
	  x = TREE_CHAIN (x);
	}
      return;

    case SAVE_EXPR:
      {
	struct tlist_cache *t;
	for (t = save_expr_cache; t; t = t->next)
	  if (candidate_equal_p (t->expr, x))
	    break;

	if (!t)
	  {
	    t = XOBNEW (&tlist_obstack, struct tlist_cache);
	    t->next = save_expr_cache;
	    t->expr = x;
	    save_expr_cache = t;

	    tmp_before = tmp_nosp = 0;
	    verify_tree (TREE_OPERAND (x, 0), &tmp_before, &tmp_nosp, NULL_TREE);
	    warn_for_collisions (tmp_nosp);

	    tmp_list3 = 0;
	    merge_tlist (&tmp_list3, tmp_nosp, 0);
	    t->cache_before_sp = tmp_before;
	    t->cache_after_sp = tmp_list3;
	  }
	merge_tlist (pbefore_sp, t->cache_before_sp, 1);
	add_tlist (pno_sp, t->cache_after_sp, NULL_TREE, 1);
	return;
      }

    case ADDR_EXPR:
      x = TREE_OPERAND (x, 0);
      if (DECL_P (x))
	return;
      writer = 0;
      goto restart;

    default:
      /* For other expressions, simply recurse on their operands.
	 Manual tail recursion for unary expressions.
	 Other non-expressions need not be processed.  */
      if (cl == tcc_unary)
	{
	  x = TREE_OPERAND (x, 0);
	  writer = 0;
	  goto restart;
	}
      else if (IS_EXPR_CODE_CLASS (cl))
	{
	  int lp;
	  int max = TREE_OPERAND_LENGTH (x);
	  for (lp = 0; lp < max; lp++)
	    {
	      tmp_before = tmp_nosp = 0;
	      verify_tree (TREE_OPERAND (x, lp), &tmp_before, &tmp_nosp, 0);
	      merge_tlist (&tmp_nosp, tmp_before, 0);
	      add_tlist (pno_sp, tmp_nosp, NULL_TREE, 0);
	    }
	}
      return;
    }
}

/* Try to warn for undefined behavior in EXPR due to missing sequence
   points.  */

DEBUG_FUNCTION void
verify_sequence_points (tree expr)
{
  struct tlist *before_sp = 0, *after_sp = 0;

  warned_ids = 0;
  save_expr_cache = 0;
  if (tlist_firstobj == 0)
    {
      gcc_obstack_init (&tlist_obstack);
      tlist_firstobj = (char *) obstack_alloc (&tlist_obstack, 0);
    }

  verify_tree (expr, &before_sp, &after_sp, 0);
  warn_for_collisions (after_sp);
  obstack_free (&tlist_obstack, tlist_firstobj);
}

/* Validate the expression after `case' and apply default promotions.  */

static tree
check_case_value (location_t loc, tree value)
{
  if (value == NULL_TREE)
    return value;

  if (TREE_CODE (value) == INTEGER_CST)
    /* Promote char or short to int.  */
    value = perform_integral_promotions (value);
  else if (value != error_mark_node)
    {
      error_at (loc, "case label does not reduce to an integer constant");
      value = error_mark_node;
    }

  constant_expression_warning (value);

  return value;
}

/* See if the case values LOW and HIGH are in the range of the original
   type (i.e. before the default conversion to int) of the switch testing
   expression.
   TYPE is the promoted type of the testing expression, and ORIG_TYPE is
   the type before promoting it.  CASE_LOW_P is a pointer to the lower
   bound of the case label, and CASE_HIGH_P is the upper bound or NULL
   if the case is not a case range.
   The caller has to make sure that we are not called with NULL for
   CASE_LOW_P (i.e. the default case).  OUTSIDE_RANGE_P says whether there
   was a case value that doesn't fit into the range of the ORIG_TYPE.
   Returns true if the case label is in range of ORIG_TYPE (saturated or
   untouched) or false if the label is out of range.  */

static bool
check_case_bounds (location_t loc, tree type, tree orig_type,
		   tree *case_low_p, tree *case_high_p,
		   bool *outside_range_p)
{
  tree min_value, max_value;
  tree case_low = *case_low_p;
  tree case_high = case_high_p ? *case_high_p : case_low;

  /* If there was a problem with the original type, do nothing.  */
  if (orig_type == error_mark_node)
    return true;

  min_value = TYPE_MIN_VALUE (orig_type);
  max_value = TYPE_MAX_VALUE (orig_type);

  /* We'll really need integer constants here.  */
  case_low = fold (case_low);
  case_high = fold (case_high);

  /* Case label is less than minimum for type.  */
  if (tree_int_cst_compare (case_low, min_value) < 0
      && tree_int_cst_compare (case_high, min_value) < 0)
    {
      warning_at (loc, 0, "case label value is less than minimum value "
		  "for type");
      *outside_range_p = true;
      return false;
    }

  /* Case value is greater than maximum for type.  */
  if (tree_int_cst_compare (case_low, max_value) > 0
      && tree_int_cst_compare (case_high, max_value) > 0)
    {
      warning_at (loc, 0, "case label value exceeds maximum value for type");
      *outside_range_p = true;
      return false;
    }

  /* Saturate lower case label value to minimum.  */
  if (tree_int_cst_compare (case_high, min_value) >= 0
      && tree_int_cst_compare (case_low, min_value) < 0)
    {
      warning_at (loc, 0, "lower value in case label range"
		  " less than minimum value for type");
      *outside_range_p = true;
      case_low = min_value;
    }

  /* Saturate upper case label value to maximum.  */
  if (tree_int_cst_compare (case_low, max_value) <= 0
      && tree_int_cst_compare (case_high, max_value) > 0)
    {
      warning_at (loc, 0, "upper value in case label range"
		  " exceeds maximum value for type");
      *outside_range_p = true;
      case_high = max_value;
    }

  if (*case_low_p != case_low)
    *case_low_p = convert (type, case_low);
  if (case_high_p && *case_high_p != case_high)
    *case_high_p = convert (type, case_high);

  return true;
}

/* Return an integer type with BITS bits of precision,
   that is unsigned if UNSIGNEDP is nonzero, otherwise signed.  */

tree
c_common_type_for_size (unsigned int bits, int unsignedp)
{
  int i;

  if (bits == TYPE_PRECISION (integer_type_node))
    return unsignedp ? unsigned_type_node : integer_type_node;

  if (bits == TYPE_PRECISION (signed_char_type_node))
    return unsignedp ? unsigned_char_type_node : signed_char_type_node;

  if (bits == TYPE_PRECISION (short_integer_type_node))
    return unsignedp ? short_unsigned_type_node : short_integer_type_node;

  if (bits == TYPE_PRECISION (long_integer_type_node))
    return unsignedp ? long_unsigned_type_node : long_integer_type_node;

  if (bits == TYPE_PRECISION (long_long_integer_type_node))
    return (unsignedp ? long_long_unsigned_type_node
	    : long_long_integer_type_node);

  for (i = 0; i < NUM_INT_N_ENTS; i ++)
    if (int_n_enabled_p[i]
	&& bits == int_n_data[i].bitsize)
      return (unsignedp ? int_n_trees[i].unsigned_type
	      : int_n_trees[i].signed_type);

  if (bits == TYPE_PRECISION (widest_integer_literal_type_node))
    return (unsignedp ? widest_unsigned_literal_type_node
	    : widest_integer_literal_type_node);

  if (bits <= TYPE_PRECISION (intQI_type_node))
    return unsignedp ? unsigned_intQI_type_node : intQI_type_node;

  if (bits <= TYPE_PRECISION (intHI_type_node))
    return unsignedp ? unsigned_intHI_type_node : intHI_type_node;

  if (bits <= TYPE_PRECISION (intSI_type_node))
    return unsignedp ? unsigned_intSI_type_node : intSI_type_node;

  if (bits <= TYPE_PRECISION (intDI_type_node))
    return unsignedp ? unsigned_intDI_type_node : intDI_type_node;

  return 0;
}

/* Return a fixed-point type that has at least IBIT ibits and FBIT fbits
   that is unsigned if UNSIGNEDP is nonzero, otherwise signed;
   and saturating if SATP is nonzero, otherwise not saturating.  */

tree
c_common_fixed_point_type_for_size (unsigned int ibit, unsigned int fbit,
				    int unsignedp, int satp)
{
  machine_mode mode;
  if (ibit == 0)
    mode = unsignedp ? UQQmode : QQmode;
  else
    mode = unsignedp ? UHAmode : HAmode;

  for (; mode != VOIDmode; mode = GET_MODE_WIDER_MODE (mode))
    if (GET_MODE_IBIT (mode) >= ibit && GET_MODE_FBIT (mode) >= fbit)
      break;

  if (mode == VOIDmode || !targetm.scalar_mode_supported_p (mode))
    {
      sorry ("GCC cannot support operators with integer types and "
	     "fixed-point types that have too many integral and "
	     "fractional bits together");
      return 0;
    }

  return c_common_type_for_mode (mode, satp);
}

/* Used for communication between c_common_type_for_mode and
   c_register_builtin_type.  */
tree registered_builtin_types;

/* Return a data type that has machine mode MODE.
   If the mode is an integer,
   then UNSIGNEDP selects between signed and unsigned types.
   If the mode is a fixed-point mode,
   then UNSIGNEDP selects between saturating and nonsaturating types.  */

tree
c_common_type_for_mode (machine_mode mode, int unsignedp)
{
  tree t;
  int i;

  if (mode == TYPE_MODE (integer_type_node))
    return unsignedp ? unsigned_type_node : integer_type_node;

  if (mode == TYPE_MODE (signed_char_type_node))
    return unsignedp ? unsigned_char_type_node : signed_char_type_node;

  if (mode == TYPE_MODE (short_integer_type_node))
    return unsignedp ? short_unsigned_type_node : short_integer_type_node;

  if (mode == TYPE_MODE (long_integer_type_node))
    return unsignedp ? long_unsigned_type_node : long_integer_type_node;

  if (mode == TYPE_MODE (long_long_integer_type_node))
    return unsignedp ? long_long_unsigned_type_node : long_long_integer_type_node;

  for (i = 0; i < NUM_INT_N_ENTS; i ++)
    if (int_n_enabled_p[i]
	&& mode == int_n_data[i].m)
      return (unsignedp ? int_n_trees[i].unsigned_type
	      : int_n_trees[i].signed_type);

  if (mode == QImode)
    return unsignedp ? unsigned_intQI_type_node : intQI_type_node;

  if (mode == HImode)
    return unsignedp ? unsigned_intHI_type_node : intHI_type_node;

  if (mode == SImode)
    return unsignedp ? unsigned_intSI_type_node : intSI_type_node;

  if (mode == DImode)
    return unsignedp ? unsigned_intDI_type_node : intDI_type_node;

#if HOST_BITS_PER_WIDE_INT >= 64
  if (mode == TYPE_MODE (intTI_type_node))
    return unsignedp ? unsigned_intTI_type_node : intTI_type_node;
#endif

  if (mode == TYPE_MODE (float_type_node))
    return float_type_node;

  if (mode == TYPE_MODE (double_type_node))
    return double_type_node;

  if (mode == TYPE_MODE (long_double_type_node))
    return long_double_type_node;

  for (i = 0; i < NUM_FLOATN_NX_TYPES; i++)
    if (FLOATN_NX_TYPE_NODE (i) != NULL_TREE
	&& mode == TYPE_MODE (FLOATN_NX_TYPE_NODE (i)))
      return FLOATN_NX_TYPE_NODE (i);

  if (mode == TYPE_MODE (void_type_node))
    return void_type_node;

  if (mode == TYPE_MODE (build_pointer_type (char_type_node)))
    return (unsignedp
	    ? make_unsigned_type (GET_MODE_PRECISION (mode))
	    : make_signed_type (GET_MODE_PRECISION (mode)));

  if (mode == TYPE_MODE (build_pointer_type (integer_type_node)))
    return (unsignedp
	    ? make_unsigned_type (GET_MODE_PRECISION (mode))
	    : make_signed_type (GET_MODE_PRECISION (mode)));

  if (COMPLEX_MODE_P (mode))
    {
      machine_mode inner_mode;
      tree inner_type;

      if (mode == TYPE_MODE (complex_float_type_node))
	return complex_float_type_node;
      if (mode == TYPE_MODE (complex_double_type_node))
	return complex_double_type_node;
      if (mode == TYPE_MODE (complex_long_double_type_node))
	return complex_long_double_type_node;

      for (i = 0; i < NUM_FLOATN_NX_TYPES; i++)
	if (COMPLEX_FLOATN_NX_TYPE_NODE (i) != NULL_TREE
	    && mode == TYPE_MODE (COMPLEX_FLOATN_NX_TYPE_NODE (i)))
	  return COMPLEX_FLOATN_NX_TYPE_NODE (i);

      if (mode == TYPE_MODE (complex_integer_type_node) && !unsignedp)
	return complex_integer_type_node;

      inner_mode = GET_MODE_INNER (mode);
      inner_type = c_common_type_for_mode (inner_mode, unsignedp);
      if (inner_type != NULL_TREE)
	return build_complex_type (inner_type);
    }
  else if (VECTOR_MODE_P (mode))
    {
      machine_mode inner_mode = GET_MODE_INNER (mode);
      tree inner_type = c_common_type_for_mode (inner_mode, unsignedp);
      if (inner_type != NULL_TREE)
	return build_vector_type_for_mode (inner_type, mode);
    }

  if (mode == TYPE_MODE (dfloat32_type_node))
    return dfloat32_type_node;
  if (mode == TYPE_MODE (dfloat64_type_node))
    return dfloat64_type_node;
  if (mode == TYPE_MODE (dfloat128_type_node))
    return dfloat128_type_node;

  if (ALL_SCALAR_FIXED_POINT_MODE_P (mode))
    {
      if (mode == TYPE_MODE (short_fract_type_node))
	return unsignedp ? sat_short_fract_type_node : short_fract_type_node;
      if (mode == TYPE_MODE (fract_type_node))
	return unsignedp ? sat_fract_type_node : fract_type_node;
      if (mode == TYPE_MODE (long_fract_type_node))
	return unsignedp ? sat_long_fract_type_node : long_fract_type_node;
      if (mode == TYPE_MODE (long_long_fract_type_node))
	return unsignedp ? sat_long_long_fract_type_node
			 : long_long_fract_type_node;

      if (mode == TYPE_MODE (unsigned_short_fract_type_node))
	return unsignedp ? sat_unsigned_short_fract_type_node
			 : unsigned_short_fract_type_node;
      if (mode == TYPE_MODE (unsigned_fract_type_node))
	return unsignedp ? sat_unsigned_fract_type_node
			 : unsigned_fract_type_node;
      if (mode == TYPE_MODE (unsigned_long_fract_type_node))
	return unsignedp ? sat_unsigned_long_fract_type_node
			 : unsigned_long_fract_type_node;
      if (mode == TYPE_MODE (unsigned_long_long_fract_type_node))
	return unsignedp ? sat_unsigned_long_long_fract_type_node
			 : unsigned_long_long_fract_type_node;

      if (mode == TYPE_MODE (short_accum_type_node))
	return unsignedp ? sat_short_accum_type_node : short_accum_type_node;
      if (mode == TYPE_MODE (accum_type_node))
	return unsignedp ? sat_accum_type_node : accum_type_node;
      if (mode == TYPE_MODE (long_accum_type_node))
	return unsignedp ? sat_long_accum_type_node : long_accum_type_node;
      if (mode == TYPE_MODE (long_long_accum_type_node))
	return unsignedp ? sat_long_long_accum_type_node
			 : long_long_accum_type_node;

      if (mode == TYPE_MODE (unsigned_short_accum_type_node))
	return unsignedp ? sat_unsigned_short_accum_type_node
			 : unsigned_short_accum_type_node;
      if (mode == TYPE_MODE (unsigned_accum_type_node))
	return unsignedp ? sat_unsigned_accum_type_node
			 : unsigned_accum_type_node;
      if (mode == TYPE_MODE (unsigned_long_accum_type_node))
	return unsignedp ? sat_unsigned_long_accum_type_node
			 : unsigned_long_accum_type_node;
      if (mode == TYPE_MODE (unsigned_long_long_accum_type_node))
	return unsignedp ? sat_unsigned_long_long_accum_type_node
			 : unsigned_long_long_accum_type_node;

      if (mode == QQmode)
	return unsignedp ? sat_qq_type_node : qq_type_node;
      if (mode == HQmode)
	return unsignedp ? sat_hq_type_node : hq_type_node;
      if (mode == SQmode)
	return unsignedp ? sat_sq_type_node : sq_type_node;
      if (mode == DQmode)
	return unsignedp ? sat_dq_type_node : dq_type_node;
      if (mode == TQmode)
	return unsignedp ? sat_tq_type_node : tq_type_node;

      if (mode == UQQmode)
	return unsignedp ? sat_uqq_type_node : uqq_type_node;
      if (mode == UHQmode)
	return unsignedp ? sat_uhq_type_node : uhq_type_node;
      if (mode == USQmode)
	return unsignedp ? sat_usq_type_node : usq_type_node;
      if (mode == UDQmode)
	return unsignedp ? sat_udq_type_node : udq_type_node;
      if (mode == UTQmode)
	return unsignedp ? sat_utq_type_node : utq_type_node;

      if (mode == HAmode)
	return unsignedp ? sat_ha_type_node : ha_type_node;
      if (mode == SAmode)
	return unsignedp ? sat_sa_type_node : sa_type_node;
      if (mode == DAmode)
	return unsignedp ? sat_da_type_node : da_type_node;
      if (mode == TAmode)
	return unsignedp ? sat_ta_type_node : ta_type_node;

      if (mode == UHAmode)
	return unsignedp ? sat_uha_type_node : uha_type_node;
      if (mode == USAmode)
	return unsignedp ? sat_usa_type_node : usa_type_node;
      if (mode == UDAmode)
	return unsignedp ? sat_uda_type_node : uda_type_node;
      if (mode == UTAmode)
	return unsignedp ? sat_uta_type_node : uta_type_node;
    }

  for (t = registered_builtin_types; t; t = TREE_CHAIN (t))
    if (TYPE_MODE (TREE_VALUE (t)) == mode
	&& !!unsignedp == !!TYPE_UNSIGNED (TREE_VALUE (t)))
      return TREE_VALUE (t);

  return 0;
}

tree
c_common_unsigned_type (tree type)
{
  return c_common_signed_or_unsigned_type (1, type);
}

/* Return a signed type the same as TYPE in other respects.  */

tree
c_common_signed_type (tree type)
{
  return c_common_signed_or_unsigned_type (0, type);
}

/* Return a type the same as TYPE except unsigned or
   signed according to UNSIGNEDP.  */

tree
c_common_signed_or_unsigned_type (int unsignedp, tree type)
{
  tree type1;
  int i;

  /* This block of code emulates the behavior of the old
     c_common_unsigned_type. In particular, it returns
     long_unsigned_type_node if passed a long, even when a int would
     have the same size. This is necessary for warnings to work
     correctly in archs where sizeof(int) == sizeof(long) */

  type1 = TYPE_MAIN_VARIANT (type);
  if (type1 == signed_char_type_node || type1 == char_type_node || type1 == unsigned_char_type_node)
    return unsignedp ? unsigned_char_type_node : signed_char_type_node;
  if (type1 == integer_type_node || type1 == unsigned_type_node)
    return unsignedp ? unsigned_type_node : integer_type_node;
  if (type1 == short_integer_type_node || type1 == short_unsigned_type_node)
    return unsignedp ? short_unsigned_type_node : short_integer_type_node;
  if (type1 == long_integer_type_node || type1 == long_unsigned_type_node)
    return unsignedp ? long_unsigned_type_node : long_integer_type_node;
  if (type1 == long_long_integer_type_node || type1 == long_long_unsigned_type_node)
    return unsignedp ? long_long_unsigned_type_node : long_long_integer_type_node;

  for (i = 0; i < NUM_INT_N_ENTS; i ++)
    if (int_n_enabled_p[i]
	&& (type1 == int_n_trees[i].unsigned_type
	    || type1 == int_n_trees[i].signed_type))
      return (unsignedp ? int_n_trees[i].unsigned_type
	      : int_n_trees[i].signed_type);

#if HOST_BITS_PER_WIDE_INT >= 64
  if (type1 == intTI_type_node || type1 == unsigned_intTI_type_node)
    return unsignedp ? unsigned_intTI_type_node : intTI_type_node;
#endif
  if (type1 == intDI_type_node || type1 == unsigned_intDI_type_node)
    return unsignedp ? unsigned_intDI_type_node : intDI_type_node;
  if (type1 == intSI_type_node || type1 == unsigned_intSI_type_node)
    return unsignedp ? unsigned_intSI_type_node : intSI_type_node;
  if (type1 == intHI_type_node || type1 == unsigned_intHI_type_node)
    return unsignedp ? unsigned_intHI_type_node : intHI_type_node;
  if (type1 == intQI_type_node || type1 == unsigned_intQI_type_node)
    return unsignedp ? unsigned_intQI_type_node : intQI_type_node;

#define C_COMMON_FIXED_TYPES(NAME)	    \
  if (type1 == short_ ## NAME ## _type_node \
      || type1 == unsigned_short_ ## NAME ## _type_node) \
    return unsignedp ? unsigned_short_ ## NAME ## _type_node \
		     : short_ ## NAME ## _type_node; \
  if (type1 == NAME ## _type_node \
      || type1 == unsigned_ ## NAME ## _type_node) \
    return unsignedp ? unsigned_ ## NAME ## _type_node \
		     : NAME ## _type_node; \
  if (type1 == long_ ## NAME ## _type_node \
      || type1 == unsigned_long_ ## NAME ## _type_node) \
    return unsignedp ? unsigned_long_ ## NAME ## _type_node \
		     : long_ ## NAME ## _type_node; \
  if (type1 == long_long_ ## NAME ## _type_node \
      || type1 == unsigned_long_long_ ## NAME ## _type_node) \
    return unsignedp ? unsigned_long_long_ ## NAME ## _type_node \
		     : long_long_ ## NAME ## _type_node;

#define C_COMMON_FIXED_MODE_TYPES(NAME) \
  if (type1 == NAME ## _type_node \
      || type1 == u ## NAME ## _type_node) \
    return unsignedp ? u ## NAME ## _type_node \
		     : NAME ## _type_node;

#define C_COMMON_FIXED_TYPES_SAT(NAME) \
  if (type1 == sat_ ## short_ ## NAME ## _type_node \
      || type1 == sat_ ## unsigned_short_ ## NAME ## _type_node) \
    return unsignedp ? sat_ ## unsigned_short_ ## NAME ## _type_node \
		     : sat_ ## short_ ## NAME ## _type_node; \
  if (type1 == sat_ ## NAME ## _type_node \
      || type1 == sat_ ## unsigned_ ## NAME ## _type_node) \
    return unsignedp ? sat_ ## unsigned_ ## NAME ## _type_node \
		     : sat_ ## NAME ## _type_node; \
  if (type1 == sat_ ## long_ ## NAME ## _type_node \
      || type1 == sat_ ## unsigned_long_ ## NAME ## _type_node) \
    return unsignedp ? sat_ ## unsigned_long_ ## NAME ## _type_node \
		     : sat_ ## long_ ## NAME ## _type_node; \
  if (type1 == sat_ ## long_long_ ## NAME ## _type_node \
      || type1 == sat_ ## unsigned_long_long_ ## NAME ## _type_node) \
    return unsignedp ? sat_ ## unsigned_long_long_ ## NAME ## _type_node \
		     : sat_ ## long_long_ ## NAME ## _type_node;

#define C_COMMON_FIXED_MODE_TYPES_SAT(NAME)	\
  if (type1 == sat_ ## NAME ## _type_node \
      || type1 == sat_ ## u ## NAME ## _type_node) \
    return unsignedp ? sat_ ## u ## NAME ## _type_node \
		     : sat_ ## NAME ## _type_node;

  C_COMMON_FIXED_TYPES (fract);
  C_COMMON_FIXED_TYPES_SAT (fract);
  C_COMMON_FIXED_TYPES (accum);
  C_COMMON_FIXED_TYPES_SAT (accum);

  C_COMMON_FIXED_MODE_TYPES (qq);
  C_COMMON_FIXED_MODE_TYPES (hq);
  C_COMMON_FIXED_MODE_TYPES (sq);
  C_COMMON_FIXED_MODE_TYPES (dq);
  C_COMMON_FIXED_MODE_TYPES (tq);
  C_COMMON_FIXED_MODE_TYPES_SAT (qq);
  C_COMMON_FIXED_MODE_TYPES_SAT (hq);
  C_COMMON_FIXED_MODE_TYPES_SAT (sq);
  C_COMMON_FIXED_MODE_TYPES_SAT (dq);
  C_COMMON_FIXED_MODE_TYPES_SAT (tq);
  C_COMMON_FIXED_MODE_TYPES (ha);
  C_COMMON_FIXED_MODE_TYPES (sa);
  C_COMMON_FIXED_MODE_TYPES (da);
  C_COMMON_FIXED_MODE_TYPES (ta);
  C_COMMON_FIXED_MODE_TYPES_SAT (ha);
  C_COMMON_FIXED_MODE_TYPES_SAT (sa);
  C_COMMON_FIXED_MODE_TYPES_SAT (da);
  C_COMMON_FIXED_MODE_TYPES_SAT (ta);

  /* For ENUMERAL_TYPEs in C++, must check the mode of the types, not
     the precision; they have precision set to match their range, but
     may use a wider mode to match an ABI.  If we change modes, we may
     wind up with bad conversions.  For INTEGER_TYPEs in C, must check
     the precision as well, so as to yield correct results for
     bit-field types.  C++ does not have these separate bit-field
     types, and producing a signed or unsigned variant of an
     ENUMERAL_TYPE may cause other problems as well.  */

  if (!INTEGRAL_TYPE_P (type)
      || TYPE_UNSIGNED (type) == unsignedp)
    return type;

#define TYPE_OK(node)							    \
  (TYPE_MODE (type) == TYPE_MODE (node)					    \
   && TYPE_PRECISION (type) == TYPE_PRECISION (node))
  if (TYPE_OK (signed_char_type_node))
    return unsignedp ? unsigned_char_type_node : signed_char_type_node;
  if (TYPE_OK (integer_type_node))
    return unsignedp ? unsigned_type_node : integer_type_node;
  if (TYPE_OK (short_integer_type_node))
    return unsignedp ? short_unsigned_type_node : short_integer_type_node;
  if (TYPE_OK (long_integer_type_node))
    return unsignedp ? long_unsigned_type_node : long_integer_type_node;
  if (TYPE_OK (long_long_integer_type_node))
    return (unsignedp ? long_long_unsigned_type_node
	    : long_long_integer_type_node);

  for (i = 0; i < NUM_INT_N_ENTS; i ++)
    if (int_n_enabled_p[i]
	&& TYPE_MODE (type) == int_n_data[i].m
	&& TYPE_PRECISION (type) == int_n_data[i].bitsize)
      return (unsignedp ? int_n_trees[i].unsigned_type
	      : int_n_trees[i].signed_type);

#if HOST_BITS_PER_WIDE_INT >= 64
  if (TYPE_OK (intTI_type_node))
    return unsignedp ? unsigned_intTI_type_node : intTI_type_node;
#endif
  if (TYPE_OK (intDI_type_node))
    return unsignedp ? unsigned_intDI_type_node : intDI_type_node;
  if (TYPE_OK (intSI_type_node))
    return unsignedp ? unsigned_intSI_type_node : intSI_type_node;
  if (TYPE_OK (intHI_type_node))
    return unsignedp ? unsigned_intHI_type_node : intHI_type_node;
  if (TYPE_OK (intQI_type_node))
    return unsignedp ? unsigned_intQI_type_node : intQI_type_node;
#undef TYPE_OK

  return build_nonstandard_integer_type (TYPE_PRECISION (type), unsignedp);
}

/* Build a bit-field integer type for the given WIDTH and UNSIGNEDP.  */

tree
c_build_bitfield_integer_type (unsigned HOST_WIDE_INT width, int unsignedp)
{
  int i;

  /* Extended integer types of the same width as a standard type have
     lesser rank, so those of the same width as int promote to int or
     unsigned int and are valid for printf formats expecting int or
     unsigned int.  To avoid such special cases, avoid creating
     extended integer types for bit-fields if a standard integer type
     is available.  */
  if (width == TYPE_PRECISION (integer_type_node))
    return unsignedp ? unsigned_type_node : integer_type_node;
  if (width == TYPE_PRECISION (signed_char_type_node))
    return unsignedp ? unsigned_char_type_node : signed_char_type_node;
  if (width == TYPE_PRECISION (short_integer_type_node))
    return unsignedp ? short_unsigned_type_node : short_integer_type_node;
  if (width == TYPE_PRECISION (long_integer_type_node))
    return unsignedp ? long_unsigned_type_node : long_integer_type_node;
  if (width == TYPE_PRECISION (long_long_integer_type_node))
    return (unsignedp ? long_long_unsigned_type_node
	    : long_long_integer_type_node);
  for (i = 0; i < NUM_INT_N_ENTS; i ++)
    if (int_n_enabled_p[i]
	&& width == int_n_data[i].bitsize)
      return (unsignedp ? int_n_trees[i].unsigned_type
	      : int_n_trees[i].signed_type);
  return build_nonstandard_integer_type (width, unsignedp);
}

/* The C version of the register_builtin_type langhook.  */

void
c_register_builtin_type (tree type, const char* name)
{
  tree decl;

  decl = build_decl (UNKNOWN_LOCATION,
		     TYPE_DECL, get_identifier (name), type);
  DECL_ARTIFICIAL (decl) = 1;
  if (!TYPE_NAME (type))
    TYPE_NAME (type) = decl;
  lang_hooks.decls.pushdecl (decl);

  registered_builtin_types = tree_cons (0, type, registered_builtin_types);
}

/* Print an error message for invalid operands to arith operation
   CODE with TYPE0 for operand 0, and TYPE1 for operand 1.
   RICHLOC is a rich location for the message, containing either
   three separate locations for each of the operator and operands

      lhs op rhs
      ~~~ ^~ ~~~

   (C FE), or one location ranging over all over them

      lhs op rhs
      ~~~~^~~~~~

   (C++ FE).  */

void
binary_op_error (rich_location *richloc, enum tree_code code,
		 tree type0, tree type1)
{
  const char *opname;

  switch (code)
    {
    case PLUS_EXPR:
      opname = "+"; break;
    case MINUS_EXPR:
      opname = "-"; break;
    case MULT_EXPR:
      opname = "*"; break;
    case MAX_EXPR:
      opname = "max"; break;
    case MIN_EXPR:
      opname = "min"; break;
    case EQ_EXPR:
      opname = "=="; break;
    case NE_EXPR:
      opname = "!="; break;
    case LE_EXPR:
      opname = "<="; break;
    case GE_EXPR:
      opname = ">="; break;
    case LT_EXPR:
      opname = "<"; break;
    case GT_EXPR:
      opname = ">"; break;
    case LSHIFT_EXPR:
      opname = "<<"; break;
    case RSHIFT_EXPR:
      opname = ">>"; break;
    case TRUNC_MOD_EXPR:
    case FLOOR_MOD_EXPR:
      opname = "%"; break;
    case TRUNC_DIV_EXPR:
    case FLOOR_DIV_EXPR:
      opname = "/"; break;
    case BIT_AND_EXPR:
      opname = "&"; break;
    case BIT_IOR_EXPR:
      opname = "|"; break;
    case TRUTH_ANDIF_EXPR:
      opname = "&&"; break;
    case TRUTH_ORIF_EXPR:
      opname = "||"; break;
    case BIT_XOR_EXPR:
      opname = "^"; break;
    default:
      gcc_unreachable ();
    }
  error_at_rich_loc (richloc,
		     "invalid operands to binary %s (have %qT and %qT)",
		     opname, type0, type1);
}

/* Given an expression as a tree, return its original type.  Do this
   by stripping any conversion that preserves the sign and precision.  */
static tree
expr_original_type (tree expr)
{
  STRIP_SIGN_NOPS (expr);
  return TREE_TYPE (expr);
}

/* Subroutine of build_binary_op, used for comparison operations.
   See if the operands have both been converted from subword integer types
   and, if so, perhaps change them both back to their original type.
   This function is also responsible for converting the two operands
   to the proper common type for comparison.

   The arguments of this function are all pointers to local variables
   of build_binary_op: OP0_PTR is &OP0, OP1_PTR is &OP1,
   RESTYPE_PTR is &RESULT_TYPE and RESCODE_PTR is &RESULTCODE.

   LOC is the location of the comparison.

   If this function returns nonzero, it means that the comparison has
   a constant value.  What this function returns is an expression for
   that value.  */

tree
shorten_compare (location_t loc, tree *op0_ptr, tree *op1_ptr,
		 tree *restype_ptr, enum tree_code *rescode_ptr)
{
  tree type;
  tree op0 = *op0_ptr;
  tree op1 = *op1_ptr;
  int unsignedp0, unsignedp1;
  int real1, real2;
  tree primop0, primop1;
  enum tree_code code = *rescode_ptr;

  /* Throw away any conversions to wider types
     already present in the operands.  */

  primop0 = c_common_get_narrower (op0, &unsignedp0);
  primop1 = c_common_get_narrower (op1, &unsignedp1);

  /* If primopN is first sign-extended from primopN's precision to opN's
     precision, then zero-extended from opN's precision to
     *restype_ptr precision, shortenings might be invalid.  */
  if (TYPE_PRECISION (TREE_TYPE (primop0)) < TYPE_PRECISION (TREE_TYPE (op0))
      && TYPE_PRECISION (TREE_TYPE (op0)) < TYPE_PRECISION (*restype_ptr)
      && !unsignedp0
      && TYPE_UNSIGNED (TREE_TYPE (op0)))
    primop0 = op0;
  if (TYPE_PRECISION (TREE_TYPE (primop1)) < TYPE_PRECISION (TREE_TYPE (op1))
      && TYPE_PRECISION (TREE_TYPE (op1)) < TYPE_PRECISION (*restype_ptr)
      && !unsignedp1
      && TYPE_UNSIGNED (TREE_TYPE (op1)))
    primop1 = op1;

  /* Handle the case that OP0 does not *contain* a conversion
     but it *requires* conversion to FINAL_TYPE.  */

  if (op0 == primop0 && TREE_TYPE (op0) != *restype_ptr)
    unsignedp0 = TYPE_UNSIGNED (TREE_TYPE (op0));
  if (op1 == primop1 && TREE_TYPE (op1) != *restype_ptr)
    unsignedp1 = TYPE_UNSIGNED (TREE_TYPE (op1));

  /* If one of the operands must be floated, we cannot optimize.  */
  real1 = TREE_CODE (TREE_TYPE (primop0)) == REAL_TYPE;
  real2 = TREE_CODE (TREE_TYPE (primop1)) == REAL_TYPE;

  /* If first arg is constant, swap the args (changing operation
     so value is preserved), for canonicalization.  Don't do this if
     the second arg is 0.  */

  if (TREE_CONSTANT (primop0)
      && !integer_zerop (primop1) && !real_zerop (primop1)
      && !fixed_zerop (primop1))
    {
      std::swap (primop0, primop1);
      std::swap (op0, op1);
      *op0_ptr = op0;
      *op1_ptr = op1;
      std::swap (unsignedp0, unsignedp1);
      std::swap (real1, real2);

      switch (code)
	{
	case LT_EXPR:
	  code = GT_EXPR;
	  break;
	case GT_EXPR:
	  code = LT_EXPR;
	  break;
	case LE_EXPR:
	  code = GE_EXPR;
	  break;
	case GE_EXPR:
	  code = LE_EXPR;
	  break;
	default:
	  break;
	}
      *rescode_ptr = code;
    }

  /* If comparing an integer against a constant more bits wide,
     maybe we can deduce a value of 1 or 0 independent of the data.
     Or else truncate the constant now
     rather than extend the variable at run time.

     This is only interesting if the constant is the wider arg.
     Also, it is not safe if the constant is unsigned and the
     variable arg is signed, since in this case the variable
     would be sign-extended and then regarded as unsigned.
     Our technique fails in this case because the lowest/highest
     possible unsigned results don't follow naturally from the
     lowest/highest possible values of the variable operand.
     For just EQ_EXPR and NE_EXPR there is another technique that
     could be used: see if the constant can be faithfully represented
     in the other operand's type, by truncating it and reextending it
     and see if that preserves the constant's value.  */

  if (!real1 && !real2
      && TREE_CODE (TREE_TYPE (primop0)) != FIXED_POINT_TYPE
      && TREE_CODE (primop1) == INTEGER_CST
      && TYPE_PRECISION (TREE_TYPE (primop0)) < TYPE_PRECISION (*restype_ptr))
    {
      int min_gt, max_gt, min_lt, max_lt;
      tree maxval, minval;
      /* 1 if comparison is nominally unsigned.  */
      int unsignedp = TYPE_UNSIGNED (*restype_ptr);
      tree val;

      type = c_common_signed_or_unsigned_type (unsignedp0,
					       TREE_TYPE (primop0));

      maxval = TYPE_MAX_VALUE (type);
      minval = TYPE_MIN_VALUE (type);

      if (unsignedp && !unsignedp0)
	*restype_ptr = c_common_signed_type (*restype_ptr);

      if (TREE_TYPE (primop1) != *restype_ptr)
	{
	  /* Convert primop1 to target type, but do not introduce
	     additional overflow.  We know primop1 is an int_cst.  */
	  primop1 = force_fit_type (*restype_ptr,
				    wi::to_wide
				     (primop1,
				      TYPE_PRECISION (*restype_ptr)),
				    0, TREE_OVERFLOW (primop1));
	}
      if (type != *restype_ptr)
	{
	  minval = convert (*restype_ptr, minval);
	  maxval = convert (*restype_ptr, maxval);
	}

      min_gt = tree_int_cst_lt (primop1, minval);
      max_gt = tree_int_cst_lt (primop1, maxval);
      min_lt = tree_int_cst_lt (minval, primop1);
      max_lt = tree_int_cst_lt (maxval, primop1);

      val = 0;
      /* This used to be a switch, but Genix compiler can't handle that.  */
      if (code == NE_EXPR)
	{
	  if (max_lt || min_gt)
	    val = truthvalue_true_node;
	}
      else if (code == EQ_EXPR)
	{
	  if (max_lt || min_gt)
	    val = truthvalue_false_node;
	}
      else if (code == LT_EXPR)
	{
	  if (max_lt)
	    val = truthvalue_true_node;
	  if (!min_lt)
	    val = truthvalue_false_node;
	}
      else if (code == GT_EXPR)
	{
	  if (min_gt)
	    val = truthvalue_true_node;
	  if (!max_gt)
	    val = truthvalue_false_node;
	}
      else if (code == LE_EXPR)
	{
	  if (!max_gt)
	    val = truthvalue_true_node;
	  if (min_gt)
	    val = truthvalue_false_node;
	}
      else if (code == GE_EXPR)
	{
	  if (!min_lt)
	    val = truthvalue_true_node;
	  if (max_lt)
	    val = truthvalue_false_node;
	}

      /* If primop0 was sign-extended and unsigned comparison specd,
	 we did a signed comparison above using the signed type bounds.
	 But the comparison we output must be unsigned.

	 Also, for inequalities, VAL is no good; but if the signed
	 comparison had *any* fixed result, it follows that the
	 unsigned comparison just tests the sign in reverse
	 (positive values are LE, negative ones GE).
	 So we can generate an unsigned comparison
	 against an extreme value of the signed type.  */

      if (unsignedp && !unsignedp0)
	{
	  if (val != 0)
	    switch (code)
	      {
	      case LT_EXPR:
	      case GE_EXPR:
		primop1 = TYPE_MIN_VALUE (type);
		val = 0;
		break;

	      case LE_EXPR:
	      case GT_EXPR:
		primop1 = TYPE_MAX_VALUE (type);
		val = 0;
		break;

	      default:
		break;
	      }
	  type = c_common_unsigned_type (type);
	}

      if (TREE_CODE (primop0) != INTEGER_CST
	  /* Don't warn if it's from a (non-system) macro.  */
	  && !(from_macro_expansion_at
	       (expansion_point_location_if_in_system_header
		(EXPR_LOCATION (primop0)))))
	{
	  if (val == truthvalue_false_node)
	    warning_at (loc, OPT_Wtype_limits,
			"comparison is always false due to limited range of data type");
	  if (val == truthvalue_true_node)
	    warning_at (loc, OPT_Wtype_limits,
			"comparison is always true due to limited range of data type");
	}

      if (val != 0)
	{
	  /* Don't forget to evaluate PRIMOP0 if it has side effects.  */
	  if (TREE_SIDE_EFFECTS (primop0))
	    return build2 (COMPOUND_EXPR, TREE_TYPE (val), primop0, val);
	  return val;
	}

      /* Value is not predetermined, but do the comparison
	 in the type of the operand that is not constant.
	 TYPE is already properly set.  */
    }

  /* If either arg is decimal float and the other is float, find the
     proper common type to use for comparison.  */
  else if (real1 && real2
	   && DECIMAL_FLOAT_MODE_P (TYPE_MODE (TREE_TYPE (primop0)))
	   && DECIMAL_FLOAT_MODE_P (TYPE_MODE (TREE_TYPE (primop1))))
    type = common_type (TREE_TYPE (primop0), TREE_TYPE (primop1));

  /* If either arg is decimal float and the other is float, fail.  */
  else if (real1 && real2
	   && (DECIMAL_FLOAT_MODE_P (TYPE_MODE (TREE_TYPE (primop0)))
	       || DECIMAL_FLOAT_MODE_P (TYPE_MODE (TREE_TYPE (primop1)))))
    return 0;

  else if (real1 && real2
	   && (TYPE_PRECISION (TREE_TYPE (primop0))
	       == TYPE_PRECISION (TREE_TYPE (primop1))))
    type = TREE_TYPE (primop0);

  /* If args' natural types are both narrower than nominal type
     and both extend in the same manner, compare them
     in the type of the wider arg.
     Otherwise must actually extend both to the nominal
     common type lest different ways of extending
     alter the result.
     (eg, (short)-1 == (unsigned short)-1  should be 0.)  */

  else if (unsignedp0 == unsignedp1 && real1 == real2
	   && TYPE_PRECISION (TREE_TYPE (primop0)) < TYPE_PRECISION (*restype_ptr)
	   && TYPE_PRECISION (TREE_TYPE (primop1)) < TYPE_PRECISION (*restype_ptr))
    {
      type = common_type (TREE_TYPE (primop0), TREE_TYPE (primop1));
      type = c_common_signed_or_unsigned_type (unsignedp0
					       || TYPE_UNSIGNED (*restype_ptr),
					       type);
      /* Make sure shorter operand is extended the right way
	 to match the longer operand.  */
      primop0
	= convert (c_common_signed_or_unsigned_type (unsignedp0,
						     TREE_TYPE (primop0)),
		   primop0);
      primop1
	= convert (c_common_signed_or_unsigned_type (unsignedp1,
						     TREE_TYPE (primop1)),
		   primop1);
    }
  else
    {
      /* Here we must do the comparison on the nominal type
	 using the args exactly as we received them.  */
      type = *restype_ptr;
      primop0 = op0;
      primop1 = op1;

      if (!real1 && !real2 && integer_zerop (primop1)
	  && TYPE_UNSIGNED (*restype_ptr))
	{
	  tree value = 0;
	  /* All unsigned values are >= 0, so we warn.  However,
	     if OP0 is a constant that is >= 0, the signedness of
	     the comparison isn't an issue, so suppress the
	     warning.  */
	  bool warn = 
	    warn_type_limits && !in_system_header_at (loc)
	    && !(TREE_CODE (primop0) == INTEGER_CST
		 && !TREE_OVERFLOW (convert (c_common_signed_type (type),
					     primop0)))
	    /* Do not warn for enumeration types.  */
	    && (TREE_CODE (expr_original_type (primop0)) != ENUMERAL_TYPE);
	  
	  switch (code)
	    {
	    case GE_EXPR:
	      if (warn)
		warning_at (loc, OPT_Wtype_limits,
			    "comparison of unsigned expression >= 0 is always true");
	      value = truthvalue_true_node;
	      break;

	    case LT_EXPR:
	      if (warn)
		warning_at (loc, OPT_Wtype_limits,
			    "comparison of unsigned expression < 0 is always false");
	      value = truthvalue_false_node;
	      break;

	    default:
	      break;
	    }

	  if (value != 0)
	    {
	      /* Don't forget to evaluate PRIMOP0 if it has side effects.  */
	      if (TREE_SIDE_EFFECTS (primop0))
		return build2 (COMPOUND_EXPR, TREE_TYPE (value),
			       primop0, value);
	      return value;
	    }
	}
    }

  *op0_ptr = convert (type, primop0);
  *op1_ptr = convert (type, primop1);

  *restype_ptr = truthvalue_type_node;

  return 0;
}

/* Return a tree for the sum or difference (RESULTCODE says which)
   of pointer PTROP and integer INTOP.  */

tree
pointer_int_sum (location_t loc, enum tree_code resultcode,
		 tree ptrop, tree intop, bool complain)
{
  tree size_exp, ret;

  /* The result is a pointer of the same type that is being added.  */
  tree result_type = TREE_TYPE (ptrop);

  if (TREE_CODE (TREE_TYPE (result_type)) == VOID_TYPE)
    {
      if (complain && warn_pointer_arith)
	pedwarn (loc, OPT_Wpointer_arith,
		 "pointer of type %<void *%> used in arithmetic");
      else if (!complain)
	return error_mark_node;
      size_exp = integer_one_node;
    }
  else if (TREE_CODE (TREE_TYPE (result_type)) == FUNCTION_TYPE)
    {
      if (complain && warn_pointer_arith)
	pedwarn (loc, OPT_Wpointer_arith,
		 "pointer to a function used in arithmetic");
      else if (!complain)
	return error_mark_node;
      size_exp = integer_one_node;
    }
  else
    size_exp = size_in_bytes_loc (loc, TREE_TYPE (result_type));

  /* We are manipulating pointer values, so we don't need to warn
     about relying on undefined signed overflow.  We disable the
     warning here because we use integer types so fold won't know that
     they are really pointers.  */
  fold_defer_overflow_warnings ();

  /* If what we are about to multiply by the size of the elements
     contains a constant term, apply distributive law
     and multiply that constant term separately.
     This helps produce common subexpressions.  */
  if ((TREE_CODE (intop) == PLUS_EXPR || TREE_CODE (intop) == MINUS_EXPR)
      && !TREE_CONSTANT (intop)
      && TREE_CONSTANT (TREE_OPERAND (intop, 1))
      && TREE_CONSTANT (size_exp)
      /* If the constant comes from pointer subtraction,
	 skip this optimization--it would cause an error.  */
      && TREE_CODE (TREE_TYPE (TREE_OPERAND (intop, 0))) == INTEGER_TYPE
      /* If the constant is unsigned, and smaller than the pointer size,
	 then we must skip this optimization.  This is because it could cause
	 an overflow error if the constant is negative but INTOP is not.  */
      && (!TYPE_UNSIGNED (TREE_TYPE (intop))
	  || (TYPE_PRECISION (TREE_TYPE (intop))
	      == TYPE_PRECISION (TREE_TYPE (ptrop)))))
    {
      enum tree_code subcode = resultcode;
      tree int_type = TREE_TYPE (intop);
      if (TREE_CODE (intop) == MINUS_EXPR)
	subcode = (subcode == PLUS_EXPR ? MINUS_EXPR : PLUS_EXPR);
      /* Convert both subexpression types to the type of intop,
	 because weird cases involving pointer arithmetic
	 can result in a sum or difference with different type args.  */
      ptrop = build_binary_op (EXPR_LOCATION (TREE_OPERAND (intop, 1)),
			       subcode, ptrop,
			       convert (int_type, TREE_OPERAND (intop, 1)), 1);
      intop = convert (int_type, TREE_OPERAND (intop, 0));
    }

  /* Convert the integer argument to a type the same size as sizetype
     so the multiply won't overflow spuriously.  */
  if (TYPE_PRECISION (TREE_TYPE (intop)) != TYPE_PRECISION (sizetype)
      || TYPE_UNSIGNED (TREE_TYPE (intop)) != TYPE_UNSIGNED (sizetype))
    intop = convert (c_common_type_for_size (TYPE_PRECISION (sizetype),
					     TYPE_UNSIGNED (sizetype)), intop);

  /* Replace the integer argument with a suitable product by the object size.
     Do this multiplication as signed, then convert to the appropriate type
     for the pointer operation and disregard an overflow that occurred only
     because of the sign-extension change in the latter conversion.  */
  {
    tree t = fold_build2_loc (loc, MULT_EXPR, TREE_TYPE (intop), intop,
			      convert (TREE_TYPE (intop), size_exp));
    intop = convert (sizetype, t);
    if (TREE_OVERFLOW_P (intop) && !TREE_OVERFLOW (t))
      intop = wide_int_to_tree (TREE_TYPE (intop), intop);
  }

  /* Create the sum or difference.  */
  if (resultcode == MINUS_EXPR)
    intop = fold_build1_loc (loc, NEGATE_EXPR, sizetype, intop);

  ret = fold_build_pointer_plus_loc (loc, ptrop, intop);

  fold_undefer_and_ignore_overflow_warnings ();

  return ret;
}

/* Wrap a C_MAYBE_CONST_EXPR around an expression that is fully folded
   and if NON_CONST is known not to be permitted in an evaluated part
   of a constant expression.  */

tree
c_wrap_maybe_const (tree expr, bool non_const)
{
  bool nowarning = TREE_NO_WARNING (expr);
  location_t loc = EXPR_LOCATION (expr);

  /* This should never be called for C++.  */
  if (c_dialect_cxx ())
    gcc_unreachable ();

  /* The result of folding may have a NOP_EXPR to set TREE_NO_WARNING.  */
  STRIP_TYPE_NOPS (expr);
  expr = build2 (C_MAYBE_CONST_EXPR, TREE_TYPE (expr), NULL, expr);
  C_MAYBE_CONST_EXPR_NON_CONST (expr) = non_const;
  if (nowarning)
    TREE_NO_WARNING (expr) = 1;
  protected_set_expr_location (expr, loc);

  return expr;
}

/* Wrap a SAVE_EXPR around EXPR, if appropriate.  Like save_expr, but
   for C folds the inside expression and wraps a C_MAYBE_CONST_EXPR
   around the SAVE_EXPR if needed so that c_fully_fold does not need
   to look inside SAVE_EXPRs.  */

tree
c_save_expr (tree expr)
{
  bool maybe_const = true;
  if (c_dialect_cxx ())
    return save_expr (expr);
  expr = c_fully_fold (expr, false, &maybe_const);
  expr = save_expr (expr);
  if (!maybe_const)
    expr = c_wrap_maybe_const (expr, true);
  return expr;
}

/* Return whether EXPR is a declaration whose address can never be
   NULL.  */

bool
decl_with_nonnull_addr_p (const_tree expr)
{
  return (DECL_P (expr)
	  && (TREE_CODE (expr) == PARM_DECL
	      || TREE_CODE (expr) == LABEL_DECL
	      || !DECL_WEAK (expr)));
}

/* Prepare expr to be an argument of a TRUTH_NOT_EXPR,
   or for an `if' or `while' statement or ?..: exp.  It should already
   have been validated to be of suitable type; otherwise, a bad
   diagnostic may result.

   The EXPR is located at LOCATION.

   This preparation consists of taking the ordinary
   representation of an expression expr and producing a valid tree
   boolean expression describing whether expr is nonzero.  We could
   simply always do build_binary_op (NE_EXPR, expr, truthvalue_false_node, 1),
   but we optimize comparisons, &&, ||, and !.

   The resulting type should always be `truthvalue_type_node'.  */

tree
c_common_truthvalue_conversion (location_t location, tree expr)
{
  switch (TREE_CODE (expr))
    {
    case EQ_EXPR:   case NE_EXPR:   case UNEQ_EXPR: case LTGT_EXPR:
    case LE_EXPR:   case GE_EXPR:   case LT_EXPR:   case GT_EXPR:
    case UNLE_EXPR: case UNGE_EXPR: case UNLT_EXPR: case UNGT_EXPR:
    case ORDERED_EXPR: case UNORDERED_EXPR:
      if (TREE_TYPE (expr) == truthvalue_type_node)
	return expr;
      expr = build2 (TREE_CODE (expr), truthvalue_type_node,
		     TREE_OPERAND (expr, 0), TREE_OPERAND (expr, 1));
      goto ret;

    case TRUTH_ANDIF_EXPR:
    case TRUTH_ORIF_EXPR:
    case TRUTH_AND_EXPR:
    case TRUTH_OR_EXPR:
    case TRUTH_XOR_EXPR:
      if (TREE_TYPE (expr) == truthvalue_type_node)
	return expr;
      expr = build2 (TREE_CODE (expr), truthvalue_type_node,
		     c_common_truthvalue_conversion (location,
						     TREE_OPERAND (expr, 0)),
		     c_common_truthvalue_conversion (location,
						     TREE_OPERAND (expr, 1)));
      goto ret;

    case TRUTH_NOT_EXPR:
      if (TREE_TYPE (expr) == truthvalue_type_node)
	return expr;
      expr = build1 (TREE_CODE (expr), truthvalue_type_node,
		     c_common_truthvalue_conversion (location,
						     TREE_OPERAND (expr, 0)));
      goto ret;

    case ERROR_MARK:
      return expr;

    case INTEGER_CST:
      if (TREE_CODE (TREE_TYPE (expr)) == ENUMERAL_TYPE
	  && !integer_zerop (expr)
	  && !integer_onep (expr))
	warning_at (location, OPT_Wint_in_bool_context,
		    "enum constant in boolean context");
      return integer_zerop (expr) ? truthvalue_false_node
				  : truthvalue_true_node;

    case REAL_CST:
      return real_compare (NE_EXPR, &TREE_REAL_CST (expr), &dconst0)
	     ? truthvalue_true_node
	     : truthvalue_false_node;

    case FIXED_CST:
      return fixed_compare (NE_EXPR, &TREE_FIXED_CST (expr),
			    &FCONST0 (TYPE_MODE (TREE_TYPE (expr))))
	     ? truthvalue_true_node
	     : truthvalue_false_node;

    case FUNCTION_DECL:
      expr = build_unary_op (location, ADDR_EXPR, expr, false);
      /* Fall through.  */

    case ADDR_EXPR:
      {
 	tree inner = TREE_OPERAND (expr, 0);
	if (decl_with_nonnull_addr_p (inner))
	  {
	    /* Common Ada/Pascal programmer's mistake.  */
	    warning_at (location,
			OPT_Waddress,
			"the address of %qD will always evaluate as %<true%>",
			inner);
	    return truthvalue_true_node;
	  }
	break;
      }

    case COMPLEX_EXPR:
      expr = build_binary_op (EXPR_LOCATION (expr),
			      (TREE_SIDE_EFFECTS (TREE_OPERAND (expr, 1))
			       ? TRUTH_OR_EXPR : TRUTH_ORIF_EXPR),
		c_common_truthvalue_conversion (location,
						TREE_OPERAND (expr, 0)),
		c_common_truthvalue_conversion (location,
						TREE_OPERAND (expr, 1)),
			      0);
      goto ret;

    case NEGATE_EXPR:
    case ABS_EXPR:
    case FLOAT_EXPR:
    case EXCESS_PRECISION_EXPR:
      /* These don't change whether an object is nonzero or zero.  */
      return c_common_truthvalue_conversion (location, TREE_OPERAND (expr, 0));

    case LROTATE_EXPR:
    case RROTATE_EXPR:
      /* These don't change whether an object is zero or nonzero, but
	 we can't ignore them if their second arg has side-effects.  */
      if (TREE_SIDE_EFFECTS (TREE_OPERAND (expr, 1)))
	{
	  expr = build2 (COMPOUND_EXPR, truthvalue_type_node,
			 TREE_OPERAND (expr, 1),
			 c_common_truthvalue_conversion
			 (location, TREE_OPERAND (expr, 0)));
	  goto ret;
	}
      else
	return c_common_truthvalue_conversion (location,
					       TREE_OPERAND (expr, 0));

    case MULT_EXPR:
      warning_at (EXPR_LOCATION (expr), OPT_Wint_in_bool_context,
		  "%<*%> in boolean context, suggest %<&&%> instead");
      break;

    case LSHIFT_EXPR:
      /* We will only warn on signed shifts here, because the majority of
	 false positive warnings happen in code where unsigned arithmetic
	 was used in anticipation of a possible overflow.
	 Furthermore, if we see an unsigned type here we know that the
	 result of the shift is not subject to integer promotion rules.  */
      if (TREE_CODE (TREE_TYPE (expr)) == INTEGER_TYPE
	  && !TYPE_UNSIGNED (TREE_TYPE (expr)))
	warning_at (EXPR_LOCATION (expr), OPT_Wint_in_bool_context,
		    "%<<<%> in boolean context, did you mean %<<%> ?");
      break;

    case COND_EXPR:
      if (warn_int_in_bool_context
	  && !from_macro_definition_at (EXPR_LOCATION (expr)))
	{
	  tree val1 = fold_for_warn (TREE_OPERAND (expr, 1));
	  tree val2 = fold_for_warn (TREE_OPERAND (expr, 2));
	  if (TREE_CODE (val1) == INTEGER_CST
	      && TREE_CODE (val2) == INTEGER_CST
	      && !integer_zerop (val1)
	      && !integer_zerop (val2)
	      && (!integer_onep (val1)
		  || !integer_onep (val2)))
	    warning_at (EXPR_LOCATION (expr), OPT_Wint_in_bool_context,
			"?: using integer constants in boolean context, "
			"the expression will always evaluate to %<true%>");
	  else if ((TREE_CODE (val1) == INTEGER_CST
		    && !integer_zerop (val1)
		    && !integer_onep (val1))
		   || (TREE_CODE (val2) == INTEGER_CST
		       && !integer_zerop (val2)
		       && !integer_onep (val2)))
	    warning_at (EXPR_LOCATION (expr), OPT_Wint_in_bool_context,
			"?: using integer constants in boolean context");
	}
      /* Distribute the conversion into the arms of a COND_EXPR.  */
      if (c_dialect_cxx ())
	/* Avoid premature folding.  */
	break;
      else
	{
	  int w = warn_int_in_bool_context;
	  warn_int_in_bool_context = 0;
	  /* Folding will happen later for C.  */
	  expr = build3 (COND_EXPR, truthvalue_type_node,
			 TREE_OPERAND (expr, 0),
			 c_common_truthvalue_conversion (location,
							 TREE_OPERAND (expr, 1)),
			 c_common_truthvalue_conversion (location,
							 TREE_OPERAND (expr, 2)));
	  warn_int_in_bool_context = w;
	  goto ret;
	}

    CASE_CONVERT:
      {
	tree totype = TREE_TYPE (expr);
	tree fromtype = TREE_TYPE (TREE_OPERAND (expr, 0));

	if (POINTER_TYPE_P (totype)
	    && !c_inhibit_evaluation_warnings
	    && TREE_CODE (fromtype) == REFERENCE_TYPE)
	  {
	    tree inner = expr;
	    STRIP_NOPS (inner);

	    if (DECL_P (inner))
	      warning_at (location,
			  OPT_Waddress,
			  "the compiler can assume that the address of "
			  "%qD will always evaluate to %<true%>",
			  inner);
	  }

	/* Don't cancel the effect of a CONVERT_EXPR from a REFERENCE_TYPE,
	   since that affects how `default_conversion' will behave.  */
	if (TREE_CODE (totype) == REFERENCE_TYPE
	    || TREE_CODE (fromtype) == REFERENCE_TYPE)
	  break;
	/* Don't strip a conversion from C++0x scoped enum, since they
	   don't implicitly convert to other types.  */
	if (TREE_CODE (fromtype) == ENUMERAL_TYPE
	    && ENUM_IS_SCOPED (fromtype))
	  break;
	/* If this isn't narrowing the argument, we can ignore it.  */
	if (TYPE_PRECISION (totype) >= TYPE_PRECISION (fromtype))
	  return c_common_truthvalue_conversion (location,
						 TREE_OPERAND (expr, 0));
      }
      break;

    case MODIFY_EXPR:
      if (!TREE_NO_WARNING (expr)
	  && warn_parentheses)
	{
	  warning_at (location, OPT_Wparentheses,
		      "suggest parentheses around assignment used as "
		      "truth value");
	  TREE_NO_WARNING (expr) = 1;
	}
      break;

    default:
      break;
    }

  if (TREE_CODE (TREE_TYPE (expr)) == COMPLEX_TYPE)
    {
      tree t = (in_late_binary_op ? save_expr (expr) : c_save_expr (expr));
      expr = (build_binary_op
	      (EXPR_LOCATION (expr),
	       (TREE_SIDE_EFFECTS (expr)
		? TRUTH_OR_EXPR : TRUTH_ORIF_EXPR),
	c_common_truthvalue_conversion
	       (location,
		build_unary_op (location, REALPART_EXPR, t, false)),
	c_common_truthvalue_conversion
	       (location,
		build_unary_op (location, IMAGPART_EXPR, t, false)),
	       0));
      goto ret;
    }

  if (TREE_CODE (TREE_TYPE (expr)) == FIXED_POINT_TYPE)
    {
      tree fixed_zero_node = build_fixed (TREE_TYPE (expr),
					  FCONST0 (TYPE_MODE
						   (TREE_TYPE (expr))));
      return build_binary_op (location, NE_EXPR, expr, fixed_zero_node, 1);
    }
  else
    return build_binary_op (location, NE_EXPR, expr, integer_zero_node, 1);

 ret:
  protected_set_expr_location (expr, location);
  return expr;
}

static void def_builtin_1  (enum built_in_function fncode,
			    const char *name,
			    enum built_in_class fnclass,
			    tree fntype, tree libtype,
			    bool both_p, bool fallback_p, bool nonansi_p,
			    tree fnattrs, bool implicit_p);


/* Apply the TYPE_QUALS to the new DECL.  */

void
c_apply_type_quals_to_decl (int type_quals, tree decl)
{
  tree type = TREE_TYPE (decl);

  if (type == error_mark_node)
    return;

  if ((type_quals & TYPE_QUAL_CONST)
      || (type && TREE_CODE (type) == REFERENCE_TYPE))
    /* We used to check TYPE_NEEDS_CONSTRUCTING here, but now a constexpr
       constructor can produce constant init, so rely on cp_finish_decl to
       clear TREE_READONLY if the variable has non-constant init.  */
    TREE_READONLY (decl) = 1;
  if (type_quals & TYPE_QUAL_VOLATILE)
    {
      TREE_SIDE_EFFECTS (decl) = 1;
      TREE_THIS_VOLATILE (decl) = 1;
    }
  if (type_quals & TYPE_QUAL_RESTRICT)
    {
      while (type && TREE_CODE (type) == ARRAY_TYPE)
	/* Allow 'restrict' on arrays of pointers.
	   FIXME currently we just ignore it.  */
	type = TREE_TYPE (type);
      if (!type
	  || !POINTER_TYPE_P (type)
	  || !C_TYPE_OBJECT_OR_INCOMPLETE_P (TREE_TYPE (type)))
	error ("invalid use of %<restrict%>");
    }
}

/* Return the typed-based alias set for T, which may be an expression
   or a type.  Return -1 if we don't do anything special.  */

alias_set_type
c_common_get_alias_set (tree t)
{
  /* For VLAs, use the alias set of the element type rather than the
     default of alias set 0 for types compared structurally.  */
  if (TYPE_P (t) && TYPE_STRUCTURAL_EQUALITY_P (t))
    {
      if (TREE_CODE (t) == ARRAY_TYPE)
	return get_alias_set (TREE_TYPE (t));
      return -1;
    }

  /* That's all the expressions we handle specially.  */
  if (!TYPE_P (t))
    return -1;

  /* The C standard guarantees that any object may be accessed via an
     lvalue that has character type.  */
  if (t == char_type_node
      || t == signed_char_type_node
      || t == unsigned_char_type_node)
    return 0;

  /* The C standard specifically allows aliasing between signed and
     unsigned variants of the same type.  We treat the signed
     variant as canonical.  */
  if (TREE_CODE (t) == INTEGER_TYPE && TYPE_UNSIGNED (t))
    {
      tree t1 = c_common_signed_type (t);

      /* t1 == t can happen for boolean nodes which are always unsigned.  */
      if (t1 != t)
	return get_alias_set (t1);
    }

  return -1;
}

/* Compute the value of 'sizeof (TYPE)' or '__alignof__ (TYPE)', where
   the IS_SIZEOF parameter indicates which operator is being applied.
   The COMPLAIN flag controls whether we should diagnose possibly
   ill-formed constructs or not.  LOC is the location of the SIZEOF or
   TYPEOF operator.  If MIN_ALIGNOF, the least alignment required for
   a type in any context should be returned, rather than the normal
   alignment for that type.  */

tree
c_sizeof_or_alignof_type (location_t loc,
			  tree type, bool is_sizeof, bool min_alignof,
			  int complain)
{
  const char *op_name;
  tree value = NULL;
  enum tree_code type_code = TREE_CODE (type);

  op_name = is_sizeof ? "sizeof" : "__alignof__";

  if (type_code == FUNCTION_TYPE)
    {
      if (is_sizeof)
	{
	  if (complain && warn_pointer_arith)
	    pedwarn (loc, OPT_Wpointer_arith,
		     "invalid application of %<sizeof%> to a function type");
          else if (!complain)
            return error_mark_node;
	  value = size_one_node;
	}
      else
	{
	  if (complain)
	    {
	      if (c_dialect_cxx ())
		pedwarn (loc, OPT_Wpedantic, "ISO C++ does not permit "
			 "%<alignof%> applied to a function type");
	      else
		pedwarn (loc, OPT_Wpedantic, "ISO C does not permit "
			 "%<_Alignof%> applied to a function type");
	    }
	  value = size_int (FUNCTION_BOUNDARY / BITS_PER_UNIT);
	}
    }
  else if (type_code == VOID_TYPE || type_code == ERROR_MARK)
    {
      if (type_code == VOID_TYPE
	  && complain && warn_pointer_arith)
	pedwarn (loc, OPT_Wpointer_arith,
		 "invalid application of %qs to a void type", op_name);
      else if (!complain)
        return error_mark_node;
      value = size_one_node;
    }
  else if (!COMPLETE_TYPE_P (type)
	   && (!c_dialect_cxx () || is_sizeof || type_code != ARRAY_TYPE))
    {
      if (complain)
	error_at (loc, "invalid application of %qs to incomplete type %qT",
		  op_name, type);
      return error_mark_node;
    }
  else if (c_dialect_cxx () && type_code == ARRAY_TYPE
	   && !COMPLETE_TYPE_P (TREE_TYPE (type)))
    {
      if (complain)
	error_at (loc, "invalid application of %qs to array type %qT of "
		  "incomplete element type", op_name, type);
      return error_mark_node;
    }
  else
    {
      if (is_sizeof)
	/* Convert in case a char is more than one unit.  */
	value = size_binop_loc (loc, CEIL_DIV_EXPR, TYPE_SIZE_UNIT (type),
				size_int (TYPE_PRECISION (char_type_node)
					  / BITS_PER_UNIT));
      else if (min_alignof)
	value = size_int (min_align_of_type (type));
      else
	value = size_int (TYPE_ALIGN_UNIT (type));
    }

  /* VALUE will have the middle-end integer type sizetype.
     However, we should really return a value of type `size_t',
     which is just a typedef for an ordinary integer type.  */
  value = fold_convert_loc (loc, size_type_node, value);

  return value;
}

/* Implement the __alignof keyword: Return the minimum required
   alignment of EXPR, measured in bytes.  For VAR_DECLs,
   FUNCTION_DECLs and FIELD_DECLs return DECL_ALIGN (which can be set
   from an "aligned" __attribute__ specification).  LOC is the
   location of the ALIGNOF operator.  */

tree
c_alignof_expr (location_t loc, tree expr)
{
  tree t;

  if (VAR_OR_FUNCTION_DECL_P (expr))
    t = size_int (DECL_ALIGN_UNIT (expr));

  else if (TREE_CODE (expr) == COMPONENT_REF
	   && DECL_C_BIT_FIELD (TREE_OPERAND (expr, 1)))
    {
      error_at (loc, "%<__alignof%> applied to a bit-field");
      t = size_one_node;
    }
  else if (TREE_CODE (expr) == COMPONENT_REF
	   && TREE_CODE (TREE_OPERAND (expr, 1)) == FIELD_DECL)
    t = size_int (DECL_ALIGN_UNIT (TREE_OPERAND (expr, 1)));

  else if (INDIRECT_REF_P (expr))
    {
      tree t = TREE_OPERAND (expr, 0);
      tree best = t;
      int bestalign = TYPE_ALIGN (TREE_TYPE (TREE_TYPE (t)));

      while (CONVERT_EXPR_P (t)
	     && TREE_CODE (TREE_TYPE (TREE_OPERAND (t, 0))) == POINTER_TYPE)
	{
	  int thisalign;

	  t = TREE_OPERAND (t, 0);
	  thisalign = TYPE_ALIGN (TREE_TYPE (TREE_TYPE (t)));
	  if (thisalign > bestalign)
	    best = t, bestalign = thisalign;
	}
      return c_alignof (loc, TREE_TYPE (TREE_TYPE (best)));
    }
  else
    return c_alignof (loc, TREE_TYPE (expr));

  return fold_convert_loc (loc, size_type_node, t);
}

/* Handle C and C++ default attributes.  */

enum built_in_attribute
{
#define DEF_ATTR_NULL_TREE(ENUM) ENUM,
#define DEF_ATTR_INT(ENUM, VALUE) ENUM,
#define DEF_ATTR_STRING(ENUM, VALUE) ENUM,
#define DEF_ATTR_IDENT(ENUM, STRING) ENUM,
#define DEF_ATTR_TREE_LIST(ENUM, PURPOSE, VALUE, CHAIN) ENUM,
#include "builtin-attrs.def"
#undef DEF_ATTR_NULL_TREE
#undef DEF_ATTR_INT
#undef DEF_ATTR_STRING
#undef DEF_ATTR_IDENT
#undef DEF_ATTR_TREE_LIST
  ATTR_LAST
};

static GTY(()) tree built_in_attributes[(int) ATTR_LAST];

static void c_init_attributes (void);

enum c_builtin_type
{
#define DEF_PRIMITIVE_TYPE(NAME, VALUE) NAME,
#define DEF_FUNCTION_TYPE_0(NAME, RETURN) NAME,
#define DEF_FUNCTION_TYPE_1(NAME, RETURN, ARG1) NAME,
#define DEF_FUNCTION_TYPE_2(NAME, RETURN, ARG1, ARG2) NAME,
#define DEF_FUNCTION_TYPE_3(NAME, RETURN, ARG1, ARG2, ARG3) NAME,
#define DEF_FUNCTION_TYPE_4(NAME, RETURN, ARG1, ARG2, ARG3, ARG4) NAME,
#define DEF_FUNCTION_TYPE_5(NAME, RETURN, ARG1, ARG2, ARG3, ARG4, ARG5) NAME,
#define DEF_FUNCTION_TYPE_6(NAME, RETURN, ARG1, ARG2, ARG3, ARG4, ARG5, \
			    ARG6) NAME,
#define DEF_FUNCTION_TYPE_7(NAME, RETURN, ARG1, ARG2, ARG3, ARG4, ARG5, \
			    ARG6, ARG7) NAME,
#define DEF_FUNCTION_TYPE_8(NAME, RETURN, ARG1, ARG2, ARG3, ARG4, ARG5, \
			    ARG6, ARG7, ARG8) NAME,
#define DEF_FUNCTION_TYPE_9(NAME, RETURN, ARG1, ARG2, ARG3, ARG4, ARG5, \
			    ARG6, ARG7, ARG8, ARG9) NAME,
#define DEF_FUNCTION_TYPE_10(NAME, RETURN, ARG1, ARG2, ARG3, ARG4, ARG5, \
			     ARG6, ARG7, ARG8, ARG9, ARG10) NAME,
#define DEF_FUNCTION_TYPE_11(NAME, RETURN, ARG1, ARG2, ARG3, ARG4, ARG5, \
			     ARG6, ARG7, ARG8, ARG9, ARG10, ARG11) NAME,
#define DEF_FUNCTION_TYPE_VAR_0(NAME, RETURN) NAME,
#define DEF_FUNCTION_TYPE_VAR_1(NAME, RETURN, ARG1) NAME,
#define DEF_FUNCTION_TYPE_VAR_2(NAME, RETURN, ARG1, ARG2) NAME,
#define DEF_FUNCTION_TYPE_VAR_3(NAME, RETURN, ARG1, ARG2, ARG3) NAME,
#define DEF_FUNCTION_TYPE_VAR_4(NAME, RETURN, ARG1, ARG2, ARG3, ARG4) NAME,
#define DEF_FUNCTION_TYPE_VAR_5(NAME, RETURN, ARG1, ARG2, ARG3, ARG4, ARG5) \
				NAME,
#define DEF_FUNCTION_TYPE_VAR_6(NAME, RETURN, ARG1, ARG2, ARG3, ARG4, ARG5, \
				ARG6) NAME,
#define DEF_FUNCTION_TYPE_VAR_7(NAME, RETURN, ARG1, ARG2, ARG3, ARG4, ARG5, \
				ARG6, ARG7) NAME,
#define DEF_POINTER_TYPE(NAME, TYPE) NAME,
#include "builtin-types.def"
#undef DEF_PRIMITIVE_TYPE
#undef DEF_FUNCTION_TYPE_0
#undef DEF_FUNCTION_TYPE_1
#undef DEF_FUNCTION_TYPE_2
#undef DEF_FUNCTION_TYPE_3
#undef DEF_FUNCTION_TYPE_4
#undef DEF_FUNCTION_TYPE_5
#undef DEF_FUNCTION_TYPE_6
#undef DEF_FUNCTION_TYPE_7
#undef DEF_FUNCTION_TYPE_8
#undef DEF_FUNCTION_TYPE_9
#undef DEF_FUNCTION_TYPE_10
#undef DEF_FUNCTION_TYPE_11
#undef DEF_FUNCTION_TYPE_VAR_0
#undef DEF_FUNCTION_TYPE_VAR_1
#undef DEF_FUNCTION_TYPE_VAR_2
#undef DEF_FUNCTION_TYPE_VAR_3
#undef DEF_FUNCTION_TYPE_VAR_4
#undef DEF_FUNCTION_TYPE_VAR_5
#undef DEF_FUNCTION_TYPE_VAR_6
#undef DEF_FUNCTION_TYPE_VAR_7
#undef DEF_POINTER_TYPE
  BT_LAST
};

typedef enum c_builtin_type builtin_type;

/* A temporary array for c_common_nodes_and_builtins.  Used in
   communication with def_fn_type.  */
static tree builtin_types[(int) BT_LAST + 1];

/* A helper function for c_common_nodes_and_builtins.  Build function type
   for DEF with return type RET and N arguments.  If VAR is true, then the
   function should be variadic after those N arguments.

   Takes special care not to ICE if any of the types involved are
   error_mark_node, which indicates that said type is not in fact available
   (see builtin_type_for_size).  In which case the function type as a whole
   should be error_mark_node.  */

static void
def_fn_type (builtin_type def, builtin_type ret, bool var, int n, ...)
{
  tree t;
  tree *args = XALLOCAVEC (tree, n);
  va_list list;
  int i;

  va_start (list, n);
  for (i = 0; i < n; ++i)
    {
      builtin_type a = (builtin_type) va_arg (list, int);
      t = builtin_types[a];
      if (t == error_mark_node)
	goto egress;
      args[i] = t;
    }

  t = builtin_types[ret];
  if (t == error_mark_node)
    goto egress;
  if (var)
    t = build_varargs_function_type_array (t, n, args);
  else
    t = build_function_type_array (t, n, args);

 egress:
  builtin_types[def] = t;
  va_end (list);
}

/* Build builtin functions common to both C and C++ language
   frontends.  */

static void
c_define_builtins (tree va_list_ref_type_node, tree va_list_arg_type_node)
{
#define DEF_PRIMITIVE_TYPE(ENUM, VALUE) \
  builtin_types[ENUM] = VALUE;
#define DEF_FUNCTION_TYPE_0(ENUM, RETURN) \
  def_fn_type (ENUM, RETURN, 0, 0);
#define DEF_FUNCTION_TYPE_1(ENUM, RETURN, ARG1) \
  def_fn_type (ENUM, RETURN, 0, 1, ARG1);
#define DEF_FUNCTION_TYPE_2(ENUM, RETURN, ARG1, ARG2) \
  def_fn_type (ENUM, RETURN, 0, 2, ARG1, ARG2);
#define DEF_FUNCTION_TYPE_3(ENUM, RETURN, ARG1, ARG2, ARG3) \
  def_fn_type (ENUM, RETURN, 0, 3, ARG1, ARG2, ARG3);
#define DEF_FUNCTION_TYPE_4(ENUM, RETURN, ARG1, ARG2, ARG3, ARG4) \
  def_fn_type (ENUM, RETURN, 0, 4, ARG1, ARG2, ARG3, ARG4);
#define DEF_FUNCTION_TYPE_5(ENUM, RETURN, ARG1, ARG2, ARG3, ARG4, ARG5)	\
  def_fn_type (ENUM, RETURN, 0, 5, ARG1, ARG2, ARG3, ARG4, ARG5);
#define DEF_FUNCTION_TYPE_6(ENUM, RETURN, ARG1, ARG2, ARG3, ARG4, ARG5, \
			    ARG6)					\
  def_fn_type (ENUM, RETURN, 0, 6, ARG1, ARG2, ARG3, ARG4, ARG5, ARG6);
#define DEF_FUNCTION_TYPE_7(ENUM, RETURN, ARG1, ARG2, ARG3, ARG4, ARG5, \
			    ARG6, ARG7)					\
  def_fn_type (ENUM, RETURN, 0, 7, ARG1, ARG2, ARG3, ARG4, ARG5, ARG6, ARG7);
#define DEF_FUNCTION_TYPE_8(ENUM, RETURN, ARG1, ARG2, ARG3, ARG4, ARG5, \
			    ARG6, ARG7, ARG8)				\
  def_fn_type (ENUM, RETURN, 0, 8, ARG1, ARG2, ARG3, ARG4, ARG5, ARG6,	\
	       ARG7, ARG8);
#define DEF_FUNCTION_TYPE_9(ENUM, RETURN, ARG1, ARG2, ARG3, ARG4, ARG5, \
			    ARG6, ARG7, ARG8, ARG9)			\
  def_fn_type (ENUM, RETURN, 0, 9, ARG1, ARG2, ARG3, ARG4, ARG5, ARG6,	\
	       ARG7, ARG8, ARG9);
#define DEF_FUNCTION_TYPE_10(ENUM, RETURN, ARG1, ARG2, ARG3, ARG4, ARG5, \
			     ARG6, ARG7, ARG8, ARG9, ARG10)		 \
  def_fn_type (ENUM, RETURN, 0, 10, ARG1, ARG2, ARG3, ARG4, ARG5, ARG6,	 \
	       ARG7, ARG8, ARG9, ARG10);
#define DEF_FUNCTION_TYPE_11(ENUM, RETURN, ARG1, ARG2, ARG3, ARG4, ARG5, \
			     ARG6, ARG7, ARG8, ARG9, ARG10, ARG11)	 \
  def_fn_type (ENUM, RETURN, 0, 11, ARG1, ARG2, ARG3, ARG4, ARG5, ARG6,	 \
	       ARG7, ARG8, ARG9, ARG10, ARG11);
#define DEF_FUNCTION_TYPE_VAR_0(ENUM, RETURN) \
  def_fn_type (ENUM, RETURN, 1, 0);
#define DEF_FUNCTION_TYPE_VAR_1(ENUM, RETURN, ARG1) \
  def_fn_type (ENUM, RETURN, 1, 1, ARG1);
#define DEF_FUNCTION_TYPE_VAR_2(ENUM, RETURN, ARG1, ARG2) \
  def_fn_type (ENUM, RETURN, 1, 2, ARG1, ARG2);
#define DEF_FUNCTION_TYPE_VAR_3(ENUM, RETURN, ARG1, ARG2, ARG3) \
  def_fn_type (ENUM, RETURN, 1, 3, ARG1, ARG2, ARG3);
#define DEF_FUNCTION_TYPE_VAR_4(ENUM, RETURN, ARG1, ARG2, ARG3, ARG4) \
  def_fn_type (ENUM, RETURN, 1, 4, ARG1, ARG2, ARG3, ARG4);
#define DEF_FUNCTION_TYPE_VAR_5(ENUM, RETURN, ARG1, ARG2, ARG3, ARG4, ARG5) \
  def_fn_type (ENUM, RETURN, 1, 5, ARG1, ARG2, ARG3, ARG4, ARG5);
#define DEF_FUNCTION_TYPE_VAR_6(ENUM, RETURN, ARG1, ARG2, ARG3, ARG4, ARG5, \
				ARG6) \
  def_fn_type (ENUM, RETURN, 1, 6, ARG1, ARG2, ARG3, ARG4, ARG5, ARG6);
#define DEF_FUNCTION_TYPE_VAR_7(ENUM, RETURN, ARG1, ARG2, ARG3, ARG4, ARG5, \
				ARG6, ARG7)				\
  def_fn_type (ENUM, RETURN, 1, 7, ARG1, ARG2, ARG3, ARG4, ARG5, ARG6, ARG7);
#define DEF_POINTER_TYPE(ENUM, TYPE) \
  builtin_types[(int) ENUM] = build_pointer_type (builtin_types[(int) TYPE]);

#include "builtin-types.def"

#undef DEF_PRIMITIVE_TYPE
#undef DEF_FUNCTION_TYPE_0
#undef DEF_FUNCTION_TYPE_1
#undef DEF_FUNCTION_TYPE_2
#undef DEF_FUNCTION_TYPE_3
#undef DEF_FUNCTION_TYPE_4
#undef DEF_FUNCTION_TYPE_5
#undef DEF_FUNCTION_TYPE_6
#undef DEF_FUNCTION_TYPE_7
#undef DEF_FUNCTION_TYPE_8
#undef DEF_FUNCTION_TYPE_9
#undef DEF_FUNCTION_TYPE_10
#undef DEF_FUNCTION_TYPE_11
#undef DEF_FUNCTION_TYPE_VAR_0
#undef DEF_FUNCTION_TYPE_VAR_1
#undef DEF_FUNCTION_TYPE_VAR_2
#undef DEF_FUNCTION_TYPE_VAR_3
#undef DEF_FUNCTION_TYPE_VAR_4
#undef DEF_FUNCTION_TYPE_VAR_5
#undef DEF_FUNCTION_TYPE_VAR_6
#undef DEF_FUNCTION_TYPE_VAR_7
#undef DEF_POINTER_TYPE
  builtin_types[(int) BT_LAST] = NULL_TREE;

  c_init_attributes ();

#define DEF_BUILTIN(ENUM, NAME, CLASS, TYPE, LIBTYPE, BOTH_P, FALLBACK_P, \
		    NONANSI_P, ATTRS, IMPLICIT, COND)			\
  if (NAME && COND)							\
    def_builtin_1 (ENUM, NAME, CLASS,                                   \
		   builtin_types[(int) TYPE],                           \
		   builtin_types[(int) LIBTYPE],                        \
		   BOTH_P, FALLBACK_P, NONANSI_P,                       \
		   built_in_attributes[(int) ATTRS], IMPLICIT);
#include "builtins.def"

  targetm.init_builtins ();

  build_common_builtin_nodes ();

  if (flag_cilkplus)
    cilk_init_builtins ();
}

/* Like get_identifier, but avoid warnings about null arguments when
   the argument may be NULL for targets where GCC lacks stdint.h type
   information.  */

static inline tree
c_get_ident (const char *id)
{
  return get_identifier (id);
}

/* Build tree nodes and builtin functions common to both C and C++ language
   frontends.  */

void
c_common_nodes_and_builtins (void)
{
  int char16_type_size;
  int char32_type_size;
  int wchar_type_size;
  tree array_domain_type;
  tree va_list_ref_type_node;
  tree va_list_arg_type_node;
  int i;

  build_common_tree_nodes (flag_signed_char);

  /* Define `int' and `char' first so that dbx will output them first.  */
  record_builtin_type (RID_INT, NULL, integer_type_node);
  record_builtin_type (RID_CHAR, "char", char_type_node);

  /* `signed' is the same as `int'.  FIXME: the declarations of "signed",
     "unsigned long", "long long unsigned" and "unsigned short" were in C++
     but not C.  Are the conditionals here needed?  */
  if (c_dialect_cxx ())
    record_builtin_type (RID_SIGNED, NULL, integer_type_node);
  record_builtin_type (RID_LONG, "long int", long_integer_type_node);
  record_builtin_type (RID_UNSIGNED, "unsigned int", unsigned_type_node);
  record_builtin_type (RID_MAX, "long unsigned int",
		       long_unsigned_type_node);

  for (i = 0; i < NUM_INT_N_ENTS; i ++)
    {
      char name[25];

      sprintf (name, "__int%d", int_n_data[i].bitsize);
      record_builtin_type ((enum rid)(RID_FIRST_INT_N + i), name,
			   int_n_trees[i].signed_type);
      sprintf (name, "__int%d unsigned", int_n_data[i].bitsize);
      record_builtin_type (RID_MAX, name, int_n_trees[i].unsigned_type);
    }

  if (c_dialect_cxx ())
    record_builtin_type (RID_MAX, "unsigned long", long_unsigned_type_node);
  record_builtin_type (RID_MAX, "long long int",
		       long_long_integer_type_node);
  record_builtin_type (RID_MAX, "long long unsigned int",
		       long_long_unsigned_type_node);
  if (c_dialect_cxx ())
    record_builtin_type (RID_MAX, "long long unsigned",
			 long_long_unsigned_type_node);
  record_builtin_type (RID_SHORT, "short int", short_integer_type_node);
  record_builtin_type (RID_MAX, "short unsigned int",
		       short_unsigned_type_node);
  if (c_dialect_cxx ())
    record_builtin_type (RID_MAX, "unsigned short",
			 short_unsigned_type_node);

  /* Define both `signed char' and `unsigned char'.  */
  record_builtin_type (RID_MAX, "signed char", signed_char_type_node);
  record_builtin_type (RID_MAX, "unsigned char", unsigned_char_type_node);

  /* These are types that c_common_type_for_size and
     c_common_type_for_mode use.  */
  lang_hooks.decls.pushdecl (build_decl (UNKNOWN_LOCATION,
					 TYPE_DECL, NULL_TREE,
					 intQI_type_node));
  lang_hooks.decls.pushdecl (build_decl (UNKNOWN_LOCATION,
					 TYPE_DECL, NULL_TREE,
					 intHI_type_node));
  lang_hooks.decls.pushdecl (build_decl (UNKNOWN_LOCATION,
					 TYPE_DECL, NULL_TREE,
					 intSI_type_node));
  lang_hooks.decls.pushdecl (build_decl (UNKNOWN_LOCATION,
					 TYPE_DECL, NULL_TREE,
					 intDI_type_node));
#if HOST_BITS_PER_WIDE_INT >= 64
  /* Note that this is different than the __int128 type that's part of
     the generic __intN support.  */
  if (targetm.scalar_mode_supported_p (TImode))
    lang_hooks.decls.pushdecl (build_decl (UNKNOWN_LOCATION,
					   TYPE_DECL,
					   get_identifier ("__int128_t"),
					   intTI_type_node));
#endif
  lang_hooks.decls.pushdecl (build_decl (UNKNOWN_LOCATION,
					 TYPE_DECL, NULL_TREE,
					 unsigned_intQI_type_node));
  lang_hooks.decls.pushdecl (build_decl (UNKNOWN_LOCATION,
					 TYPE_DECL, NULL_TREE,
					 unsigned_intHI_type_node));
  lang_hooks.decls.pushdecl (build_decl (UNKNOWN_LOCATION,
					 TYPE_DECL, NULL_TREE,
					 unsigned_intSI_type_node));
  lang_hooks.decls.pushdecl (build_decl (UNKNOWN_LOCATION,
					 TYPE_DECL, NULL_TREE,
					 unsigned_intDI_type_node));
#if HOST_BITS_PER_WIDE_INT >= 64
  if (targetm.scalar_mode_supported_p (TImode))
    lang_hooks.decls.pushdecl (build_decl (UNKNOWN_LOCATION,
					   TYPE_DECL,
					   get_identifier ("__uint128_t"),
					   unsigned_intTI_type_node));
#endif

  /* Create the widest literal types.  */
  if (targetm.scalar_mode_supported_p (TImode))
    {
      widest_integer_literal_type_node = intTI_type_node;
      widest_unsigned_literal_type_node = unsigned_intTI_type_node;
    }
  else
    {
      widest_integer_literal_type_node = intDI_type_node;
      widest_unsigned_literal_type_node = unsigned_intDI_type_node;
    }

  signed_size_type_node = c_common_signed_type (size_type_node);

  pid_type_node =
    TREE_TYPE (identifier_global_value (get_identifier (PID_TYPE)));

  record_builtin_type (RID_FLOAT, NULL, float_type_node);
  record_builtin_type (RID_DOUBLE, NULL, double_type_node);
  record_builtin_type (RID_MAX, "long double", long_double_type_node);

  if (!c_dialect_cxx ())
    for (i = 0; i < NUM_FLOATN_NX_TYPES; i++)
      if (FLOATN_NX_TYPE_NODE (i) != NULL_TREE)
	record_builtin_type ((enum rid) (RID_FLOATN_NX_FIRST + i), NULL,
			     FLOATN_NX_TYPE_NODE (i));

  /* Only supported decimal floating point extension if the target
     actually supports underlying modes. */
  if (targetm.scalar_mode_supported_p (SDmode)
      && targetm.scalar_mode_supported_p (DDmode)
      && targetm.scalar_mode_supported_p (TDmode))
    {
      record_builtin_type (RID_DFLOAT32, NULL, dfloat32_type_node);
      record_builtin_type (RID_DFLOAT64, NULL, dfloat64_type_node);
      record_builtin_type (RID_DFLOAT128, NULL, dfloat128_type_node);
    }

  if (targetm.fixed_point_supported_p ())
    {
      record_builtin_type (RID_MAX, "short _Fract", short_fract_type_node);
      record_builtin_type (RID_FRACT, NULL, fract_type_node);
      record_builtin_type (RID_MAX, "long _Fract", long_fract_type_node);
      record_builtin_type (RID_MAX, "long long _Fract",
			   long_long_fract_type_node);
      record_builtin_type (RID_MAX, "unsigned short _Fract",
			   unsigned_short_fract_type_node);
      record_builtin_type (RID_MAX, "unsigned _Fract",
			   unsigned_fract_type_node);
      record_builtin_type (RID_MAX, "unsigned long _Fract",
			   unsigned_long_fract_type_node);
      record_builtin_type (RID_MAX, "unsigned long long _Fract",
			   unsigned_long_long_fract_type_node);
      record_builtin_type (RID_MAX, "_Sat short _Fract",
			   sat_short_fract_type_node);
      record_builtin_type (RID_MAX, "_Sat _Fract", sat_fract_type_node);
      record_builtin_type (RID_MAX, "_Sat long _Fract",
			   sat_long_fract_type_node);
      record_builtin_type (RID_MAX, "_Sat long long _Fract",
			   sat_long_long_fract_type_node);
      record_builtin_type (RID_MAX, "_Sat unsigned short _Fract",
			   sat_unsigned_short_fract_type_node);
      record_builtin_type (RID_MAX, "_Sat unsigned _Fract",
			   sat_unsigned_fract_type_node);
      record_builtin_type (RID_MAX, "_Sat unsigned long _Fract",
			   sat_unsigned_long_fract_type_node);
      record_builtin_type (RID_MAX, "_Sat unsigned long long _Fract",
			   sat_unsigned_long_long_fract_type_node);
      record_builtin_type (RID_MAX, "short _Accum", short_accum_type_node);
      record_builtin_type (RID_ACCUM, NULL, accum_type_node);
      record_builtin_type (RID_MAX, "long _Accum", long_accum_type_node);
      record_builtin_type (RID_MAX, "long long _Accum",
			   long_long_accum_type_node);
      record_builtin_type (RID_MAX, "unsigned short _Accum",
			   unsigned_short_accum_type_node);
      record_builtin_type (RID_MAX, "unsigned _Accum",
			   unsigned_accum_type_node);
      record_builtin_type (RID_MAX, "unsigned long _Accum",
			   unsigned_long_accum_type_node);
      record_builtin_type (RID_MAX, "unsigned long long _Accum",
			   unsigned_long_long_accum_type_node);
      record_builtin_type (RID_MAX, "_Sat short _Accum",
			   sat_short_accum_type_node);
      record_builtin_type (RID_MAX, "_Sat _Accum", sat_accum_type_node);
      record_builtin_type (RID_MAX, "_Sat long _Accum",
			   sat_long_accum_type_node);
      record_builtin_type (RID_MAX, "_Sat long long _Accum",
			  sat_long_long_accum_type_node);
      record_builtin_type (RID_MAX, "_Sat unsigned short _Accum",
			   sat_unsigned_short_accum_type_node);
      record_builtin_type (RID_MAX, "_Sat unsigned _Accum",
			   sat_unsigned_accum_type_node);
      record_builtin_type (RID_MAX, "_Sat unsigned long _Accum",
			   sat_unsigned_long_accum_type_node);
      record_builtin_type (RID_MAX, "_Sat unsigned long long _Accum",
			   sat_unsigned_long_long_accum_type_node);

    }

  lang_hooks.decls.pushdecl (build_decl (UNKNOWN_LOCATION,
					 TYPE_DECL,
					 get_identifier ("complex int"),
					 complex_integer_type_node));
  lang_hooks.decls.pushdecl (build_decl (UNKNOWN_LOCATION,
					 TYPE_DECL,
					 get_identifier ("complex float"),
					 complex_float_type_node));
  lang_hooks.decls.pushdecl (build_decl (UNKNOWN_LOCATION,
					 TYPE_DECL,
					 get_identifier ("complex double"),
					 complex_double_type_node));
  lang_hooks.decls.pushdecl
    (build_decl (UNKNOWN_LOCATION,
		 TYPE_DECL, get_identifier ("complex long double"),
		 complex_long_double_type_node));

  if (!c_dialect_cxx ())
    for (i = 0; i < NUM_FLOATN_NX_TYPES; i++)
      if (COMPLEX_FLOATN_NX_TYPE_NODE (i) != NULL_TREE)
	{
	  char buf[30];
	  sprintf (buf, "complex _Float%d%s", floatn_nx_types[i].n,
		   floatn_nx_types[i].extended ? "x" : "");
	  lang_hooks.decls.pushdecl
	    (build_decl (UNKNOWN_LOCATION,
			 TYPE_DECL,
			 get_identifier (buf),
			 COMPLEX_FLOATN_NX_TYPE_NODE (i)));
	}

  if (c_dialect_cxx ())
    {
      /* For C++, make fileptr_type_node a distinct void * type until
	 FILE type is defined.  */
      fileptr_type_node = build_variant_type_copy (ptr_type_node);
      /* Likewise for const struct tm*.  */
      const_tm_ptr_type_node = build_variant_type_copy (const_ptr_type_node);
    }

  record_builtin_type (RID_VOID, NULL, void_type_node);

  /* Set the TYPE_NAME for any variants that were built before
     record_builtin_type gave names to the built-in types. */
  {
    tree void_name = TYPE_NAME (void_type_node);
    TYPE_NAME (void_type_node) = NULL_TREE;
    TYPE_NAME (build_qualified_type (void_type_node, TYPE_QUAL_CONST))
      = void_name;
    TYPE_NAME (void_type_node) = void_name;
  }

  void_list_node = build_void_list_node ();

  /* Make a type to be the domain of a few array types
     whose domains don't really matter.
     200 is small enough that it always fits in size_t
     and large enough that it can hold most function names for the
     initializations of __FUNCTION__ and __PRETTY_FUNCTION__.  */
  array_domain_type = build_index_type (size_int (200));

  /* Make a type for arrays of characters.
     With luck nothing will ever really depend on the length of this
     array type.  */
  char_array_type_node
    = build_array_type (char_type_node, array_domain_type);

  string_type_node = build_pointer_type (char_type_node);
  const_string_type_node
    = build_pointer_type (build_qualified_type
			  (char_type_node, TYPE_QUAL_CONST));

  /* This is special for C++ so functions can be overloaded.  */
  wchar_type_node = get_identifier (MODIFIED_WCHAR_TYPE);
  wchar_type_node = TREE_TYPE (identifier_global_value (wchar_type_node));
  wchar_type_size = TYPE_PRECISION (wchar_type_node);
  underlying_wchar_type_node = wchar_type_node;
  if (c_dialect_cxx ())
    {
      if (TYPE_UNSIGNED (wchar_type_node))
	wchar_type_node = make_unsigned_type (wchar_type_size);
      else
	wchar_type_node = make_signed_type (wchar_type_size);
      record_builtin_type (RID_WCHAR, "wchar_t", wchar_type_node);
    }

  /* This is for wide string constants.  */
  wchar_array_type_node
    = build_array_type (wchar_type_node, array_domain_type);

  /* Define 'char16_t'.  */
  char16_type_node = get_identifier (CHAR16_TYPE);
  char16_type_node = TREE_TYPE (identifier_global_value (char16_type_node));
  char16_type_size = TYPE_PRECISION (char16_type_node);
  if (c_dialect_cxx ())
    {
      char16_type_node = make_unsigned_type (char16_type_size);

      if (cxx_dialect >= cxx11)
	record_builtin_type (RID_CHAR16, "char16_t", char16_type_node);
    }

  /* This is for UTF-16 string constants.  */
  char16_array_type_node
    = build_array_type (char16_type_node, array_domain_type);

  /* Define 'char32_t'.  */
  char32_type_node = get_identifier (CHAR32_TYPE);
  char32_type_node = TREE_TYPE (identifier_global_value (char32_type_node));
  char32_type_size = TYPE_PRECISION (char32_type_node);
  if (c_dialect_cxx ())
    {
      char32_type_node = make_unsigned_type (char32_type_size);

      if (cxx_dialect >= cxx11)
	record_builtin_type (RID_CHAR32, "char32_t", char32_type_node);
    }

  /* This is for UTF-32 string constants.  */
  char32_array_type_node
    = build_array_type (char32_type_node, array_domain_type);

  wint_type_node =
    TREE_TYPE (identifier_global_value (get_identifier (WINT_TYPE)));

  intmax_type_node =
    TREE_TYPE (identifier_global_value (get_identifier (INTMAX_TYPE)));
  uintmax_type_node =
    TREE_TYPE (identifier_global_value (get_identifier (UINTMAX_TYPE)));

  if (SIG_ATOMIC_TYPE)
    sig_atomic_type_node =
      TREE_TYPE (identifier_global_value (c_get_ident (SIG_ATOMIC_TYPE)));
  if (INT8_TYPE)
    int8_type_node =
      TREE_TYPE (identifier_global_value (c_get_ident (INT8_TYPE)));
  if (INT16_TYPE)
    int16_type_node =
      TREE_TYPE (identifier_global_value (c_get_ident (INT16_TYPE)));
  if (INT32_TYPE)
    int32_type_node =
      TREE_TYPE (identifier_global_value (c_get_ident (INT32_TYPE)));
  if (INT64_TYPE)
    int64_type_node =
      TREE_TYPE (identifier_global_value (c_get_ident (INT64_TYPE)));
  if (UINT8_TYPE)
    uint8_type_node =
      TREE_TYPE (identifier_global_value (c_get_ident (UINT8_TYPE)));
  if (UINT16_TYPE)
    c_uint16_type_node = uint16_type_node =
      TREE_TYPE (identifier_global_value (c_get_ident (UINT16_TYPE)));
  if (UINT32_TYPE)
    c_uint32_type_node = uint32_type_node =
      TREE_TYPE (identifier_global_value (c_get_ident (UINT32_TYPE)));
  if (UINT64_TYPE)
    c_uint64_type_node = uint64_type_node =
      TREE_TYPE (identifier_global_value (c_get_ident (UINT64_TYPE)));
  if (INT_LEAST8_TYPE)
    int_least8_type_node =
      TREE_TYPE (identifier_global_value (c_get_ident (INT_LEAST8_TYPE)));
  if (INT_LEAST16_TYPE)
    int_least16_type_node =
      TREE_TYPE (identifier_global_value (c_get_ident (INT_LEAST16_TYPE)));
  if (INT_LEAST32_TYPE)
    int_least32_type_node =
      TREE_TYPE (identifier_global_value (c_get_ident (INT_LEAST32_TYPE)));
  if (INT_LEAST64_TYPE)
    int_least64_type_node =
      TREE_TYPE (identifier_global_value (c_get_ident (INT_LEAST64_TYPE)));
  if (UINT_LEAST8_TYPE)
    uint_least8_type_node =
      TREE_TYPE (identifier_global_value (c_get_ident (UINT_LEAST8_TYPE)));
  if (UINT_LEAST16_TYPE)
    uint_least16_type_node =
      TREE_TYPE (identifier_global_value (c_get_ident (UINT_LEAST16_TYPE)));
  if (UINT_LEAST32_TYPE)
    uint_least32_type_node =
      TREE_TYPE (identifier_global_value (c_get_ident (UINT_LEAST32_TYPE)));
  if (UINT_LEAST64_TYPE)
    uint_least64_type_node =
      TREE_TYPE (identifier_global_value (c_get_ident (UINT_LEAST64_TYPE)));
  if (INT_FAST8_TYPE)
    int_fast8_type_node =
      TREE_TYPE (identifier_global_value (c_get_ident (INT_FAST8_TYPE)));
  if (INT_FAST16_TYPE)
    int_fast16_type_node =
      TREE_TYPE (identifier_global_value (c_get_ident (INT_FAST16_TYPE)));
  if (INT_FAST32_TYPE)
    int_fast32_type_node =
      TREE_TYPE (identifier_global_value (c_get_ident (INT_FAST32_TYPE)));
  if (INT_FAST64_TYPE)
    int_fast64_type_node =
      TREE_TYPE (identifier_global_value (c_get_ident (INT_FAST64_TYPE)));
  if (UINT_FAST8_TYPE)
    uint_fast8_type_node =
      TREE_TYPE (identifier_global_value (c_get_ident (UINT_FAST8_TYPE)));
  if (UINT_FAST16_TYPE)
    uint_fast16_type_node =
      TREE_TYPE (identifier_global_value (c_get_ident (UINT_FAST16_TYPE)));
  if (UINT_FAST32_TYPE)
    uint_fast32_type_node =
      TREE_TYPE (identifier_global_value (c_get_ident (UINT_FAST32_TYPE)));
  if (UINT_FAST64_TYPE)
    uint_fast64_type_node =
      TREE_TYPE (identifier_global_value (c_get_ident (UINT_FAST64_TYPE)));
  if (INTPTR_TYPE)
    intptr_type_node =
      TREE_TYPE (identifier_global_value (c_get_ident (INTPTR_TYPE)));
  if (UINTPTR_TYPE)
    uintptr_type_node =
      TREE_TYPE (identifier_global_value (c_get_ident (UINTPTR_TYPE)));

  default_function_type
    = build_varargs_function_type_list (integer_type_node, NULL_TREE);
  unsigned_ptrdiff_type_node = c_common_unsigned_type (ptrdiff_type_node);

  lang_hooks.decls.pushdecl
    (build_decl (UNKNOWN_LOCATION,
		 TYPE_DECL, get_identifier ("__builtin_va_list"),
		 va_list_type_node));
  if (targetm.enum_va_list_p)
    {
      int l;
      const char *pname;
      tree ptype;

      for (l = 0; targetm.enum_va_list_p (l, &pname, &ptype); ++l)
	{
	  lang_hooks.decls.pushdecl
	    (build_decl (UNKNOWN_LOCATION,
		         TYPE_DECL, get_identifier (pname),
	  	         ptype));

	}
    }

  if (TREE_CODE (va_list_type_node) == ARRAY_TYPE)
    {
      va_list_arg_type_node = va_list_ref_type_node =
	build_pointer_type (TREE_TYPE (va_list_type_node));
    }
  else
    {
      va_list_arg_type_node = va_list_type_node;
      va_list_ref_type_node = build_reference_type (va_list_type_node);
    }

  if (!flag_preprocess_only)
    c_define_builtins (va_list_ref_type_node, va_list_arg_type_node);

  main_identifier_node = get_identifier ("main");

  /* Create the built-in __null node.  It is important that this is
     not shared.  */
  null_node = make_int_cst (1, 1);
  TREE_TYPE (null_node) = c_common_type_for_size (POINTER_SIZE, 0);

  /* Since builtin_types isn't gc'ed, don't export these nodes.  */
  memset (builtin_types, 0, sizeof (builtin_types));
}

/* The number of named compound-literals generated thus far.  */
static GTY(()) int compound_literal_number;

/* Set DECL_NAME for DECL, a VAR_DECL for a compound-literal.  */

void
set_compound_literal_name (tree decl)
{
  char *name;
  ASM_FORMAT_PRIVATE_NAME (name, "__compound_literal",
			   compound_literal_number);
  compound_literal_number++;
  DECL_NAME (decl) = get_identifier (name);
}

/* build_va_arg helper function.  Return a VA_ARG_EXPR with location LOC, type
   TYPE and operand OP.  */

static tree
build_va_arg_1 (location_t loc, tree type, tree op)
{
  tree expr = build1 (VA_ARG_EXPR, type, op);
  SET_EXPR_LOCATION (expr, loc);
  return expr;
}

/* Return a VA_ARG_EXPR corresponding to a source-level expression
   va_arg (EXPR, TYPE) at source location LOC.  */

tree
build_va_arg (location_t loc, tree expr, tree type)
{
  tree va_type = TREE_TYPE (expr);
  tree canon_va_type = (va_type == error_mark_node
			? error_mark_node
			: targetm.canonical_va_list_type (va_type));

  if (va_type == error_mark_node
      || canon_va_type == NULL_TREE)
    {
      if (canon_va_type == NULL_TREE)
	error_at (loc, "first argument to %<va_arg%> not of type %<va_list%>");

      /* Let's handle things neutrallly, if expr:
	 - has undeclared type, or
	 - is not an va_list type.  */
      return build_va_arg_1 (loc, type, error_mark_node);
    }

  if (TREE_CODE (canon_va_type) != ARRAY_TYPE)
    {
      /* Case 1: Not an array type.  */

      /* Take the address, to get '&ap'.  Note that &ap is not a va_list
	 type.  */
      mark_addressable (expr);
      expr = build1 (ADDR_EXPR, build_pointer_type (TREE_TYPE (expr)), expr);

      return build_va_arg_1 (loc, type, expr);
    }

  /* Case 2: Array type.

     Background:

     For contrast, let's start with the simple case (case 1).  If
     canon_va_type is not an array type, but say a char *, then when
     passing-by-value a va_list, the type of the va_list param decl is
     the same as for another va_list decl (all ap's are char *):

     f2_1 (char * ap)
       D.1815 = VA_ARG (&ap, 0B, 1);
       return D.1815;

     f2 (int i)
       char * ap.0;
       char * ap;
       __builtin_va_start (&ap, 0);
       ap.0 = ap;
       res = f2_1 (ap.0);
       __builtin_va_end (&ap);
       D.1812 = res;
       return D.1812;

     However, if canon_va_type is ARRAY_TYPE, then when passing-by-value a
     va_list the type of the va_list param decl (case 2b, struct * ap) is not
     the same as for another va_list decl (case 2a, struct ap[1]).

     f2_1 (struct  * ap)
       D.1844 = VA_ARG (ap, 0B, 0);
       return D.1844;

     f2 (int i)
       struct  ap[1];
       __builtin_va_start (&ap, 0);
       res = f2_1 (&ap);
       __builtin_va_end (&ap);
       D.1841 = res;
       return D.1841;

     Case 2b is different because:
     - on the callee side, the parm decl has declared type va_list, but
       grokdeclarator changes the type of the parm decl to a pointer to the
       array elem type.
     - on the caller side, the pass-by-value uses &ap.

     We unify these two cases (case 2a: va_list is array type,
     case 2b: va_list is pointer to array elem type), by adding '&' for the
     array type case, such that we have a pointer to array elem in both
     cases.  */

  if (TREE_CODE (va_type) == ARRAY_TYPE)
    {
      /* Case 2a: va_list is array type.  */

      /* Take the address, to get '&ap'.  Make sure it's a pointer to array
	 elem type.  */
      mark_addressable (expr);
      expr = build1 (ADDR_EXPR, build_pointer_type (TREE_TYPE (canon_va_type)),
		     expr);

      /* Verify that &ap is still recognized as having va_list type.  */
      tree canon_expr_type
	= targetm.canonical_va_list_type (TREE_TYPE (expr));
      gcc_assert (canon_expr_type != NULL_TREE);
    }
  else
    {
      /* Case 2b: va_list is pointer to array elem type.  */
      gcc_assert (POINTER_TYPE_P (va_type));

      /* Comparison as in std_canonical_va_list_type.  */
      gcc_assert (TYPE_MAIN_VARIANT (TREE_TYPE (va_type))
		  == TYPE_MAIN_VARIANT (TREE_TYPE (canon_va_type)));

      /* Don't take the address.  We've already got '&ap'.  */
      ;
    }

  return build_va_arg_1 (loc, type, expr);
}


/* Linked list of disabled built-in functions.  */

struct disabled_builtin
{
  const char *name;
  struct disabled_builtin *next;
};
static disabled_builtin *disabled_builtins = NULL;

static bool builtin_function_disabled_p (const char *);

/* Disable a built-in function specified by -fno-builtin-NAME.  If NAME
   begins with "__builtin_", give an error.  */

void
disable_builtin_function (const char *name)
{
  if (strncmp (name, "__builtin_", strlen ("__builtin_")) == 0)
    error ("cannot disable built-in function %qs", name);
  else
    {
      disabled_builtin *new_disabled_builtin = XNEW (disabled_builtin);
      new_disabled_builtin->name = name;
      new_disabled_builtin->next = disabled_builtins;
      disabled_builtins = new_disabled_builtin;
    }
}


/* Return true if the built-in function NAME has been disabled, false
   otherwise.  */

static bool
builtin_function_disabled_p (const char *name)
{
  disabled_builtin *p;
  for (p = disabled_builtins; p != NULL; p = p->next)
    {
      if (strcmp (name, p->name) == 0)
	return true;
    }
  return false;
}


/* Worker for DEF_BUILTIN.
   Possibly define a builtin function with one or two names.
   Does not declare a non-__builtin_ function if flag_no_builtin, or if
   nonansi_p and flag_no_nonansi_builtin.  */

static void
def_builtin_1 (enum built_in_function fncode,
	       const char *name,
	       enum built_in_class fnclass,
	       tree fntype, tree libtype,
	       bool both_p, bool fallback_p, bool nonansi_p,
	       tree fnattrs, bool implicit_p)
{
  tree decl;
  const char *libname;

  if (fntype == error_mark_node)
    return;

  gcc_assert ((!both_p && !fallback_p)
	      || !strncmp (name, "__builtin_",
			   strlen ("__builtin_")));

  libname = name + strlen ("__builtin_");
  decl = add_builtin_function (name, fntype, fncode, fnclass,
			       (fallback_p ? libname : NULL),
			       fnattrs);

  set_builtin_decl (fncode, decl, implicit_p);

  if (both_p
      && !flag_no_builtin && !builtin_function_disabled_p (libname)
      && !(nonansi_p && flag_no_nonansi_builtin))
    add_builtin_function (libname, libtype, fncode, fnclass,
			  NULL, fnattrs);
}

/* Nonzero if the type T promotes to int.  This is (nearly) the
   integral promotions defined in ISO C99 6.3.1.1/2.  */

bool
c_promoting_integer_type_p (const_tree t)
{
  switch (TREE_CODE (t))
    {
    case INTEGER_TYPE:
      return (TYPE_MAIN_VARIANT (t) == char_type_node
	      || TYPE_MAIN_VARIANT (t) == signed_char_type_node
	      || TYPE_MAIN_VARIANT (t) == unsigned_char_type_node
	      || TYPE_MAIN_VARIANT (t) == short_integer_type_node
	      || TYPE_MAIN_VARIANT (t) == short_unsigned_type_node
	      || TYPE_PRECISION (t) < TYPE_PRECISION (integer_type_node));

    case ENUMERAL_TYPE:
      /* ??? Technically all enumerations not larger than an int
	 promote to an int.  But this is used along code paths
	 that only want to notice a size change.  */
      return TYPE_PRECISION (t) < TYPE_PRECISION (integer_type_node);

    case BOOLEAN_TYPE:
      return 1;

    default:
      return 0;
    }
}

/* Return 1 if PARMS specifies a fixed number of parameters
   and none of their types is affected by default promotions.  */

int
self_promoting_args_p (const_tree parms)
{
  const_tree t;
  for (t = parms; t; t = TREE_CHAIN (t))
    {
      tree type = TREE_VALUE (t);

      if (type == error_mark_node)
	continue;

      if (TREE_CHAIN (t) == 0 && type != void_type_node)
	return 0;

      if (type == 0)
	return 0;

      if (TYPE_MAIN_VARIANT (type) == float_type_node)
	return 0;

      if (c_promoting_integer_type_p (type))
	return 0;
    }
  return 1;
}

/* Recursively remove any '*' or '&' operator from TYPE.  */
tree
strip_pointer_operator (tree t)
{
  while (POINTER_TYPE_P (t))
    t = TREE_TYPE (t);
  return t;
}

/* Recursively remove pointer or array type from TYPE. */
tree
strip_pointer_or_array_types (tree t)
{
  while (TREE_CODE (t) == ARRAY_TYPE || POINTER_TYPE_P (t))
    t = TREE_TYPE (t);
  return t;
}

/* Used to compare case labels.  K1 and K2 are actually tree nodes
   representing case labels, or NULL_TREE for a `default' label.
   Returns -1 if K1 is ordered before K2, -1 if K1 is ordered after
   K2, and 0 if K1 and K2 are equal.  */

int
case_compare (splay_tree_key k1, splay_tree_key k2)
{
  /* Consider a NULL key (such as arises with a `default' label) to be
     smaller than anything else.  */
  if (!k1)
    return k2 ? -1 : 0;
  else if (!k2)
    return k1 ? 1 : 0;

  return tree_int_cst_compare ((tree) k1, (tree) k2);
}

/* Process a case label, located at LOC, for the range LOW_VALUE
   ... HIGH_VALUE.  If LOW_VALUE and HIGH_VALUE are both NULL_TREE
   then this case label is actually a `default' label.  If only
   HIGH_VALUE is NULL_TREE, then case label was declared using the
   usual C/C++ syntax, rather than the GNU case range extension.
   CASES is a tree containing all the case ranges processed so far;
   COND is the condition for the switch-statement itself.
   OUTSIDE_RANGE_P says whether there was a case value that doesn't
   fit into the range of the ORIG_TYPE.  Returns the CASE_LABEL_EXPR
   created, or ERROR_MARK_NODE if no CASE_LABEL_EXPR is created.  */

tree
c_add_case_label (location_t loc, splay_tree cases, tree cond, tree orig_type,
		  tree low_value, tree high_value, bool *outside_range_p)
{
  tree type;
  tree label;
  tree case_label;
  splay_tree_node node;

  /* Create the LABEL_DECL itself.  */
  label = create_artificial_label (loc);

  /* If there was an error processing the switch condition, bail now
     before we get more confused.  */
  if (!cond || cond == error_mark_node)
    goto error_out;

  if ((low_value && TREE_TYPE (low_value)
       && POINTER_TYPE_P (TREE_TYPE (low_value)))
      || (high_value && TREE_TYPE (high_value)
	  && POINTER_TYPE_P (TREE_TYPE (high_value))))
    {
      error_at (loc, "pointers are not permitted as case values");
      goto error_out;
    }

  /* Case ranges are a GNU extension.  */
  if (high_value)
    pedwarn (loc, OPT_Wpedantic,
	     "range expressions in switch statements are non-standard");

  type = TREE_TYPE (cond);
  if (low_value)
    {
      low_value = check_case_value (loc, low_value);
      low_value = convert_and_check (loc, type, low_value);
      if (low_value == error_mark_node)
	goto error_out;
    }
  if (high_value)
    {
      high_value = check_case_value (loc, high_value);
      high_value = convert_and_check (loc, type, high_value);
      if (high_value == error_mark_node)
	goto error_out;
    }

  if (low_value && high_value)
    {
      /* If the LOW_VALUE and HIGH_VALUE are the same, then this isn't
	 really a case range, even though it was written that way.
	 Remove the HIGH_VALUE to simplify later processing.  */
      if (tree_int_cst_equal (low_value, high_value))
	high_value = NULL_TREE;
      else if (!tree_int_cst_lt (low_value, high_value))
	warning_at (loc, 0, "empty range specified");
    }

  /* See if the case is in range of the type of the original testing
     expression.  If both low_value and high_value are out of range,
     don't insert the case label and return NULL_TREE.  */
  if (low_value
      && !check_case_bounds (loc, type, orig_type,
			     &low_value, high_value ? &high_value : NULL,
			     outside_range_p))
    return NULL_TREE;

  /* Look up the LOW_VALUE in the table of case labels we already
     have.  */
  node = splay_tree_lookup (cases, (splay_tree_key) low_value);
  /* If there was not an exact match, check for overlapping ranges.
     There's no need to do this if there's no LOW_VALUE or HIGH_VALUE;
     that's a `default' label and the only overlap is an exact match.  */
  if (!node && (low_value || high_value))
    {
      splay_tree_node low_bound;
      splay_tree_node high_bound;

      /* Even though there wasn't an exact match, there might be an
	 overlap between this case range and another case range.
	 Since we've (inductively) not allowed any overlapping case
	 ranges, we simply need to find the greatest low case label
	 that is smaller that LOW_VALUE, and the smallest low case
	 label that is greater than LOW_VALUE.  If there is an overlap
	 it will occur in one of these two ranges.  */
      low_bound = splay_tree_predecessor (cases,
					  (splay_tree_key) low_value);
      high_bound = splay_tree_successor (cases,
					 (splay_tree_key) low_value);

      /* Check to see if the LOW_BOUND overlaps.  It is smaller than
	 the LOW_VALUE, so there is no need to check unless the
	 LOW_BOUND is in fact itself a case range.  */
      if (low_bound
	  && CASE_HIGH ((tree) low_bound->value)
	  && tree_int_cst_compare (CASE_HIGH ((tree) low_bound->value),
				    low_value) >= 0)
	node = low_bound;
      /* Check to see if the HIGH_BOUND overlaps.  The low end of that
	 range is bigger than the low end of the current range, so we
	 are only interested if the current range is a real range, and
	 not an ordinary case label.  */
      else if (high_bound
	       && high_value
	       && (tree_int_cst_compare ((tree) high_bound->key,
					 high_value)
		   <= 0))
	node = high_bound;
    }
  /* If there was an overlap, issue an error.  */
  if (node)
    {
      tree duplicate = CASE_LABEL ((tree) node->value);

      if (high_value)
	{
	  error_at (loc, "duplicate (or overlapping) case value");
	  inform (DECL_SOURCE_LOCATION (duplicate),
		  "this is the first entry overlapping that value");
	}
      else if (low_value)
	{
	  error_at (loc, "duplicate case value") ;
	  inform (DECL_SOURCE_LOCATION (duplicate), "previously used here");
	}
      else
	{
	  error_at (loc, "multiple default labels in one switch");
	  inform (DECL_SOURCE_LOCATION (duplicate),
		  "this is the first default label");
	}
      goto error_out;
    }

  /* Add a CASE_LABEL to the statement-tree.  */
  case_label = add_stmt (build_case_label (low_value, high_value, label));
  /* Register this case label in the splay tree.  */
  splay_tree_insert (cases,
		     (splay_tree_key) low_value,
		     (splay_tree_value) case_label);

  return case_label;

 error_out:
  /* Add a label so that the back-end doesn't think that the beginning of
     the switch is unreachable.  Note that we do not add a case label, as
     that just leads to duplicates and thence to failure later on.  */
  if (!cases->root)
    {
      tree t = create_artificial_label (loc);
      add_stmt (build_stmt (loc, LABEL_EXPR, t));
    }
  return error_mark_node;
}

/* Finish an expression taking the address of LABEL (an
   IDENTIFIER_NODE).  Returns an expression for the address.

   LOC is the location for the expression returned.  */

tree
finish_label_address_expr (tree label, location_t loc)
{
  tree result;

  pedwarn (input_location, OPT_Wpedantic, "taking the address of a label is non-standard");

  if (label == error_mark_node)
    return error_mark_node;

  label = lookup_label (label);
  if (label == NULL_TREE)
    result = null_pointer_node;
  else
    {
      TREE_USED (label) = 1;
      result = build1 (ADDR_EXPR, ptr_type_node, label);
      /* The current function is not necessarily uninlinable.
	 Computed gotos are incompatible with inlining, but the value
	 here could be used only in a diagnostic, for example.  */
      protected_set_expr_location (result, loc);
    }

  return result;
}


/* Given a boolean expression ARG, return a tree representing an increment
   or decrement (as indicated by CODE) of ARG.  The front end must check for
   invalid cases (e.g., decrement in C++).  */
tree
boolean_increment (enum tree_code code, tree arg)
{
  tree val;
  tree true_res = build_int_cst (TREE_TYPE (arg), 1);

  arg = stabilize_reference (arg);
  switch (code)
    {
    case PREINCREMENT_EXPR:
      val = build2 (MODIFY_EXPR, TREE_TYPE (arg), arg, true_res);
      break;
    case POSTINCREMENT_EXPR:
      val = build2 (MODIFY_EXPR, TREE_TYPE (arg), arg, true_res);
      arg = save_expr (arg);
      val = build2 (COMPOUND_EXPR, TREE_TYPE (arg), val, arg);
      val = build2 (COMPOUND_EXPR, TREE_TYPE (arg), arg, val);
      break;
    case PREDECREMENT_EXPR:
      val = build2 (MODIFY_EXPR, TREE_TYPE (arg), arg,
		    invert_truthvalue_loc (input_location, arg));
      break;
    case POSTDECREMENT_EXPR:
      val = build2 (MODIFY_EXPR, TREE_TYPE (arg), arg,
		    invert_truthvalue_loc (input_location, arg));
      arg = save_expr (arg);
      val = build2 (COMPOUND_EXPR, TREE_TYPE (arg), val, arg);
      val = build2 (COMPOUND_EXPR, TREE_TYPE (arg), arg, val);
      break;
    default:
      gcc_unreachable ();
    }
  TREE_SIDE_EFFECTS (val) = 1;
  return val;
}

/* Built-in macros for stddef.h and stdint.h, that require macros
   defined in this file.  */
void
c_stddef_cpp_builtins(void)
{
  builtin_define_with_value ("__SIZE_TYPE__", SIZE_TYPE, 0);
  builtin_define_with_value ("__PTRDIFF_TYPE__", PTRDIFF_TYPE, 0);
  builtin_define_with_value ("__WCHAR_TYPE__", MODIFIED_WCHAR_TYPE, 0);
  builtin_define_with_value ("__WINT_TYPE__", WINT_TYPE, 0);
  builtin_define_with_value ("__INTMAX_TYPE__", INTMAX_TYPE, 0);
  builtin_define_with_value ("__UINTMAX_TYPE__", UINTMAX_TYPE, 0);
  builtin_define_with_value ("__CHAR16_TYPE__", CHAR16_TYPE, 0);
  builtin_define_with_value ("__CHAR32_TYPE__", CHAR32_TYPE, 0);
  if (SIG_ATOMIC_TYPE)
    builtin_define_with_value ("__SIG_ATOMIC_TYPE__", SIG_ATOMIC_TYPE, 0);
  if (INT8_TYPE)
    builtin_define_with_value ("__INT8_TYPE__", INT8_TYPE, 0);
  if (INT16_TYPE)
    builtin_define_with_value ("__INT16_TYPE__", INT16_TYPE, 0);
  if (INT32_TYPE)
    builtin_define_with_value ("__INT32_TYPE__", INT32_TYPE, 0);
  if (INT64_TYPE)
    builtin_define_with_value ("__INT64_TYPE__", INT64_TYPE, 0);
  if (UINT8_TYPE)
    builtin_define_with_value ("__UINT8_TYPE__", UINT8_TYPE, 0);
  if (UINT16_TYPE)
    builtin_define_with_value ("__UINT16_TYPE__", UINT16_TYPE, 0);
  if (UINT32_TYPE)
    builtin_define_with_value ("__UINT32_TYPE__", UINT32_TYPE, 0);
  if (UINT64_TYPE)
    builtin_define_with_value ("__UINT64_TYPE__", UINT64_TYPE, 0);
  if (INT_LEAST8_TYPE)
    builtin_define_with_value ("__INT_LEAST8_TYPE__", INT_LEAST8_TYPE, 0);
  if (INT_LEAST16_TYPE)
    builtin_define_with_value ("__INT_LEAST16_TYPE__", INT_LEAST16_TYPE, 0);
  if (INT_LEAST32_TYPE)
    builtin_define_with_value ("__INT_LEAST32_TYPE__", INT_LEAST32_TYPE, 0);
  if (INT_LEAST64_TYPE)
    builtin_define_with_value ("__INT_LEAST64_TYPE__", INT_LEAST64_TYPE, 0);
  if (UINT_LEAST8_TYPE)
    builtin_define_with_value ("__UINT_LEAST8_TYPE__", UINT_LEAST8_TYPE, 0);
  if (UINT_LEAST16_TYPE)
    builtin_define_with_value ("__UINT_LEAST16_TYPE__", UINT_LEAST16_TYPE, 0);
  if (UINT_LEAST32_TYPE)
    builtin_define_with_value ("__UINT_LEAST32_TYPE__", UINT_LEAST32_TYPE, 0);
  if (UINT_LEAST64_TYPE)
    builtin_define_with_value ("__UINT_LEAST64_TYPE__", UINT_LEAST64_TYPE, 0);
  if (INT_FAST8_TYPE)
    builtin_define_with_value ("__INT_FAST8_TYPE__", INT_FAST8_TYPE, 0);
  if (INT_FAST16_TYPE)
    builtin_define_with_value ("__INT_FAST16_TYPE__", INT_FAST16_TYPE, 0);
  if (INT_FAST32_TYPE)
    builtin_define_with_value ("__INT_FAST32_TYPE__", INT_FAST32_TYPE, 0);
  if (INT_FAST64_TYPE)
    builtin_define_with_value ("__INT_FAST64_TYPE__", INT_FAST64_TYPE, 0);
  if (UINT_FAST8_TYPE)
    builtin_define_with_value ("__UINT_FAST8_TYPE__", UINT_FAST8_TYPE, 0);
  if (UINT_FAST16_TYPE)
    builtin_define_with_value ("__UINT_FAST16_TYPE__", UINT_FAST16_TYPE, 0);
  if (UINT_FAST32_TYPE)
    builtin_define_with_value ("__UINT_FAST32_TYPE__", UINT_FAST32_TYPE, 0);
  if (UINT_FAST64_TYPE)
    builtin_define_with_value ("__UINT_FAST64_TYPE__", UINT_FAST64_TYPE, 0);
  if (INTPTR_TYPE)
    builtin_define_with_value ("__INTPTR_TYPE__", INTPTR_TYPE, 0);
  if (UINTPTR_TYPE)
    builtin_define_with_value ("__UINTPTR_TYPE__", UINTPTR_TYPE, 0);
}

static void
c_init_attributes (void)
{
  /* Fill in the built_in_attributes array.  */
#define DEF_ATTR_NULL_TREE(ENUM)				\
  built_in_attributes[(int) ENUM] = NULL_TREE;
#define DEF_ATTR_INT(ENUM, VALUE)				\
  built_in_attributes[(int) ENUM] = build_int_cst (integer_type_node, VALUE);
#define DEF_ATTR_STRING(ENUM, VALUE)				\
  built_in_attributes[(int) ENUM] = build_string (strlen (VALUE), VALUE);
#define DEF_ATTR_IDENT(ENUM, STRING)				\
  built_in_attributes[(int) ENUM] = get_identifier (STRING);
#define DEF_ATTR_TREE_LIST(ENUM, PURPOSE, VALUE, CHAIN)	\
  built_in_attributes[(int) ENUM]			\
    = tree_cons (built_in_attributes[(int) PURPOSE],	\
		 built_in_attributes[(int) VALUE],	\
		 built_in_attributes[(int) CHAIN]);
#include "builtin-attrs.def"
#undef DEF_ATTR_NULL_TREE
#undef DEF_ATTR_INT
#undef DEF_ATTR_IDENT
#undef DEF_ATTR_TREE_LIST
}

/* Check whether ALIGN is a valid user-specified alignment.  If so,
   return its base-2 log; if not, output an error and return -1.  If
   ALLOW_ZERO then 0 is valid and should result in a return of -1 with
   no error.  */
int
check_user_alignment (const_tree align, bool allow_zero)
{
  int i;

  if (error_operand_p (align))
    return -1;
  if (TREE_CODE (align) != INTEGER_CST
      || !INTEGRAL_TYPE_P (TREE_TYPE (align)))
    {
      error ("requested alignment is not an integer constant");
      return -1;
    }
  else if (allow_zero && integer_zerop (align))
    return -1;
  else if (tree_int_cst_sgn (align) == -1
           || (i = tree_log2 (align)) == -1)
    {
      error ("requested alignment is not a positive power of 2");
      return -1;
    }
  else if (i >= HOST_BITS_PER_INT - LOG2_BITS_PER_UNIT)
    {
      error ("requested alignment is too large");
      return -1;
    }
  return i;
}

/* Determine the ELF symbol visibility for DECL, which is either a
   variable or a function.  It is an error to use this function if a
   definition of DECL is not available in this translation unit.
   Returns true if the final visibility has been determined by this
   function; false if the caller is free to make additional
   modifications.  */

bool
c_determine_visibility (tree decl)
{
  gcc_assert (VAR_OR_FUNCTION_DECL_P (decl));

  /* If the user explicitly specified the visibility with an
     attribute, honor that.  DECL_VISIBILITY will have been set during
     the processing of the attribute.  We check for an explicit
     attribute, rather than just checking DECL_VISIBILITY_SPECIFIED,
     to distinguish the use of an attribute from the use of a "#pragma
     GCC visibility push(...)"; in the latter case we still want other
     considerations to be able to overrule the #pragma.  */
  if (lookup_attribute ("visibility", DECL_ATTRIBUTES (decl))
      || (TARGET_DLLIMPORT_DECL_ATTRIBUTES
	  && (lookup_attribute ("dllimport", DECL_ATTRIBUTES (decl))
	      || lookup_attribute ("dllexport", DECL_ATTRIBUTES (decl)))))
    return true;

  /* Set default visibility to whatever the user supplied with
     visibility_specified depending on #pragma GCC visibility.  */
  if (!DECL_VISIBILITY_SPECIFIED (decl))
    {
      if (visibility_options.inpragma
	  || DECL_VISIBILITY (decl) != default_visibility)
	{
	  DECL_VISIBILITY (decl) = default_visibility;
	  DECL_VISIBILITY_SPECIFIED (decl) = visibility_options.inpragma;
	  /* If visibility changed and DECL already has DECL_RTL, ensure
	     symbol flags are updated.  */
	  if (((VAR_P (decl) && TREE_STATIC (decl))
	       || TREE_CODE (decl) == FUNCTION_DECL)
	      && DECL_RTL_SET_P (decl))
	    make_decl_rtl (decl);
	}
    }
  return false;
}

/* Data to communicate through check_function_arguments_recurse between
   check_function_nonnull and check_nonnull_arg.  */

struct nonnull_arg_ctx
{
  location_t loc;
  bool warned_p;
};

/* Check the argument list of a function call for null in argument slots
   that are marked as requiring a non-null pointer argument.  The NARGS
   arguments are passed in the array ARGARRAY.  Return true if we have
   warned.  */

static bool
check_function_nonnull (location_t loc, tree attrs, int nargs, tree *argarray)
{
  tree a;
  int i;

  attrs = lookup_attribute ("nonnull", attrs);
  if (attrs == NULL_TREE)
    return false;

  a = attrs;
  /* See if any of the nonnull attributes has no arguments.  If so,
     then every pointer argument is checked (in which case the check
     for pointer type is done in check_nonnull_arg).  */
  if (TREE_VALUE (a) != NULL_TREE)
    do
      a = lookup_attribute ("nonnull", TREE_CHAIN (a));
    while (a != NULL_TREE && TREE_VALUE (a) != NULL_TREE);

  struct nonnull_arg_ctx ctx = { loc, false };
  if (a != NULL_TREE)
    for (i = 0; i < nargs; i++)
      check_function_arguments_recurse (check_nonnull_arg, &ctx, argarray[i],
					i + 1);
  else
    {
      /* Walk the argument list.  If we encounter an argument number we
	 should check for non-null, do it.  */
      for (i = 0; i < nargs; i++)
	{
	  for (a = attrs; ; a = TREE_CHAIN (a))
	    {
	      a = lookup_attribute ("nonnull", a);
	      if (a == NULL_TREE || nonnull_check_p (TREE_VALUE (a), i + 1))
		break;
	    }

	  if (a != NULL_TREE)
	    check_function_arguments_recurse (check_nonnull_arg, &ctx,
					      argarray[i], i + 1);
	}
    }
  return ctx.warned_p;
}

/* Check that the Nth argument of a function call (counting backwards
   from the end) is a (pointer)0.  The NARGS arguments are passed in the
   array ARGARRAY.  */

static void
check_function_sentinel (const_tree fntype, int nargs, tree *argarray)
{
  tree attr = lookup_attribute ("sentinel", TYPE_ATTRIBUTES (fntype));

  if (attr)
    {
      int len = 0;
      int pos = 0;
      tree sentinel;
      function_args_iterator iter;
      tree t;

      /* Skip over the named arguments.  */
      FOREACH_FUNCTION_ARGS (fntype, t, iter)
	{
	  if (len == nargs)
	    break;
	  len++;
	}

      if (TREE_VALUE (attr))
	{
	  tree p = TREE_VALUE (TREE_VALUE (attr));
	  pos = TREE_INT_CST_LOW (p);
	}

      /* The sentinel must be one of the varargs, i.e.
	 in position >= the number of fixed arguments.  */
      if ((nargs - 1 - pos) < len)
	{
	  warning (OPT_Wformat_,
		   "not enough variable arguments to fit a sentinel");
	  return;
	}

      /* Validate the sentinel.  */
      sentinel = argarray[nargs - 1 - pos];
      if ((!POINTER_TYPE_P (TREE_TYPE (sentinel))
	   || !integer_zerop (sentinel))
	  /* Although __null (in C++) is only an integer we allow it
	     nevertheless, as we are guaranteed that it's exactly
	     as wide as a pointer, and we don't want to force
	     users to cast the NULL they have written there.
	     We warn with -Wstrict-null-sentinel, though.  */
	  && (warn_strict_null_sentinel || null_node != sentinel))
	warning (OPT_Wformat_, "missing sentinel in function call");
    }
}

/* Check that the same argument isn't passed to restrict arguments
   and other arguments.  */

static void
check_function_restrict (const_tree fndecl, const_tree fntype,
			 int nargs, tree *argarray)
{
  int i;
  tree parms;

  if (fndecl
      && TREE_CODE (fndecl) == FUNCTION_DECL
      && DECL_ARGUMENTS (fndecl))
    parms = DECL_ARGUMENTS (fndecl);
  else
    parms = TYPE_ARG_TYPES (fntype);

  for (i = 0; i < nargs; i++)
    TREE_VISITED (argarray[i]) = 0;

  for (i = 0; i < nargs && parms && parms != void_list_node; i++)
    {
      tree type;
      if (TREE_CODE (parms) == PARM_DECL)
	{
	  type = TREE_TYPE (parms);
	  parms = DECL_CHAIN (parms);
	}
      else
	{
	  type = TREE_VALUE (parms);
	  parms = TREE_CHAIN (parms);
	}
      if (POINTER_TYPE_P (type)
	  && TYPE_RESTRICT (type)
	  && !TYPE_READONLY (TREE_TYPE (type)))
	warn_for_restrict (i, argarray, nargs);
    }

  for (i = 0; i < nargs; i++)
    TREE_VISITED (argarray[i]) = 0;
}

/* Helper for check_function_nonnull; given a list of operands which
   must be non-null in ARGS, determine if operand PARAM_NUM should be
   checked.  */

static bool
nonnull_check_p (tree args, unsigned HOST_WIDE_INT param_num)
{
  unsigned HOST_WIDE_INT arg_num = 0;

  for (; args; args = TREE_CHAIN (args))
    {
      bool found = get_nonnull_operand (TREE_VALUE (args), &arg_num);

      gcc_assert (found);

      if (arg_num == param_num)
	return true;
    }
  return false;
}

/* Check that the function argument PARAM (which is operand number
   PARAM_NUM) is non-null.  This is called by check_function_nonnull
   via check_function_arguments_recurse.  */

static void
check_nonnull_arg (void *ctx, tree param, unsigned HOST_WIDE_INT param_num)
{
  struct nonnull_arg_ctx *pctx = (struct nonnull_arg_ctx *) ctx;

  /* Just skip checking the argument if it's not a pointer.  This can
     happen if the "nonnull" attribute was given without an operand
     list (which means to check every pointer argument).  */

  if (TREE_CODE (TREE_TYPE (param)) != POINTER_TYPE)
    return;

  /* When not optimizing diagnose the simple cases of null arguments.
     When optimization is enabled defer the checking until expansion
     when more cases can be detected.  */
  if (integer_zerop (param))
    {
      warning_at (pctx->loc, OPT_Wnonnull, "null argument where non-null "
		  "required (argument %lu)", (unsigned long) param_num);
      pctx->warned_p = true;
    }
}

/* Helper for nonnull attribute handling; fetch the operand number
   from the attribute argument list.  */

bool
get_nonnull_operand (tree arg_num_expr, unsigned HOST_WIDE_INT *valp)
{
  /* Verify the arg number is a small constant.  */
  if (tree_fits_uhwi_p (arg_num_expr))
    {
      *valp = TREE_INT_CST_LOW (arg_num_expr);
      return true;
    }
  else
    return false;
}

/* Arguments being collected for optimization.  */
typedef const char *const_char_p;		/* For DEF_VEC_P.  */
static GTY(()) vec<const_char_p, va_gc> *optimize_args;


/* Inner function to convert a TREE_LIST to argv string to parse the optimize
   options in ARGS.  ATTR_P is true if this is for attribute(optimize), and
   false for #pragma GCC optimize.  */

bool
parse_optimize_options (tree args, bool attr_p)
{
  bool ret = true;
  unsigned opt_argc;
  unsigned i;
  const char **opt_argv;
  struct cl_decoded_option *decoded_options;
  unsigned int decoded_options_count;
  tree ap;

  /* Build up argv vector.  Just in case the string is stored away, use garbage
     collected strings.  */
  vec_safe_truncate (optimize_args, 0);
  vec_safe_push (optimize_args, (const char *) NULL);

  for (ap = args; ap != NULL_TREE; ap = TREE_CHAIN (ap))
    {
      tree value = TREE_VALUE (ap);

      if (TREE_CODE (value) == INTEGER_CST)
	{
	  char buffer[20];
	  sprintf (buffer, "-O%ld", (long) TREE_INT_CST_LOW (value));
	  vec_safe_push (optimize_args, ggc_strdup (buffer));
	}

      else if (TREE_CODE (value) == STRING_CST)
	{
	  /* Split string into multiple substrings.  */
	  size_t len = TREE_STRING_LENGTH (value);
	  char *p = ASTRDUP (TREE_STRING_POINTER (value));
	  char *end = p + len;
	  char *comma;
	  char *next_p = p;

	  while (next_p != NULL)
	    {
	      size_t len2;
	      char *q, *r;

	      p = next_p;
	      comma = strchr (p, ',');
	      if (comma)
		{
		  len2 = comma - p;
		  *comma = '\0';
		  next_p = comma+1;
		}
	      else
		{
		  len2 = end - p;
		  next_p = NULL;
		}

	      r = q = (char *) ggc_alloc_atomic (len2 + 3);

	      /* If the user supplied -Oxxx or -fxxx, only allow -Oxxx or -fxxx
		 options.  */
	      if (*p == '-' && p[1] != 'O' && p[1] != 'f')
		{
		  ret = false;
		  if (attr_p)
		    warning (OPT_Wattributes,
			     "bad option %qs to attribute %<optimize%>", p);
		  else
		    warning (OPT_Wpragmas,
			     "bad option %qs to pragma %<optimize%>", p);
		  continue;
		}

	      if (*p != '-')
		{
		  *r++ = '-';

		  /* Assume that Ox is -Ox, a numeric value is -Ox, a s by
		     itself is -Os, and any other switch begins with a -f.  */
		  if ((*p >= '0' && *p <= '9')
		      || (p[0] == 's' && p[1] == '\0'))
		    *r++ = 'O';
		  else if (*p != 'O')
		    *r++ = 'f';
		}

	      memcpy (r, p, len2);
	      r[len2] = '\0';
	      vec_safe_push (optimize_args, (const char *) q);
	    }

	}
    }

  opt_argc = optimize_args->length ();
  opt_argv = (const char **) alloca (sizeof (char *) * (opt_argc + 1));

  for (i = 1; i < opt_argc; i++)
    opt_argv[i] = (*optimize_args)[i];

  /* Now parse the options.  */
  decode_cmdline_options_to_array_default_mask (opt_argc, opt_argv,
						&decoded_options,
						&decoded_options_count);
  /* Drop non-Optimization options.  */
  unsigned j = 1;
  for (i = 1; i < decoded_options_count; ++i)
    {
      if (! (cl_options[decoded_options[i].opt_index].flags & CL_OPTIMIZATION))
	{
	  ret = false;
	  if (attr_p)
	    warning (OPT_Wattributes,
		     "bad option %qs to attribute %<optimize%>",
		     decoded_options[i].orig_option_with_args_text);
	  else
	    warning (OPT_Wpragmas,
		     "bad option %qs to pragma %<optimize%>",
		     decoded_options[i].orig_option_with_args_text);
	  continue;
	}
      if (i != j)
	decoded_options[j] = decoded_options[i];
      j++;
    }
  decoded_options_count = j;
  /* And apply them.  */
  decode_options (&global_options, &global_options_set,
		  decoded_options, decoded_options_count,
		  input_location, global_dc);

  targetm.override_options_after_change();

  optimize_args->truncate (0);
  return ret;
}

/* Check whether ATTR is a valid attribute fallthrough.  */

bool
attribute_fallthrough_p (tree attr)
{
  if (attr == error_mark_node)
   return false;
  tree t = lookup_attribute ("fallthrough", attr);
  if (t == NULL_TREE)
    return false;
  /* This attribute shall appear at most once in each attribute-list.  */
  if (lookup_attribute ("fallthrough", TREE_CHAIN (t)))
    warning (OPT_Wattributes, "%<fallthrough%> attribute specified multiple "
	     "times");
  /* No attribute-argument-clause shall be present.  */
  else if (TREE_VALUE (t) != NULL_TREE)
    warning (OPT_Wattributes, "%<fallthrough%> attribute specified with "
	     "a parameter");
  /* Warn if other attributes are found.  */
  for (t = attr; t != NULL_TREE; t = TREE_CHAIN (t))
    {
      tree name = get_attribute_name (t);
      if (!is_attribute_p ("fallthrough", name))
	warning (OPT_Wattributes, "%qE attribute ignored", name);
    }
  return true;
}


/* Check for valid arguments being passed to a function with FNTYPE.
   There are NARGS arguments in the array ARGARRAY.  LOC should be used for
   diagnostics.  Return true if -Wnonnull warning has been diagnosed.  */
bool
check_function_arguments (location_t loc, const_tree fndecl, const_tree fntype,
			  int nargs, tree *argarray)
{
  bool warned_p = false;

  /* Check for null being passed in a pointer argument that must be
     non-null.  We also need to do this if format checking is enabled.  */

  if (warn_nonnull)
    warned_p = check_function_nonnull (loc, TYPE_ATTRIBUTES (fntype),
				       nargs, argarray);

  /* Check for errors in format strings.  */

  if (warn_format || warn_suggest_attribute_format)
    check_function_format (TYPE_ATTRIBUTES (fntype), nargs, argarray);

  if (warn_format)
    check_function_sentinel (fntype, nargs, argarray);

  if (warn_restrict)
    check_function_restrict (fndecl, fntype, nargs, argarray);
  return warned_p;
}

/* Generic argument checking recursion routine.  PARAM is the argument to
   be checked.  PARAM_NUM is the number of the argument.  CALLBACK is invoked
   once the argument is resolved.  CTX is context for the callback.  */
void
check_function_arguments_recurse (void (*callback)
				  (void *, tree, unsigned HOST_WIDE_INT),
				  void *ctx, tree param,
				  unsigned HOST_WIDE_INT param_num)
{
  if (CONVERT_EXPR_P (param)
      && (TYPE_PRECISION (TREE_TYPE (param))
	  == TYPE_PRECISION (TREE_TYPE (TREE_OPERAND (param, 0)))))
    {
      /* Strip coercion.  */
      check_function_arguments_recurse (callback, ctx,
					TREE_OPERAND (param, 0), param_num);
      return;
    }

  if (TREE_CODE (param) == CALL_EXPR)
    {
      tree type = TREE_TYPE (TREE_TYPE (CALL_EXPR_FN (param)));
      tree attrs;
      bool found_format_arg = false;

      /* See if this is a call to a known internationalization function
	 that modifies a format arg.  Such a function may have multiple
	 format_arg attributes (for example, ngettext).  */

      for (attrs = TYPE_ATTRIBUTES (type);
	   attrs;
	   attrs = TREE_CHAIN (attrs))
	if (is_attribute_p ("format_arg", TREE_PURPOSE (attrs)))
	  {
	    tree inner_arg;
	    tree format_num_expr;
	    int format_num;
	    int i;
	    call_expr_arg_iterator iter;

	    /* Extract the argument number, which was previously checked
	       to be valid.  */
	    format_num_expr = TREE_VALUE (TREE_VALUE (attrs));

	    format_num = tree_to_uhwi (format_num_expr);

	    for (inner_arg = first_call_expr_arg (param, &iter), i = 1;
		 inner_arg != 0;
		 inner_arg = next_call_expr_arg (&iter), i++)
	      if (i == format_num)
		{
		  check_function_arguments_recurse (callback, ctx,
						    inner_arg, param_num);
		  found_format_arg = true;
		  break;
		}
	  }

      /* If we found a format_arg attribute and did a recursive check,
	 we are done with checking this argument.  Otherwise, we continue
	 and this will be considered a non-literal.  */
      if (found_format_arg)
	return;
    }

  if (TREE_CODE (param) == COND_EXPR)
    {
      /* Simplify to avoid warning for an impossible case.  */
      param = fold_for_warn (param);
      if (TREE_CODE (param) == COND_EXPR)
	{
	  /* Check both halves of the conditional expression.  */
	  check_function_arguments_recurse (callback, ctx,
					    TREE_OPERAND (param, 1),
					    param_num);
	  check_function_arguments_recurse (callback, ctx,
					    TREE_OPERAND (param, 2),
					    param_num);
	  return;
	}
    }

  (*callback) (ctx, param, param_num);
}

/* Checks for a builtin function FNDECL that the number of arguments
   NARGS against the required number REQUIRED and issues an error if
   there is a mismatch.  Returns true if the number of arguments is
   correct, otherwise false.  LOC is the location of FNDECL.  */

static bool
builtin_function_validate_nargs (location_t loc, tree fndecl, int nargs,
				 int required)
{
  if (nargs < required)
    {
      error_at (loc, "too few arguments to function %qE", fndecl);
      return false;
    }
  else if (nargs > required)
    {
      error_at (loc, "too many arguments to function %qE", fndecl);
      return false;
    }
  return true;
}

/* Helper macro for check_builtin_function_arguments.  */
#define ARG_LOCATION(N)					\
  (arg_loc.is_empty ()					\
   ? EXPR_LOC_OR_LOC (args[(N)], input_location)	\
   : expansion_point_location (arg_loc[(N)]))

/* Verifies the NARGS arguments ARGS to the builtin function FNDECL.
   Returns false if there was an error, otherwise true.  LOC is the
   location of the function; ARG_LOC is a vector of locations of the
   arguments.  */

bool
check_builtin_function_arguments (location_t loc, vec<location_t> arg_loc,
				  tree fndecl, int nargs, tree *args)
{
  if (!DECL_BUILT_IN (fndecl)
      || DECL_BUILT_IN_CLASS (fndecl) != BUILT_IN_NORMAL)
    return true;

  switch (DECL_FUNCTION_CODE (fndecl))
    {
    case BUILT_IN_ALLOCA_WITH_ALIGN:
      {
	/* Get the requested alignment (in bits) if it's a constant
	   integer expression.  */
	unsigned HOST_WIDE_INT align
	  = tree_fits_uhwi_p (args[1]) ? tree_to_uhwi (args[1]) : 0;

	/* Determine if the requested alignment is a power of 2.  */
	if ((align & (align - 1)))
	  align = 0;

	/* The maximum alignment in bits corresponding to the same
	   maximum in bytes enforced in check_user_alignment().  */
	unsigned maxalign = (UINT_MAX >> 1) + 1;

	/* Reject invalid alignments.  */
	if (align < BITS_PER_UNIT || maxalign < align)
	  {
	    error_at (ARG_LOCATION (1),
		      "second argument to function %qE must be a constant "
		      "integer power of 2 between %qi and %qu bits",
		      fndecl, BITS_PER_UNIT, maxalign);
	    return false;
	  }
	return true;
      }

    case BUILT_IN_CONSTANT_P:
      return builtin_function_validate_nargs (loc, fndecl, nargs, 1);

    case BUILT_IN_ISFINITE:
    case BUILT_IN_ISINF:
    case BUILT_IN_ISINF_SIGN:
    case BUILT_IN_ISNAN:
    case BUILT_IN_ISNORMAL:
    case BUILT_IN_SIGNBIT:
      if (builtin_function_validate_nargs (loc, fndecl, nargs, 1))
	{
	  if (TREE_CODE (TREE_TYPE (args[0])) != REAL_TYPE)
	    {
	      error_at (ARG_LOCATION (0), "non-floating-point argument in "
			"call to function %qE", fndecl);
	      return false;
	    }
	  return true;
	}
      return false;

    case BUILT_IN_ISGREATER:
    case BUILT_IN_ISGREATEREQUAL:
    case BUILT_IN_ISLESS:
    case BUILT_IN_ISLESSEQUAL:
    case BUILT_IN_ISLESSGREATER:
    case BUILT_IN_ISUNORDERED:
      if (builtin_function_validate_nargs (loc, fndecl, nargs, 2))
	{
	  enum tree_code code0, code1;
	  code0 = TREE_CODE (TREE_TYPE (args[0]));
	  code1 = TREE_CODE (TREE_TYPE (args[1]));
	  if (!((code0 == REAL_TYPE && code1 == REAL_TYPE)
		|| (code0 == REAL_TYPE && code1 == INTEGER_TYPE)
		|| (code0 == INTEGER_TYPE && code1 == REAL_TYPE)))
	    {
	      error_at (loc, "non-floating-point arguments in call to "
			"function %qE", fndecl);
	      return false;
	    }
	  return true;
	}
      return false;

    case BUILT_IN_FPCLASSIFY:
      if (builtin_function_validate_nargs (loc, fndecl, nargs, 6))
	{
	  for (unsigned int i = 0; i < 5; i++)
	    if (TREE_CODE (args[i]) != INTEGER_CST)
	      {
		error_at (ARG_LOCATION (i), "non-const integer argument %u in "
			  "call to function %qE", i + 1, fndecl);
		return false;
	      }

	  if (TREE_CODE (TREE_TYPE (args[5])) != REAL_TYPE)
	    {
	      error_at (ARG_LOCATION (5), "non-floating-point argument in "
			"call to function %qE", fndecl);
	      return false;
	    }
	  return true;
	}
      return false;

    case BUILT_IN_ASSUME_ALIGNED:
      if (builtin_function_validate_nargs (loc, fndecl, nargs, 2 + (nargs > 2)))
	{
	  if (nargs >= 3 && TREE_CODE (TREE_TYPE (args[2])) != INTEGER_TYPE)
	    {
	      error_at (ARG_LOCATION (2), "non-integer argument 3 in call to "
			"function %qE", fndecl);
	      return false;
	    }
	  return true;
	}
      return false;

    case BUILT_IN_ADD_OVERFLOW:
    case BUILT_IN_SUB_OVERFLOW:
    case BUILT_IN_MUL_OVERFLOW:
      if (builtin_function_validate_nargs (loc, fndecl, nargs, 3))
	{
	  unsigned i;
	  for (i = 0; i < 2; i++)
	    if (!INTEGRAL_TYPE_P (TREE_TYPE (args[i])))
	      {
		error_at (ARG_LOCATION (i), "argument %u in call to function "
			  "%qE does not have integral type", i + 1, fndecl);
		return false;
	      }
	  if (TREE_CODE (TREE_TYPE (args[2])) != POINTER_TYPE
	      || !INTEGRAL_TYPE_P (TREE_TYPE (TREE_TYPE (args[2]))))
	    {
	      error_at (ARG_LOCATION (2), "argument 3 in call to function %qE "
			"does not have pointer to integral type", fndecl);
	      return false;
	    }
	  else if (TREE_CODE (TREE_TYPE (TREE_TYPE (args[2]))) == ENUMERAL_TYPE)
	    {
	      error_at (ARG_LOCATION (2), "argument 3 in call to function %qE "
			"has pointer to enumerated type", fndecl);
	      return false;
	    }
	  else if (TREE_CODE (TREE_TYPE (TREE_TYPE (args[2]))) == BOOLEAN_TYPE)
	    {
	      error_at (ARG_LOCATION (2), "argument 3 in call to function %qE "
			"has pointer to boolean type", fndecl);
	      return false;
	    }
	  return true;
	}
      return false;

    case BUILT_IN_ADD_OVERFLOW_P:
    case BUILT_IN_SUB_OVERFLOW_P:
    case BUILT_IN_MUL_OVERFLOW_P:
      if (builtin_function_validate_nargs (loc, fndecl, nargs, 3))
	{
	  unsigned i;
	  for (i = 0; i < 3; i++)
	    if (!INTEGRAL_TYPE_P (TREE_TYPE (args[i])))
	      {
		error_at (ARG_LOCATION (i), "argument %u in call to function "
			  "%qE does not have integral type", i + 1, fndecl);
		return false;
	      }
	  if (TREE_CODE (TREE_TYPE (args[2])) == ENUMERAL_TYPE)
	    {
	      error_at (ARG_LOCATION (2), "argument 3 in call to function "
			"%qE has enumerated type", fndecl);
	      return false;
	    }
	  else if (TREE_CODE (TREE_TYPE (args[2])) == BOOLEAN_TYPE)
	    {
	      error_at (ARG_LOCATION (2), "argument 3 in call to function "
			"%qE has boolean type", fndecl);
	      return false;
	    }
	  return true;
	}
      return false;

    default:
      return true;
    }
}

/* Function to help qsort sort FIELD_DECLs by name order.  */

int
field_decl_cmp (const void *x_p, const void *y_p)
{
  const tree *const x = (const tree *const) x_p;
  const tree *const y = (const tree *const) y_p;

  if (DECL_NAME (*x) == DECL_NAME (*y))
    /* A nontype is "greater" than a type.  */
    return (TREE_CODE (*y) == TYPE_DECL) - (TREE_CODE (*x) == TYPE_DECL);
  if (DECL_NAME (*x) == NULL_TREE)
    return -1;
  if (DECL_NAME (*y) == NULL_TREE)
    return 1;
  if (DECL_NAME (*x) < DECL_NAME (*y))
    return -1;
  return 1;
}

static struct {
  gt_pointer_operator new_value;
  void *cookie;
} resort_data;

/* This routine compares two fields like field_decl_cmp but using the
pointer operator in resort_data.  */

static int
resort_field_decl_cmp (const void *x_p, const void *y_p)
{
  const tree *const x = (const tree *const) x_p;
  const tree *const y = (const tree *const) y_p;

  if (DECL_NAME (*x) == DECL_NAME (*y))
    /* A nontype is "greater" than a type.  */
    return (TREE_CODE (*y) == TYPE_DECL) - (TREE_CODE (*x) == TYPE_DECL);
  if (DECL_NAME (*x) == NULL_TREE)
    return -1;
  if (DECL_NAME (*y) == NULL_TREE)
    return 1;
  {
    tree d1 = DECL_NAME (*x);
    tree d2 = DECL_NAME (*y);
    resort_data.new_value (&d1, resort_data.cookie);
    resort_data.new_value (&d2, resort_data.cookie);
    if (d1 < d2)
      return -1;
  }
  return 1;
}

/* Resort DECL_SORTED_FIELDS because pointers have been reordered.  */

void
resort_sorted_fields (void *obj,
		      void * ARG_UNUSED (orig_obj),
		      gt_pointer_operator new_value,
		      void *cookie)
{
  struct sorted_fields_type *sf = (struct sorted_fields_type *) obj;
  resort_data.new_value = new_value;
  resort_data.cookie = cookie;
  qsort (&sf->elts[0], sf->len, sizeof (tree),
	 resort_field_decl_cmp);
}

/* Subroutine of c_parse_error.
   Return the result of concatenating LHS and RHS. RHS is really
   a string literal, its first character is indicated by RHS_START and
   RHS_SIZE is its length (including the terminating NUL character).

   The caller is responsible for deleting the returned pointer.  */

static char *
catenate_strings (const char *lhs, const char *rhs_start, int rhs_size)
{
  const int lhs_size = strlen (lhs);
  char *result = XNEWVEC (char, lhs_size + rhs_size);
  strncpy (result, lhs, lhs_size);
  strncpy (result + lhs_size, rhs_start, rhs_size);
  return result;
}

/* Issue the error given by GMSGID, indicating that it occurred before
   TOKEN, which had the associated VALUE.  */

void
c_parse_error (const char *gmsgid, enum cpp_ttype token_type,
	       tree value, unsigned char token_flags)
{
#define catenate_messages(M1, M2) catenate_strings ((M1), (M2), sizeof (M2))

  char *message = NULL;

  if (token_type == CPP_EOF)
    message = catenate_messages (gmsgid, " at end of input");
  else if (token_type == CPP_CHAR
	   || token_type == CPP_WCHAR
	   || token_type == CPP_CHAR16
	   || token_type == CPP_CHAR32
	   || token_type == CPP_UTF8CHAR)
    {
      unsigned int val = TREE_INT_CST_LOW (value);
      const char *prefix;

      switch (token_type)
	{
	default:
	  prefix = "";
	  break;
	case CPP_WCHAR:
	  prefix = "L";
	  break;
	case CPP_CHAR16:
	  prefix = "u";
	  break;
	case CPP_CHAR32:
	  prefix = "U";
	  break;
	case CPP_UTF8CHAR:
	  prefix = "u8";
	  break;
        }

      if (val <= UCHAR_MAX && ISGRAPH (val))
	message = catenate_messages (gmsgid, " before %s'%c'");
      else
	message = catenate_messages (gmsgid, " before %s'\\x%x'");

      error (message, prefix, val);
      free (message);
      message = NULL;
    }
  else if (token_type == CPP_CHAR_USERDEF
	   || token_type == CPP_WCHAR_USERDEF
	   || token_type == CPP_CHAR16_USERDEF
	   || token_type == CPP_CHAR32_USERDEF
	   || token_type == CPP_UTF8CHAR_USERDEF)
    message = catenate_messages (gmsgid,
				 " before user-defined character literal");
  else if (token_type == CPP_STRING_USERDEF
	   || token_type == CPP_WSTRING_USERDEF
	   || token_type == CPP_STRING16_USERDEF
	   || token_type == CPP_STRING32_USERDEF
	   || token_type == CPP_UTF8STRING_USERDEF)
    message = catenate_messages (gmsgid, " before user-defined string literal");
  else if (token_type == CPP_STRING
	   || token_type == CPP_WSTRING
	   || token_type == CPP_STRING16
	   || token_type == CPP_STRING32
	   || token_type == CPP_UTF8STRING)
    message = catenate_messages (gmsgid, " before string constant");
  else if (token_type == CPP_NUMBER)
    message = catenate_messages (gmsgid, " before numeric constant");
  else if (token_type == CPP_NAME)
    {
      message = catenate_messages (gmsgid, " before %qE");
      error (message, value);
      free (message);
      message = NULL;
    }
  else if (token_type == CPP_PRAGMA)
    message = catenate_messages (gmsgid, " before %<#pragma%>");
  else if (token_type == CPP_PRAGMA_EOL)
    message = catenate_messages (gmsgid, " before end of line");
  else if (token_type == CPP_DECLTYPE)
    message = catenate_messages (gmsgid, " before %<decltype%>");
  else if (token_type < N_TTYPES)
    {
      message = catenate_messages (gmsgid, " before %qs token");
      error (message, cpp_type2name (token_type, token_flags));
      free (message);
      message = NULL;
    }
  else
    error (gmsgid);

  if (message)
    {
      error (message);
      free (message);
    }
#undef catenate_messages
}

/* Return the gcc option code associated with the reason for a cpp
   message, or 0 if none.  */

static int
c_option_controlling_cpp_error (int reason)
{
  const struct cpp_reason_option_codes_t *entry;

  for (entry = cpp_reason_option_codes; entry->reason != CPP_W_NONE; entry++)
    {
      if (entry->reason == reason)
	return entry->option_code;
    }
  return 0;
}

/* Callback from cpp_error for PFILE to print diagnostics from the
   preprocessor.  The diagnostic is of type LEVEL, with REASON set
   to the reason code if LEVEL is represents a warning, at location
   RICHLOC unless this is after lexing and the compiler's location
   should be used instead; MSG is the translated message and AP
   the arguments.  Returns true if a diagnostic was emitted, false
   otherwise.  */

bool
c_cpp_error (cpp_reader *pfile ATTRIBUTE_UNUSED, int level, int reason,
	     rich_location *richloc,
	     const char *msg, va_list *ap)
{
  diagnostic_info diagnostic;
  diagnostic_t dlevel;
  bool save_warn_system_headers = global_dc->dc_warn_system_headers;
  bool ret;

  switch (level)
    {
    case CPP_DL_WARNING_SYSHDR:
      if (flag_no_output)
	return false;
      global_dc->dc_warn_system_headers = 1;
      /* Fall through.  */
    case CPP_DL_WARNING:
      if (flag_no_output)
	return false;
      dlevel = DK_WARNING;
      break;
    case CPP_DL_PEDWARN:
      if (flag_no_output && !flag_pedantic_errors)
	return false;
      dlevel = DK_PEDWARN;
      break;
    case CPP_DL_ERROR:
      dlevel = DK_ERROR;
      break;
    case CPP_DL_ICE:
      dlevel = DK_ICE;
      break;
    case CPP_DL_NOTE:
      dlevel = DK_NOTE;
      break;
    case CPP_DL_FATAL:
      dlevel = DK_FATAL;
      break;
    default:
      gcc_unreachable ();
    }
  if (done_lexing)
    richloc->set_range (line_table, 0, input_location, true);
  diagnostic_set_info_translated (&diagnostic, msg, ap,
				  richloc, dlevel);
  diagnostic_override_option_index (&diagnostic,
                                    c_option_controlling_cpp_error (reason));
  ret = report_diagnostic (&diagnostic);
  if (level == CPP_DL_WARNING_SYSHDR)
    global_dc->dc_warn_system_headers = save_warn_system_headers;
  return ret;
}

/* Convert a character from the host to the target execution character
   set.  cpplib handles this, mostly.  */

HOST_WIDE_INT
c_common_to_target_charset (HOST_WIDE_INT c)
{
  /* Character constants in GCC proper are sign-extended under -fsigned-char,
     zero-extended under -fno-signed-char.  cpplib insists that characters
     and character constants are always unsigned.  Hence we must convert
     back and forth.  */
  cppchar_t uc = ((cppchar_t)c) & ((((cppchar_t)1) << CHAR_BIT)-1);

  uc = cpp_host_to_exec_charset (parse_in, uc);

  if (flag_signed_char)
    return ((HOST_WIDE_INT)uc) << (HOST_BITS_PER_WIDE_INT - CHAR_TYPE_SIZE)
			       >> (HOST_BITS_PER_WIDE_INT - CHAR_TYPE_SIZE);
  else
    return uc;
}

/* Fold an offsetof-like expression.  EXPR is a nested sequence of component
   references with an INDIRECT_REF of a constant at the bottom; much like the
   traditional rendering of offsetof as a macro.  Return the folded result.  */

tree
fold_offsetof_1 (tree expr, enum tree_code ctx)
{
  tree base, off, t;
  tree_code code = TREE_CODE (expr);
  switch (code)
    {
    case ERROR_MARK:
      return expr;

    case VAR_DECL:
      error ("cannot apply %<offsetof%> to static data member %qD", expr);
      return error_mark_node;

    case CALL_EXPR:
    case TARGET_EXPR:
      error ("cannot apply %<offsetof%> when %<operator[]%> is overloaded");
      return error_mark_node;

    case NOP_EXPR:
    case INDIRECT_REF:
      if (!TREE_CONSTANT (TREE_OPERAND (expr, 0)))
	{
	  error ("cannot apply %<offsetof%> to a non constant address");
	  return error_mark_node;
	}
      return TREE_OPERAND (expr, 0);

    case COMPONENT_REF:
      base = fold_offsetof_1 (TREE_OPERAND (expr, 0), code);
      if (base == error_mark_node)
	return base;

      t = TREE_OPERAND (expr, 1);
      if (DECL_C_BIT_FIELD (t))
	{
	  error ("attempt to take address of bit-field structure "
		 "member %qD", t);
	  return error_mark_node;
	}
      off = size_binop_loc (input_location, PLUS_EXPR, DECL_FIELD_OFFSET (t),
			    size_int (tree_to_uhwi (DECL_FIELD_BIT_OFFSET (t))
				      / BITS_PER_UNIT));
      break;

    case ARRAY_REF:
      base = fold_offsetof_1 (TREE_OPERAND (expr, 0), code);
      if (base == error_mark_node)
	return base;

      t = TREE_OPERAND (expr, 1);

      /* Check if the offset goes beyond the upper bound of the array.  */
      if (TREE_CODE (t) == INTEGER_CST && tree_int_cst_sgn (t) >= 0)
	{
	  tree upbound = array_ref_up_bound (expr);
	  if (upbound != NULL_TREE
	      && TREE_CODE (upbound) == INTEGER_CST
	      && !tree_int_cst_equal (upbound,
				      TYPE_MAX_VALUE (TREE_TYPE (upbound))))
	    {
	      if (ctx != ARRAY_REF && ctx != COMPONENT_REF)
	        upbound = size_binop (PLUS_EXPR, upbound,
				      build_int_cst (TREE_TYPE (upbound), 1));
	      if (tree_int_cst_lt (upbound, t))
		{
		  tree v;

		  for (v = TREE_OPERAND (expr, 0);
		       TREE_CODE (v) == COMPONENT_REF;
		       v = TREE_OPERAND (v, 0))
		    if (TREE_CODE (TREE_TYPE (TREE_OPERAND (v, 0)))
			== RECORD_TYPE)
		      {
			tree fld_chain = DECL_CHAIN (TREE_OPERAND (v, 1));
			for (; fld_chain; fld_chain = DECL_CHAIN (fld_chain))
			  if (TREE_CODE (fld_chain) == FIELD_DECL)
			    break;

			if (fld_chain)
			  break;
		      }
		  /* Don't warn if the array might be considered a poor
		     man's flexible array member with a very permissive
		     definition thereof.  */
		  if (TREE_CODE (v) == ARRAY_REF
		      || TREE_CODE (v) == COMPONENT_REF)
		    warning (OPT_Warray_bounds,
			     "index %E denotes an offset "
			     "greater than size of %qT",
			     t, TREE_TYPE (TREE_OPERAND (expr, 0)));
		}
	    }
	}

      t = convert (sizetype, t);
      off = size_binop (MULT_EXPR, TYPE_SIZE_UNIT (TREE_TYPE (expr)), t);
      break;

    case COMPOUND_EXPR:
      /* Handle static members of volatile structs.  */
      t = TREE_OPERAND (expr, 1);
      gcc_assert (VAR_P (t));
      return fold_offsetof_1 (t);

    default:
      gcc_unreachable ();
    }

  return fold_build_pointer_plus (base, off);
}

/* Likewise, but convert it to the return type of offsetof.  */

tree
fold_offsetof (tree expr)
{
  return convert (size_type_node, fold_offsetof_1 (expr));
}


/* *PTYPE is an incomplete array.  Complete it with a domain based on
   INITIAL_VALUE.  If INITIAL_VALUE is not present, use 1 if DO_DEFAULT
   is true.  Return 0 if successful, 1 if INITIAL_VALUE can't be deciphered,
   2 if INITIAL_VALUE was NULL, and 3 if INITIAL_VALUE was empty.  */

int
complete_array_type (tree *ptype, tree initial_value, bool do_default)
{
  tree maxindex, type, main_type, elt, unqual_elt;
  int failure = 0, quals;
  bool overflow_p = false;

  maxindex = size_zero_node;
  if (initial_value)
    {
      if (TREE_CODE (initial_value) == STRING_CST)
	{
	  int eltsize
	    = int_size_in_bytes (TREE_TYPE (TREE_TYPE (initial_value)));
	  maxindex = size_int (TREE_STRING_LENGTH (initial_value)/eltsize - 1);
	}
      else if (TREE_CODE (initial_value) == CONSTRUCTOR)
	{
	  vec<constructor_elt, va_gc> *v = CONSTRUCTOR_ELTS (initial_value);

	  if (vec_safe_is_empty (v))
	    {
	      if (pedantic)
		failure = 3;
	      maxindex = ssize_int (-1);
	    }
	  else
	    {
	      tree curindex;
	      unsigned HOST_WIDE_INT cnt;
	      constructor_elt *ce;
	      bool fold_p = false;

	      if ((*v)[0].index)
		maxindex = (*v)[0].index, fold_p = true;

	      curindex = maxindex;

	      for (cnt = 1; vec_safe_iterate (v, cnt, &ce); cnt++)
		{
		  bool curfold_p = false;
		  if (ce->index)
		    curindex = ce->index, curfold_p = true;
		  else
		    {
		      if (fold_p)
			{
			  /* Since we treat size types now as ordinary
			     unsigned types, we need an explicit overflow
			     check.  */
			  tree orig = curindex;
		          curindex = fold_convert (sizetype, curindex);
			  overflow_p |= tree_int_cst_lt (curindex, orig);
			}
		      curindex = size_binop (PLUS_EXPR, curindex,
					     size_one_node);
		    }
		  if (tree_int_cst_lt (maxindex, curindex))
		    maxindex = curindex, fold_p = curfold_p;
		}
	      if (fold_p)
		{
		  tree orig = maxindex;
	          maxindex = fold_convert (sizetype, maxindex);
		  overflow_p |= tree_int_cst_lt (maxindex, orig);
		}
	    }
	}
      else
	{
	  /* Make an error message unless that happened already.  */
	  if (initial_value != error_mark_node)
	    failure = 1;
	}
    }
  else
    {
      failure = 2;
      if (!do_default)
	return failure;
    }

  type = *ptype;
  elt = TREE_TYPE (type);
  quals = TYPE_QUALS (strip_array_types (elt));
  if (quals == 0)
    unqual_elt = elt;
  else
    unqual_elt = c_build_qualified_type (elt, KEEP_QUAL_ADDR_SPACE (quals));

  /* Using build_distinct_type_copy and modifying things afterward instead
     of using build_array_type to create a new type preserves all of the
     TYPE_LANG_FLAG_? bits that the front end may have set.  */
  main_type = build_distinct_type_copy (TYPE_MAIN_VARIANT (type));
  TREE_TYPE (main_type) = unqual_elt;
  TYPE_DOMAIN (main_type)
    = build_range_type (TREE_TYPE (maxindex),
			build_int_cst (TREE_TYPE (maxindex), 0), maxindex);
  TYPE_TYPELESS_STORAGE (main_type) = TYPE_TYPELESS_STORAGE (type);
  layout_type (main_type);

  /* Make sure we have the canonical MAIN_TYPE. */
<<<<<<< HEAD
  hashval_t hashcode = type_hash_default (main_type);
  main_type = type_hash_canon (hashcode, main_type);
=======
  inchash::hash hstate;
  hstate.add_object (TYPE_HASH (unqual_elt));
  hstate.add_object (TYPE_HASH (TYPE_DOMAIN (main_type)));
  hstate.add_flag (TYPE_TYPELESS_STORAGE (main_type));
  main_type = type_hash_canon (hstate.end (), main_type);
>>>>>>> f88523e5

  /* Fix the canonical type.  */
  if (TYPE_STRUCTURAL_EQUALITY_P (TREE_TYPE (main_type))
      || TYPE_STRUCTURAL_EQUALITY_P (TYPE_DOMAIN (main_type)))
    SET_TYPE_STRUCTURAL_EQUALITY (main_type);
  else if (TYPE_CANONICAL (TREE_TYPE (main_type)) != TREE_TYPE (main_type)
	   || (TYPE_CANONICAL (TYPE_DOMAIN (main_type))
	       != TYPE_DOMAIN (main_type)))
    TYPE_CANONICAL (main_type)
      = build_array_type (TYPE_CANONICAL (TREE_TYPE (main_type)),
			  TYPE_CANONICAL (TYPE_DOMAIN (main_type)),
			  TYPE_TYPELESS_STORAGE (main_type));
  else
    TYPE_CANONICAL (main_type) = main_type;

  if (quals == 0)
    type = main_type;
  else
    type = c_build_qualified_type (main_type, quals);

  if (COMPLETE_TYPE_P (type)
      && TREE_CODE (TYPE_SIZE_UNIT (type)) == INTEGER_CST
      && (overflow_p || TREE_OVERFLOW (TYPE_SIZE_UNIT (type))))
    {
      error ("size of array is too large");
      /* If we proceed with the array type as it is, we'll eventually
	 crash in tree_to_[su]hwi().  */
      type = error_mark_node;
    }

  *ptype = type;
  return failure;
}

/* Like c_mark_addressable but don't check register qualifier.  */
void 
c_common_mark_addressable_vec (tree t)
{   
  if (TREE_CODE (t) == C_MAYBE_CONST_EXPR)
    t = C_MAYBE_CONST_EXPR_EXPR (t);
  while (handled_component_p (t))
    t = TREE_OPERAND (t, 0);
  if (!VAR_P (t)
      && TREE_CODE (t) != PARM_DECL
      && TREE_CODE (t) != COMPOUND_LITERAL_EXPR)
    return;
  if (!VAR_P (t) || !DECL_HARD_REGISTER (t))
    TREE_ADDRESSABLE (t) = 1;
}



/* Used to help initialize the builtin-types.def table.  When a type of
   the correct size doesn't exist, use error_mark_node instead of NULL.
   The later results in segfaults even when a decl using the type doesn't
   get invoked.  */

tree
builtin_type_for_size (int size, bool unsignedp)
{
  tree type = c_common_type_for_size (size, unsignedp);
  return type ? type : error_mark_node;
}

/* A helper function for resolve_overloaded_builtin in resolving the
   overloaded __sync_ builtins.  Returns a positive power of 2 if the
   first operand of PARAMS is a pointer to a supported data type.
   Returns 0 if an error is encountered.
   FETCH is true when FUNCTION is one of the _FETCH_OP_ or _OP_FETCH_
   built-ins.  */

static int
sync_resolve_size (tree function, vec<tree, va_gc> *params, bool fetch)
{
  /* Type of the argument.  */
  tree argtype;
  /* Type the argument points to.  */
  tree type;
  int size;

  if (vec_safe_is_empty (params))
    {
      error ("too few arguments to function %qE", function);
      return 0;
    }

  argtype = type = TREE_TYPE ((*params)[0]);
  if (TREE_CODE (type) == ARRAY_TYPE)
    {
      /* Force array-to-pointer decay for C++.  */
      gcc_assert (c_dialect_cxx());
      (*params)[0] = default_conversion ((*params)[0]);
      type = TREE_TYPE ((*params)[0]);
    }
  if (TREE_CODE (type) != POINTER_TYPE)
    goto incompatible;

  type = TREE_TYPE (type);
  if (!INTEGRAL_TYPE_P (type) && !POINTER_TYPE_P (type))
    goto incompatible;

  if (fetch && TREE_CODE (type) == BOOLEAN_TYPE)
    goto incompatible;

  size = tree_to_uhwi (TYPE_SIZE_UNIT (type));
  if (size == 1 || size == 2 || size == 4 || size == 8 || size == 16)
    return size;

 incompatible:
  /* Issue the diagnostic only if the argument is valid, otherwise
     it would be redundant at best and could be misleading.  */
  if (argtype != error_mark_node)
    error ("operand type %qT is incompatible with argument %d of %qE",
	   argtype, 1, function);
  return 0;
}

/* A helper function for resolve_overloaded_builtin.  Adds casts to
   PARAMS to make arguments match up with those of FUNCTION.  Drops
   the variadic arguments at the end.  Returns false if some error
   was encountered; true on success.  */

static bool
sync_resolve_params (location_t loc, tree orig_function, tree function,
		     vec<tree, va_gc> *params, bool orig_format)
{
  function_args_iterator iter;
  tree ptype;
  unsigned int parmnum;

  function_args_iter_init (&iter, TREE_TYPE (function));
  /* We've declared the implementation functions to use "volatile void *"
     as the pointer parameter, so we shouldn't get any complaints from the
     call to check_function_arguments what ever type the user used.  */
  function_args_iter_next (&iter);
  ptype = TREE_TYPE (TREE_TYPE ((*params)[0]));
  ptype = TYPE_MAIN_VARIANT (ptype);

  /* For the rest of the values, we need to cast these to FTYPE, so that we
     don't get warnings for passing pointer types, etc.  */
  parmnum = 0;
  while (1)
    {
      tree val, arg_type;

      arg_type = function_args_iter_cond (&iter);
      /* XXX void_type_node belies the abstraction.  */
      if (arg_type == void_type_node)
	break;

      ++parmnum;
      if (params->length () <= parmnum)
	{
	  error_at (loc, "too few arguments to function %qE", orig_function);
	  return false;
	}

      /* Only convert parameters if arg_type is unsigned integer type with
	 new format sync routines, i.e. don't attempt to convert pointer
	 arguments (e.g. EXPECTED argument of __atomic_compare_exchange_n),
	 bool arguments (e.g. WEAK argument) or signed int arguments (memmodel
	 kinds).  */
      if (TREE_CODE (arg_type) == INTEGER_TYPE && TYPE_UNSIGNED (arg_type))
	{
	  /* Ideally for the first conversion we'd use convert_for_assignment
	     so that we get warnings for anything that doesn't match the pointer
	     type.  This isn't portable across the C and C++ front ends atm.  */
	  val = (*params)[parmnum];
	  val = convert (ptype, val);
	  val = convert (arg_type, val);
	  (*params)[parmnum] = val;
	}

      function_args_iter_next (&iter);
    }

  /* __atomic routines are not variadic.  */
  if (!orig_format && params->length () != parmnum + 1)
    {
      error_at (loc, "too many arguments to function %qE", orig_function);
      return false;
    }

  /* The definition of these primitives is variadic, with the remaining
     being "an optional list of variables protected by the memory barrier".
     No clue what that's supposed to mean, precisely, but we consider all
     call-clobbered variables to be protected so we're safe.  */
  params->truncate (parmnum + 1);

  return true;
}

/* A helper function for resolve_overloaded_builtin.  Adds a cast to
   RESULT to make it match the type of the first pointer argument in
   PARAMS.  */

static tree
sync_resolve_return (tree first_param, tree result, bool orig_format)
{
  tree ptype = TREE_TYPE (TREE_TYPE (first_param));
  tree rtype = TREE_TYPE (result);
  ptype = TYPE_MAIN_VARIANT (ptype);

  /* New format doesn't require casting unless the types are the same size.  */
  if (orig_format || tree_int_cst_equal (TYPE_SIZE (ptype), TYPE_SIZE (rtype)))
    return convert (ptype, result);
  else
    return result;
}

/* This function verifies the PARAMS to generic atomic FUNCTION.
   It returns the size if all the parameters are the same size, otherwise
   0 is returned if the parameters are invalid.  */

static int
get_atomic_generic_size (location_t loc, tree function,
			 vec<tree, va_gc> *params)
{
  unsigned int n_param;
  unsigned int n_model;
  unsigned int x;
  int size_0;
  tree type_0;

  /* Determine the parameter makeup.  */
  switch (DECL_FUNCTION_CODE (function))
    {
    case BUILT_IN_ATOMIC_EXCHANGE:
      n_param = 4;
      n_model = 1;
      break;
    case BUILT_IN_ATOMIC_LOAD:
    case BUILT_IN_ATOMIC_STORE:
      n_param = 3;
      n_model = 1;
      break;
    case BUILT_IN_ATOMIC_COMPARE_EXCHANGE:
      n_param = 6;
      n_model = 2;
      break;
    default:
      gcc_unreachable ();
    }

  if (vec_safe_length (params) != n_param)
    {
      error_at (loc, "incorrect number of arguments to function %qE", function);
      return 0;
    }

  /* Get type of first parameter, and determine its size.  */
  type_0 = TREE_TYPE ((*params)[0]);
  if (TREE_CODE (type_0) == ARRAY_TYPE)
    {
      /* Force array-to-pointer decay for C++.  */
      gcc_assert (c_dialect_cxx());
      (*params)[0] = default_conversion ((*params)[0]);
      type_0 = TREE_TYPE ((*params)[0]);
    }
  if (TREE_CODE (type_0) != POINTER_TYPE || VOID_TYPE_P (TREE_TYPE (type_0)))
    {
      error_at (loc, "argument 1 of %qE must be a non-void pointer type",
		function);
      return 0;
    }

  /* Types must be compile time constant sizes. */
  if (TREE_CODE ((TYPE_SIZE_UNIT (TREE_TYPE (type_0)))) != INTEGER_CST)
    {
      error_at (loc, 
		"argument 1 of %qE must be a pointer to a constant size type",
		function);
      return 0;
    }

  size_0 = tree_to_uhwi (TYPE_SIZE_UNIT (TREE_TYPE (type_0)));

  /* Zero size objects are not allowed.  */
  if (size_0 == 0)
    {
      error_at (loc, 
		"argument 1 of %qE must be a pointer to a nonzero size object",
		function);
      return 0;
    }

  /* Check each other parameter is a pointer and the same size.  */
  for (x = 0; x < n_param - n_model; x++)
    {
      int size;
      tree type = TREE_TYPE ((*params)[x]);
      /* __atomic_compare_exchange has a bool in the 4th position, skip it.  */
      if (n_param == 6 && x == 3)
        continue;
      if (!POINTER_TYPE_P (type))
	{
	  error_at (loc, "argument %d of %qE must be a pointer type", x + 1,
		    function);
	  return 0;
	}
      else if (TYPE_SIZE_UNIT (TREE_TYPE (type))
	       && TREE_CODE ((TYPE_SIZE_UNIT (TREE_TYPE (type))))
		  != INTEGER_CST)
	{
	  error_at (loc, "argument %d of %qE must be a pointer to a constant "
		    "size type", x + 1, function);
	  return 0;
	}
      else if (FUNCTION_POINTER_TYPE_P (type))
	{
	  error_at (loc, "argument %d of %qE must not be a pointer to a "
		    "function", x + 1, function);
	  return 0;
	}
      tree type_size = TYPE_SIZE_UNIT (TREE_TYPE (type));
      size = type_size ? tree_to_uhwi (type_size) : 0;
      if (size != size_0)
	{
	  error_at (loc, "size mismatch in argument %d of %qE", x + 1,
		    function);
	  return 0;
	}
    }

  /* Check memory model parameters for validity.  */
  for (x = n_param - n_model ; x < n_param; x++)
    {
      tree p = (*params)[x];
      if (TREE_CODE (p) == INTEGER_CST)
        {
	  int i = tree_to_uhwi (p);
	  if (i < 0 || (memmodel_base (i) >= MEMMODEL_LAST))
	    {
	      warning_at (loc, OPT_Winvalid_memory_model,
			  "invalid memory model argument %d of %qE", x + 1,
			  function);
	    }
	}
      else
	if (!INTEGRAL_TYPE_P (TREE_TYPE (p)))
	  {
	    error_at (loc, "non-integer memory model argument %d of %qE", x + 1,
		   function);
	    return 0;
	  }
      }

  return size_0;
}


/* This will take an __atomic_ generic FUNCTION call, and add a size parameter N
   at the beginning of the parameter list PARAMS representing the size of the
   objects.  This is to match the library ABI requirement.  LOC is the location
   of the function call.  
   The new function is returned if it needed rebuilding, otherwise NULL_TREE is
   returned to allow the external call to be constructed.  */

static tree
add_atomic_size_parameter (unsigned n, location_t loc, tree function, 
			   vec<tree, va_gc> *params)
{
  tree size_node;

  /* Insert a SIZE_T parameter as the first param.  If there isn't
     enough space, allocate a new vector and recursively re-build with that.  */
  if (!params->space (1))
    {
      unsigned int z, len;
      vec<tree, va_gc> *v;
      tree f;

      len = params->length ();
      vec_alloc (v, len + 1);
      v->quick_push (build_int_cst (size_type_node, n));
      for (z = 0; z < len; z++)
	v->quick_push ((*params)[z]);
      f = build_function_call_vec (loc, vNULL, function, v, NULL);
      vec_free (v);
      return f;
    }

  /* Add the size parameter and leave as a function call for processing.  */
  size_node = build_int_cst (size_type_node, n);
  params->quick_insert (0, size_node);
  return NULL_TREE;
}


/* Return whether atomic operations for naturally aligned N-byte
   arguments are supported, whether inline or through libatomic.  */
static bool
atomic_size_supported_p (int n)
{
  switch (n)
    {
    case 1:
    case 2:
    case 4:
    case 8:
      return true;

    case 16:
      return targetm.scalar_mode_supported_p (TImode);

    default:
      return false;
    }
}

/* This will process an __atomic_exchange function call, determine whether it
   needs to be mapped to the _N variation, or turned into a library call.
   LOC is the location of the builtin call.
   FUNCTION is the DECL that has been invoked;
   PARAMS is the argument list for the call.  The return value is non-null
   TRUE is returned if it is translated into the proper format for a call to the
   external library, and NEW_RETURN is set the tree for that function.
   FALSE is returned if processing for the _N variation is required, and 
   NEW_RETURN is set to the return value the result is copied into.  */
static bool
resolve_overloaded_atomic_exchange (location_t loc, tree function, 
				    vec<tree, va_gc> *params, tree *new_return)
{	
  tree p0, p1, p2, p3;
  tree I_type, I_type_ptr;
  int n = get_atomic_generic_size (loc, function, params);

  /* Size of 0 is an error condition.  */
  if (n == 0)
    {
      *new_return = error_mark_node;
      return true;
    }

  /* If not a lock-free size, change to the library generic format.  */
  if (!atomic_size_supported_p (n))
    {
      *new_return = add_atomic_size_parameter (n, loc, function, params);
      return true;
    }

  /* Otherwise there is a lockfree match, transform the call from:
       void fn(T* mem, T* desired, T* return, model)
     into
       *return = (T) (fn (In* mem, (In) *desired, model))  */

  p0 = (*params)[0];
  p1 = (*params)[1];
  p2 = (*params)[2];
  p3 = (*params)[3];
  
  /* Create pointer to appropriate size.  */
  I_type = builtin_type_for_size (BITS_PER_UNIT * n, 1);
  I_type_ptr = build_pointer_type (I_type);

  /* Convert object pointer to required type.  */
  p0 = build1 (VIEW_CONVERT_EXPR, I_type_ptr, p0);
  (*params)[0] = p0; 
  /* Convert new value to required type, and dereference it.  */
  p1 = build_indirect_ref (loc, p1, RO_UNARY_STAR);
  p1 = build1 (VIEW_CONVERT_EXPR, I_type, p1);
  (*params)[1] = p1;

  /* Move memory model to the 3rd position, and end param list.  */
  (*params)[2] = p3;
  params->truncate (3);

  /* Convert return pointer and dereference it for later assignment.  */
  *new_return = build_indirect_ref (loc, p2, RO_UNARY_STAR);

  return false;
}


/* This will process an __atomic_compare_exchange function call, determine 
   whether it needs to be mapped to the _N variation, or turned into a lib call.
   LOC is the location of the builtin call.
   FUNCTION is the DECL that has been invoked;
   PARAMS is the argument list for the call.  The return value is non-null
   TRUE is returned if it is translated into the proper format for a call to the
   external library, and NEW_RETURN is set the tree for that function.
   FALSE is returned if processing for the _N variation is required.  */

static bool
resolve_overloaded_atomic_compare_exchange (location_t loc, tree function, 
					    vec<tree, va_gc> *params, 
					    tree *new_return)
{	
  tree p0, p1, p2;
  tree I_type, I_type_ptr;
  int n = get_atomic_generic_size (loc, function, params);

  /* Size of 0 is an error condition.  */
  if (n == 0)
    {
      *new_return = error_mark_node;
      return true;
    }

  /* If not a lock-free size, change to the library generic format.  */
  if (!atomic_size_supported_p (n))
    {
      /* The library generic format does not have the weak parameter, so 
	 remove it from the param list.  Since a parameter has been removed,
	 we can be sure that there is room for the SIZE_T parameter, meaning
	 there will not be a recursive rebuilding of the parameter list, so
	 there is no danger this will be done twice.  */
      if (n > 0)
        {
	  (*params)[3] = (*params)[4];
	  (*params)[4] = (*params)[5];
	  params->truncate (5);
	}
      *new_return = add_atomic_size_parameter (n, loc, function, params);
      return true;
    }

  /* Otherwise, there is a match, so the call needs to be transformed from:
       bool fn(T* mem, T* desired, T* return, weak, success, failure)
     into
       bool fn ((In *)mem, (In *)expected, (In) *desired, weak, succ, fail)  */

  p0 = (*params)[0];
  p1 = (*params)[1];
  p2 = (*params)[2];
  
  /* Create pointer to appropriate size.  */
  I_type = builtin_type_for_size (BITS_PER_UNIT * n, 1);
  I_type_ptr = build_pointer_type (I_type);

  /* Convert object pointer to required type.  */
  p0 = build1 (VIEW_CONVERT_EXPR, I_type_ptr, p0);
  (*params)[0] = p0;

  /* Convert expected pointer to required type.  */
  p1 = build1 (VIEW_CONVERT_EXPR, I_type_ptr, p1);
  (*params)[1] = p1;

  /* Convert desired value to required type, and dereference it.  */
  p2 = build_indirect_ref (loc, p2, RO_UNARY_STAR);
  p2 = build1 (VIEW_CONVERT_EXPR, I_type, p2);
  (*params)[2] = p2;

  /* The rest of the parameters are fine. NULL means no special return value
     processing.*/
  *new_return = NULL;
  return false;
}


/* This will process an __atomic_load function call, determine whether it
   needs to be mapped to the _N variation, or turned into a library call.
   LOC is the location of the builtin call.
   FUNCTION is the DECL that has been invoked;
   PARAMS is the argument list for the call.  The return value is non-null
   TRUE is returned if it is translated into the proper format for a call to the
   external library, and NEW_RETURN is set the tree for that function.
   FALSE is returned if processing for the _N variation is required, and 
   NEW_RETURN is set to the return value the result is copied into.  */

static bool
resolve_overloaded_atomic_load (location_t loc, tree function, 
				vec<tree, va_gc> *params, tree *new_return)
{	
  tree p0, p1, p2;
  tree I_type, I_type_ptr;
  int n = get_atomic_generic_size (loc, function, params);

  /* Size of 0 is an error condition.  */
  if (n == 0)
    {
      *new_return = error_mark_node;
      return true;
    }

  /* If not a lock-free size, change to the library generic format.  */
  if (!atomic_size_supported_p (n))
    {
      *new_return = add_atomic_size_parameter (n, loc, function, params);
      return true;
    }

  /* Otherwise, there is a match, so the call needs to be transformed from:
       void fn(T* mem, T* return, model)
     into
       *return = (T) (fn ((In *) mem, model))  */

  p0 = (*params)[0];
  p1 = (*params)[1];
  p2 = (*params)[2];
  
  /* Create pointer to appropriate size.  */
  I_type = builtin_type_for_size (BITS_PER_UNIT * n, 1);
  I_type_ptr = build_pointer_type (I_type);

  /* Convert object pointer to required type.  */
  p0 = build1 (VIEW_CONVERT_EXPR, I_type_ptr, p0);
  (*params)[0] = p0;

  /* Move memory model to the 2nd position, and end param list.  */
  (*params)[1] = p2;
  params->truncate (2);

  /* Convert return pointer and dereference it for later assignment.  */
  *new_return = build_indirect_ref (loc, p1, RO_UNARY_STAR);

  return false;
}


/* This will process an __atomic_store function call, determine whether it
   needs to be mapped to the _N variation, or turned into a library call.
   LOC is the location of the builtin call.
   FUNCTION is the DECL that has been invoked;
   PARAMS is the argument list for the call.  The return value is non-null
   TRUE is returned if it is translated into the proper format for a call to the
   external library, and NEW_RETURN is set the tree for that function.
   FALSE is returned if processing for the _N variation is required, and 
   NEW_RETURN is set to the return value the result is copied into.  */

static bool
resolve_overloaded_atomic_store (location_t loc, tree function, 
				 vec<tree, va_gc> *params, tree *new_return)
{	
  tree p0, p1;
  tree I_type, I_type_ptr;
  int n = get_atomic_generic_size (loc, function, params);

  /* Size of 0 is an error condition.  */
  if (n == 0)
    {
      *new_return = error_mark_node;
      return true;
    }

  /* If not a lock-free size, change to the library generic format.  */
  if (!atomic_size_supported_p (n))
    {
      *new_return = add_atomic_size_parameter (n, loc, function, params);
      return true;
    }

  /* Otherwise, there is a match, so the call needs to be transformed from:
       void fn(T* mem, T* value, model)
     into
       fn ((In *) mem, (In) *value, model)  */

  p0 = (*params)[0];
  p1 = (*params)[1];
  
  /* Create pointer to appropriate size.  */
  I_type = builtin_type_for_size (BITS_PER_UNIT * n, 1);
  I_type_ptr = build_pointer_type (I_type);

  /* Convert object pointer to required type.  */
  p0 = build1 (VIEW_CONVERT_EXPR, I_type_ptr, p0);
  (*params)[0] = p0;

  /* Convert new value to required type, and dereference it.  */
  p1 = build_indirect_ref (loc, p1, RO_UNARY_STAR);
  p1 = build1 (VIEW_CONVERT_EXPR, I_type, p1);
  (*params)[1] = p1;
  
  /* The memory model is in the right spot already. Return is void.  */
  *new_return = NULL_TREE;

  return false;
}


/* Some builtin functions are placeholders for other expressions.  This
   function should be called immediately after parsing the call expression
   before surrounding code has committed to the type of the expression.

   LOC is the location of the builtin call.

   FUNCTION is the DECL that has been invoked; it is known to be a builtin.
   PARAMS is the argument list for the call.  The return value is non-null
   when expansion is complete, and null if normal processing should
   continue.  */

tree
resolve_overloaded_builtin (location_t loc, tree function,
			    vec<tree, va_gc> *params)
{
  enum built_in_function orig_code = DECL_FUNCTION_CODE (function);

  /* Is function one of the _FETCH_OP_ or _OP_FETCH_ built-ins?
     Those are not valid to call with a pointer to _Bool (or C++ bool)
     and so must be rejected.  */
  bool fetch_op = true;
  bool orig_format = true;
  tree new_return = NULL_TREE;

  switch (DECL_BUILT_IN_CLASS (function))
    {
    case BUILT_IN_NORMAL:
      break;
    case BUILT_IN_MD:
      if (targetm.resolve_overloaded_builtin)
	return targetm.resolve_overloaded_builtin (loc, function, params);
      else
	return NULL_TREE;
    default:
      return NULL_TREE;
    }

  /* Handle BUILT_IN_NORMAL here.  */
  switch (orig_code)
    {
    case BUILT_IN_ATOMIC_EXCHANGE:
    case BUILT_IN_ATOMIC_COMPARE_EXCHANGE:
    case BUILT_IN_ATOMIC_LOAD:
    case BUILT_IN_ATOMIC_STORE:
      {
	/* Handle these 4 together so that they can fall through to the next
	   case if the call is transformed to an _N variant.  */
        switch (orig_code)
	  {
	  case BUILT_IN_ATOMIC_EXCHANGE:
	    {
	      if (resolve_overloaded_atomic_exchange (loc, function, params,
						      &new_return))
		return new_return;
	      /* Change to the _N variant.  */
	      orig_code = BUILT_IN_ATOMIC_EXCHANGE_N;
	      break;
	    }

	  case BUILT_IN_ATOMIC_COMPARE_EXCHANGE:
	    {
	      if (resolve_overloaded_atomic_compare_exchange (loc, function,
							      params,
							      &new_return))
		return new_return;
	      /* Change to the _N variant.  */
	      orig_code = BUILT_IN_ATOMIC_COMPARE_EXCHANGE_N;
	      break;
	    }
	  case BUILT_IN_ATOMIC_LOAD:
	    {
	      if (resolve_overloaded_atomic_load (loc, function, params,
						  &new_return))
		return new_return;
	      /* Change to the _N variant.  */
	      orig_code = BUILT_IN_ATOMIC_LOAD_N;
	      break;
	    }
	  case BUILT_IN_ATOMIC_STORE:
	    {
	      if (resolve_overloaded_atomic_store (loc, function, params,
						   &new_return))
		return new_return;
	      /* Change to the _N variant.  */
	      orig_code = BUILT_IN_ATOMIC_STORE_N;
	      break;
	    }
	  default:
	    gcc_unreachable ();
	  }
      }
      /* FALLTHRU */
    case BUILT_IN_ATOMIC_EXCHANGE_N:
    case BUILT_IN_ATOMIC_COMPARE_EXCHANGE_N:
    case BUILT_IN_ATOMIC_LOAD_N:
    case BUILT_IN_ATOMIC_STORE_N:
      fetch_op = false;
      /* FALLTHRU */
    case BUILT_IN_ATOMIC_ADD_FETCH_N:
    case BUILT_IN_ATOMIC_SUB_FETCH_N:
    case BUILT_IN_ATOMIC_AND_FETCH_N:
    case BUILT_IN_ATOMIC_NAND_FETCH_N:
    case BUILT_IN_ATOMIC_XOR_FETCH_N:
    case BUILT_IN_ATOMIC_OR_FETCH_N:
    case BUILT_IN_ATOMIC_FETCH_ADD_N:
    case BUILT_IN_ATOMIC_FETCH_SUB_N:
    case BUILT_IN_ATOMIC_FETCH_AND_N:
    case BUILT_IN_ATOMIC_FETCH_NAND_N:
    case BUILT_IN_ATOMIC_FETCH_XOR_N:
    case BUILT_IN_ATOMIC_FETCH_OR_N:
      orig_format = false;
      /* FALLTHRU */
    case BUILT_IN_SYNC_FETCH_AND_ADD_N:
    case BUILT_IN_SYNC_FETCH_AND_SUB_N:
    case BUILT_IN_SYNC_FETCH_AND_OR_N:
    case BUILT_IN_SYNC_FETCH_AND_AND_N:
    case BUILT_IN_SYNC_FETCH_AND_XOR_N:
    case BUILT_IN_SYNC_FETCH_AND_NAND_N:
    case BUILT_IN_SYNC_ADD_AND_FETCH_N:
    case BUILT_IN_SYNC_SUB_AND_FETCH_N:
    case BUILT_IN_SYNC_OR_AND_FETCH_N:
    case BUILT_IN_SYNC_AND_AND_FETCH_N:
    case BUILT_IN_SYNC_XOR_AND_FETCH_N:
    case BUILT_IN_SYNC_NAND_AND_FETCH_N:
    case BUILT_IN_SYNC_BOOL_COMPARE_AND_SWAP_N:
    case BUILT_IN_SYNC_VAL_COMPARE_AND_SWAP_N:
    case BUILT_IN_SYNC_LOCK_TEST_AND_SET_N:
    case BUILT_IN_SYNC_LOCK_RELEASE_N:
      {
	/* The following are not _FETCH_OPs and must be accepted with
	   pointers to _Bool (or C++ bool).  */
	if (fetch_op)
	  fetch_op =
	    (orig_code != BUILT_IN_SYNC_BOOL_COMPARE_AND_SWAP_N
	     && orig_code != BUILT_IN_SYNC_VAL_COMPARE_AND_SWAP_N
	     && orig_code != BUILT_IN_SYNC_LOCK_TEST_AND_SET_N
	     && orig_code != BUILT_IN_SYNC_LOCK_RELEASE_N);

	int n = sync_resolve_size (function, params, fetch_op);
	tree new_function, first_param, result;
	enum built_in_function fncode;

	if (n == 0)
	  return error_mark_node;

	fncode = (enum built_in_function)((int)orig_code + exact_log2 (n) + 1);
	new_function = builtin_decl_explicit (fncode);
	if (!sync_resolve_params (loc, function, new_function, params,
				  orig_format))
	  return error_mark_node;

	first_param = (*params)[0];
	result = build_function_call_vec (loc, vNULL, new_function, params,
					  NULL);
	if (result == error_mark_node)
	  return result;
	if (orig_code != BUILT_IN_SYNC_BOOL_COMPARE_AND_SWAP_N
	    && orig_code != BUILT_IN_SYNC_LOCK_RELEASE_N
	    && orig_code != BUILT_IN_ATOMIC_STORE_N
	    && orig_code != BUILT_IN_ATOMIC_COMPARE_EXCHANGE_N)
	  result = sync_resolve_return (first_param, result, orig_format);

	if (fetch_op)
	  /* Prevent -Wunused-value warning.  */
	  TREE_USED (result) = true;

	/* If new_return is set, assign function to that expr and cast the
	   result to void since the generic interface returned void.  */
	if (new_return)
	  {
	    /* Cast function result from I{1,2,4,8,16} to the required type.  */
	    result = build1 (VIEW_CONVERT_EXPR, TREE_TYPE (new_return), result);
	    result = build2 (MODIFY_EXPR, TREE_TYPE (new_return), new_return,
			     result);
	    TREE_SIDE_EFFECTS (result) = 1;
	    protected_set_expr_location (result, loc);
	    result = convert (void_type_node, result);
	  }
	return result;
      }

    default:
      return NULL_TREE;
    }
}

/* vector_types_compatible_elements_p is used in type checks of vectors
   values used as operands of binary operators.  Where it returns true, and
   the other checks of the caller succeed (being vector types in he first
   place, and matching number of elements), we can just treat the types
   as essentially the same.
   Contrast with vector_targets_convertible_p, which is used for vector
   pointer types,  and vector_types_convertible_p, which will allow
   language-specific matches under the control of flag_lax_vector_conversions,
   and might still require a conversion.  */
/* True if vector types T1 and T2 can be inputs to the same binary
   operator without conversion.
   We don't check the overall vector size here because some of our callers
   want to give different error messages when the vectors are compatible
   except for the element count.  */

bool
vector_types_compatible_elements_p (tree t1, tree t2)
{
  bool opaque = TYPE_VECTOR_OPAQUE (t1) || TYPE_VECTOR_OPAQUE (t2);
  t1 = TREE_TYPE (t1);
  t2 = TREE_TYPE (t2);

  enum tree_code c1 = TREE_CODE (t1), c2 = TREE_CODE (t2);

  gcc_assert ((c1 == INTEGER_TYPE || c1 == REAL_TYPE || c1 == FIXED_POINT_TYPE)
	      && (c2 == INTEGER_TYPE || c2 == REAL_TYPE
		  || c2 == FIXED_POINT_TYPE));

  t1 = c_common_signed_type (t1);
  t2 = c_common_signed_type (t2);
  /* Equality works here because c_common_signed_type uses
     TYPE_MAIN_VARIANT.  */
  if (t1 == t2)
    return true;
  if (opaque && c1 == c2
      && (c1 == INTEGER_TYPE || c1 == REAL_TYPE)
      && TYPE_PRECISION (t1) == TYPE_PRECISION (t2))
    return true;
  return false;
}

/* Check for missing format attributes on function pointers.  LTYPE is
   the new type or left-hand side type.  RTYPE is the old type or
   right-hand side type.  Returns TRUE if LTYPE is missing the desired
   attribute.  */

bool
check_missing_format_attribute (tree ltype, tree rtype)
{
  tree const ttr = TREE_TYPE (rtype), ttl = TREE_TYPE (ltype);
  tree ra;

  for (ra = TYPE_ATTRIBUTES (ttr); ra; ra = TREE_CHAIN (ra))
    if (is_attribute_p ("format", TREE_PURPOSE (ra)))
      break;
  if (ra)
    {
      tree la;
      for (la = TYPE_ATTRIBUTES (ttl); la; la = TREE_CHAIN (la))
	if (is_attribute_p ("format", TREE_PURPOSE (la)))
	  break;
      return !la;
    }
  else
    return false;
}

/* Setup a TYPE_DECL node as a typedef representation.

   X is a TYPE_DECL for a typedef statement.  Create a brand new
   ..._TYPE node (which will be just a variant of the existing
   ..._TYPE node with identical properties) and then install X
   as the TYPE_NAME of this brand new (duplicate) ..._TYPE node.

   The whole point here is to end up with a situation where each
   and every ..._TYPE node the compiler creates will be uniquely
   associated with AT MOST one node representing a typedef name.
   This way, even though the compiler substitutes corresponding
   ..._TYPE nodes for TYPE_DECL (i.e. "typedef name") nodes very
   early on, later parts of the compiler can always do the reverse
   translation and get back the corresponding typedef name.  For
   example, given:

	typedef struct S MY_TYPE;
	MY_TYPE object;

   Later parts of the compiler might only know that `object' was of
   type `struct S' if it were not for code just below.  With this
   code however, later parts of the compiler see something like:

	struct S' == struct S
	typedef struct S' MY_TYPE;
	struct S' object;

    And they can then deduce (from the node for type struct S') that
    the original object declaration was:

		MY_TYPE object;

    Being able to do this is important for proper support of protoize,
    and also for generating precise symbolic debugging information
    which takes full account of the programmer's (typedef) vocabulary.

    Obviously, we don't want to generate a duplicate ..._TYPE node if
    the TYPE_DECL node that we are now processing really represents a
    standard built-in type.  */

void
set_underlying_type (tree x)
{
  if (x == error_mark_node)
    return;
  if (DECL_IS_BUILTIN (x) && TREE_CODE (TREE_TYPE (x)) != ARRAY_TYPE)
    {
      if (TYPE_NAME (TREE_TYPE (x)) == 0)
	TYPE_NAME (TREE_TYPE (x)) = x;
    }
  else if (TREE_TYPE (x) != error_mark_node
	   && DECL_ORIGINAL_TYPE (x) == NULL_TREE)
    {
      tree tt = TREE_TYPE (x);
      DECL_ORIGINAL_TYPE (x) = tt;
      tt = build_variant_type_copy (tt);
      TYPE_STUB_DECL (tt) = TYPE_STUB_DECL (DECL_ORIGINAL_TYPE (x));
      TYPE_NAME (tt) = x;

      /* Mark the type as used only when its type decl is decorated
	 with attribute unused.  */
      if (lookup_attribute ("unused", DECL_ATTRIBUTES (x)))
	TREE_USED (tt) = 1;

      TREE_TYPE (x) = tt;
    }
}

/* Record the types used by the current global variable declaration
   being parsed, so that we can decide later to emit their debug info.
   Those types are in types_used_by_cur_var_decl, and we are going to
   store them in the types_used_by_vars_hash hash table.
   DECL is the declaration of the global variable that has been parsed.  */

void
record_types_used_by_current_var_decl (tree decl)
{
  gcc_assert (decl && DECL_P (decl) && TREE_STATIC (decl));

  while (types_used_by_cur_var_decl && !types_used_by_cur_var_decl->is_empty ())
    {
      tree type = types_used_by_cur_var_decl->pop ();
      types_used_by_var_decl_insert (type, decl);
    }
}

/* The C and C++ parsers both use vectors to hold function arguments.
   For efficiency, we keep a cache of unused vectors.  This is the
   cache.  */

typedef vec<tree, va_gc> *tree_gc_vec;
static GTY((deletable)) vec<tree_gc_vec, va_gc> *tree_vector_cache;

/* Return a new vector from the cache.  If the cache is empty,
   allocate a new vector.  These vectors are GC'ed, so it is OK if the
   pointer is not released..  */

vec<tree, va_gc> *
make_tree_vector (void)
{
  if (tree_vector_cache && !tree_vector_cache->is_empty ())
    return tree_vector_cache->pop ();
  else
    {
      /* Passing 0 to vec::alloc returns NULL, and our callers require
	 that we always return a non-NULL value.  The vector code uses
	 4 when growing a NULL vector, so we do too.  */
      vec<tree, va_gc> *v;
      vec_alloc (v, 4);
      return v;
    }
}

/* Release a vector of trees back to the cache.  */

void
release_tree_vector (vec<tree, va_gc> *vec)
{
  if (vec != NULL)
    {
      vec->truncate (0);
      vec_safe_push (tree_vector_cache, vec);
    }
}

/* Get a new tree vector holding a single tree.  */

vec<tree, va_gc> *
make_tree_vector_single (tree t)
{
  vec<tree, va_gc> *ret = make_tree_vector ();
  ret->quick_push (t);
  return ret;
}

/* Get a new tree vector of the TREE_VALUEs of a TREE_LIST chain.  */

vec<tree, va_gc> *
make_tree_vector_from_list (tree list)
{
  vec<tree, va_gc> *ret = make_tree_vector ();
  for (; list; list = TREE_CHAIN (list))
    vec_safe_push (ret, TREE_VALUE (list));
  return ret;
}

/* Get a new tree vector of the values of a CONSTRUCTOR.  */

vec<tree, va_gc> *
make_tree_vector_from_ctor (tree ctor)
{
  vec<tree,va_gc> *ret = make_tree_vector ();
  vec_safe_reserve (ret, CONSTRUCTOR_NELTS (ctor));
  for (unsigned i = 0; i < CONSTRUCTOR_NELTS (ctor); ++i)
    ret->quick_push (CONSTRUCTOR_ELT (ctor, i)->value);
  return ret;
}

/* Get a new tree vector which is a copy of an existing one.  */

vec<tree, va_gc> *
make_tree_vector_copy (const vec<tree, va_gc> *orig)
{
  vec<tree, va_gc> *ret;
  unsigned int ix;
  tree t;

  ret = make_tree_vector ();
  vec_safe_reserve (ret, vec_safe_length (orig));
  FOR_EACH_VEC_SAFE_ELT (orig, ix, t)
    ret->quick_push (t);
  return ret;
}

/* Return true if KEYWORD starts a type specifier.  */

bool
keyword_begins_type_specifier (enum rid keyword)
{
  switch (keyword)
    {
    case RID_AUTO_TYPE:
    case RID_INT:
    case RID_CHAR:
    case RID_FLOAT:
    case RID_DOUBLE:
    case RID_VOID:
    case RID_UNSIGNED:
    case RID_LONG:
    case RID_SHORT:
    case RID_SIGNED:
    CASE_RID_FLOATN_NX:
    case RID_DFLOAT32:
    case RID_DFLOAT64:
    case RID_DFLOAT128:
    case RID_FRACT:
    case RID_ACCUM:
    case RID_BOOL:
    case RID_WCHAR:
    case RID_CHAR16:
    case RID_CHAR32:
    case RID_SAT:
    case RID_COMPLEX:
    case RID_TYPEOF:
    case RID_STRUCT:
    case RID_CLASS:
    case RID_UNION:
    case RID_ENUM:
      return true;
    default:
      if (keyword >= RID_FIRST_INT_N
	  && keyword < RID_FIRST_INT_N + NUM_INT_N_ENTS
	  && int_n_enabled_p[keyword-RID_FIRST_INT_N])
	return true;
      return false;
    }
}

/* Return true if KEYWORD names a type qualifier.  */

bool
keyword_is_type_qualifier (enum rid keyword)
{
  switch (keyword)
    {
    case RID_CONST:
    case RID_VOLATILE:
    case RID_RESTRICT:
    case RID_ATOMIC:
      return true;
    default:
      return false;
    }
}

/* Return true if KEYWORD names a storage class specifier.

   RID_TYPEDEF is not included in this list despite `typedef' being
   listed in C99 6.7.1.1.  6.7.1.3 indicates that `typedef' is listed as
   such for syntactic convenience only.  */

bool
keyword_is_storage_class_specifier (enum rid keyword)
{
  switch (keyword)
    {
    case RID_STATIC:
    case RID_EXTERN:
    case RID_REGISTER:
    case RID_AUTO:
    case RID_MUTABLE:
    case RID_THREAD:
      return true;
    default:
      return false;
    }
}

/* Return true if KEYWORD names a function-specifier [dcl.fct.spec].  */

static bool
keyword_is_function_specifier (enum rid keyword)
{
  switch (keyword)
    {
    case RID_INLINE:
    case RID_NORETURN:
    case RID_VIRTUAL:
    case RID_EXPLICIT:
      return true;
    default:
      return false;
    }
}

/* Return true if KEYWORD names a decl-specifier [dcl.spec] or a
   declaration-specifier (C99 6.7).  */

bool
keyword_is_decl_specifier (enum rid keyword)
{
  if (keyword_is_storage_class_specifier (keyword)
      || keyword_is_type_qualifier (keyword)
      || keyword_is_function_specifier (keyword))
    return true;

  switch (keyword)
    {
    case RID_TYPEDEF:
    case RID_FRIEND:
    case RID_CONSTEXPR:
      return true;
    default:
      return false;
    }
}

/* Initialize language-specific-bits of tree_contains_struct.  */

void
c_common_init_ts (void)
{
  MARK_TS_TYPED (C_MAYBE_CONST_EXPR);
  MARK_TS_TYPED (EXCESS_PRECISION_EXPR);
  MARK_TS_TYPED (ARRAY_NOTATION_REF);
}

/* Build a user-defined numeric literal out of an integer constant type VALUE
   with identifier SUFFIX.  */

tree
build_userdef_literal (tree suffix_id, tree value,
		       enum overflow_type overflow, tree num_string)
{
  tree literal = make_node (USERDEF_LITERAL);
  USERDEF_LITERAL_SUFFIX_ID (literal) = suffix_id;
  USERDEF_LITERAL_VALUE (literal) = value;
  USERDEF_LITERAL_OVERFLOW (literal) = overflow;
  USERDEF_LITERAL_NUM_STRING (literal) = num_string;
  return literal;
}

/* For vector[index], convert the vector to an array of the underlying type.
   Return true if the resulting ARRAY_REF should not be an lvalue.  */

bool
convert_vector_to_array_for_subscript (location_t loc,
				       tree *vecp, tree index)
{
  bool ret = false;
  if (VECTOR_TYPE_P (TREE_TYPE (*vecp)))
    {
      tree type = TREE_TYPE (*vecp);

      ret = !lvalue_p (*vecp);

      if (TREE_CODE (index) == INTEGER_CST)
        if (!tree_fits_uhwi_p (index)
            || tree_to_uhwi (index) >= TYPE_VECTOR_SUBPARTS (type))
          warning_at (loc, OPT_Warray_bounds, "index value is out of bound");

      /* We are building an ARRAY_REF so mark the vector as addressable
         to not run into the gimplifiers premature setting of DECL_GIMPLE_REG_P
	 for function parameters.  */
      c_common_mark_addressable_vec (*vecp);

      *vecp = build1 (VIEW_CONVERT_EXPR,
		      build_array_type_nelts (TREE_TYPE (type),
					      TYPE_VECTOR_SUBPARTS (type)),
		      *vecp);
    }
  return ret;
}

/* Determine which of the operands, if any, is a scalar that needs to be
   converted to a vector, for the range of operations.  */
enum stv_conv
scalar_to_vector (location_t loc, enum tree_code code, tree op0, tree op1,
		  bool complain)
{
  tree type0 = TREE_TYPE (op0);
  tree type1 = TREE_TYPE (op1);
  bool integer_only_op = false;
  enum stv_conv ret = stv_firstarg;

  gcc_assert (VECTOR_TYPE_P (type0) || VECTOR_TYPE_P (type1));
  switch (code)
    {
      /* Most GENERIC binary expressions require homogeneous arguments.
	 LSHIFT_EXPR and RSHIFT_EXPR are exceptions and accept a first
	 argument that is a vector and a second one that is a scalar, so
	 we never return stv_secondarg for them.  */
      case RSHIFT_EXPR:
      case LSHIFT_EXPR:
	if (TREE_CODE (type0) == INTEGER_TYPE
	    && TREE_CODE (TREE_TYPE (type1)) == INTEGER_TYPE)
	  {
	    if (unsafe_conversion_p (loc, TREE_TYPE (type1), op0, false))
	      {
		if (complain)
		  error_at (loc, "conversion of scalar %qT to vector %qT "
			    "involves truncation", type0, type1);
		return stv_error;
	      }
	    else
	      return stv_firstarg;
	  }
	break;

      case BIT_IOR_EXPR:
      case BIT_XOR_EXPR:
      case BIT_AND_EXPR:
	integer_only_op = true;
	/* fall through */

      case VEC_COND_EXPR:

      case PLUS_EXPR:
      case MINUS_EXPR:
      case MULT_EXPR:
      case TRUNC_DIV_EXPR:
      case CEIL_DIV_EXPR:
      case FLOOR_DIV_EXPR:
      case ROUND_DIV_EXPR:
      case EXACT_DIV_EXPR:
      case TRUNC_MOD_EXPR:
      case FLOOR_MOD_EXPR:
      case RDIV_EXPR:
      case EQ_EXPR:
      case NE_EXPR:
      case LE_EXPR:
      case GE_EXPR:
      case LT_EXPR:
      case GT_EXPR:
      /* What about UNLT_EXPR?  */
	if (VECTOR_TYPE_P (type0))
	  {
	    ret = stv_secondarg;
	    std::swap (type0, type1);
	    std::swap (op0, op1);
	  }

	if (TREE_CODE (type0) == INTEGER_TYPE
	    && TREE_CODE (TREE_TYPE (type1)) == INTEGER_TYPE)
	  {
	    if (unsafe_conversion_p (loc, TREE_TYPE (type1), op0, false))
	      {
		if (complain)
		  error_at (loc, "conversion of scalar %qT to vector %qT "
			    "involves truncation", type0, type1);
		return stv_error;
	      }
	    return ret;
	  }
	else if (!integer_only_op
		    /* Allow integer --> real conversion if safe.  */
		 && (TREE_CODE (type0) == REAL_TYPE
		     || TREE_CODE (type0) == INTEGER_TYPE)
		 && SCALAR_FLOAT_TYPE_P (TREE_TYPE (type1)))
	  {
	    if (unsafe_conversion_p (loc, TREE_TYPE (type1), op0, false))
	      {
		if (complain)
		  error_at (loc, "conversion of scalar %qT to vector %qT "
			    "involves truncation", type0, type1);
		return stv_error;
	      }
	    return ret;
	  }
      default:
	break;
    }

  return stv_nothing;
}

/* Return the alignment of std::max_align_t.

   [support.types.layout] The type max_align_t is a POD type whose alignment
   requirement is at least as great as that of every scalar type, and whose
   alignment requirement is supported in every context.  */

unsigned
max_align_t_align ()
{
  unsigned int max_align = MAX (TYPE_ALIGN (long_long_integer_type_node),
				TYPE_ALIGN (long_double_type_node));
  if (float128_type_node != NULL_TREE)
    max_align = MAX (max_align, TYPE_ALIGN (float128_type_node));
  return max_align;
}

/* Return true iff ALIGN is an integral constant that is a fundamental
   alignment, as defined by [basic.align] in the c++-11
   specifications.

   That is:

       [A fundamental alignment is represented by an alignment less than or
        equal to the greatest alignment supported by the implementation
        in all contexts, which is equal to alignof(max_align_t)].  */

bool
cxx_fundamental_alignment_p (unsigned align)
{
  return (align <= max_align_t_align ());
}

/* Return true if T is a pointer to a zero-sized aggregate.  */

bool
pointer_to_zero_sized_aggr_p (tree t)
{
  if (!POINTER_TYPE_P (t))
    return false;
  t = TREE_TYPE (t);
  return (TYPE_SIZE (t) && integer_zerop (TYPE_SIZE (t)));
}

/* For an EXPR of a FUNCTION_TYPE that references a GCC built-in function
   with no library fallback or for an ADDR_EXPR whose operand is such type
   issues an error pointing to the location LOC.
   Returns true when the expression has been diagnosed and false
   otherwise.  */

bool
reject_gcc_builtin (const_tree expr, location_t loc /* = UNKNOWN_LOCATION */)
{
  if (TREE_CODE (expr) == ADDR_EXPR)
    expr = TREE_OPERAND (expr, 0);

  if (TREE_TYPE (expr)
      && TREE_CODE (TREE_TYPE (expr)) == FUNCTION_TYPE
      && TREE_CODE (expr) == FUNCTION_DECL
      /* The intersection of DECL_BUILT_IN and DECL_IS_BUILTIN avoids
	 false positives for user-declared built-ins such as abs or
	 strlen, and for C++ operators new and delete.
	 The c_decl_implicit() test avoids false positives for implicitly
	 declared built-ins with library fallbacks (such as abs).  */
      && DECL_BUILT_IN (expr)
      && DECL_IS_BUILTIN (expr)
      && !c_decl_implicit (expr)
      && !DECL_ASSEMBLER_NAME_SET_P (expr))
    {
      if (loc == UNKNOWN_LOCATION)
	loc = EXPR_LOC_OR_LOC (expr, input_location);

      /* Reject arguments that are built-in functions with
	 no library fallback.  */
      error_at (loc, "built-in function %qE must be directly called", expr);

      return true;
    }

  return false;
}

/* Check if array size calculations overflow or if the array covers more
   than half of the address space.  Return true if the size of the array
   is valid, false otherwise.  TYPE is the type of the array and NAME is
   the name of the array, or NULL_TREE for unnamed arrays.  */

bool
valid_array_size_p (location_t loc, tree type, tree name)
{
  if (type != error_mark_node
      && COMPLETE_TYPE_P (type)
      && TREE_CODE (TYPE_SIZE_UNIT (type)) == INTEGER_CST
      && !valid_constant_size_p (TYPE_SIZE_UNIT (type)))
    {
      if (name)
	error_at (loc, "size of array %qE is too large", name);
      else
	error_at (loc, "size of unnamed array is too large");
      return false;
    }
  return true;
}

/* Read SOURCE_DATE_EPOCH from environment to have a deterministic
   timestamp to replace embedded current dates to get reproducible
   results.  Returns -1 if SOURCE_DATE_EPOCH is not defined.  */

time_t
cb_get_source_date_epoch (cpp_reader *pfile ATTRIBUTE_UNUSED)
{
  char *source_date_epoch;
  int64_t epoch;
  char *endptr;

  source_date_epoch = getenv ("SOURCE_DATE_EPOCH");
  if (!source_date_epoch)
    return (time_t) -1;

  errno = 0;
#if defined(INT64_T_IS_LONG)
  epoch = strtol (source_date_epoch, &endptr, 10);
#else
  epoch = strtoll (source_date_epoch, &endptr, 10);
#endif
  if (errno != 0 || endptr == source_date_epoch || *endptr != '\0'
      || epoch < 0 || epoch > MAX_SOURCE_DATE_EPOCH)
    {
      error_at (input_location, "environment variable SOURCE_DATE_EPOCH must "
	        "expand to a non-negative integer less than or equal to %wd",
		MAX_SOURCE_DATE_EPOCH);
      return (time_t) -1;
    }

  return (time_t) epoch;
}

/* Callback for libcpp for offering spelling suggestions for misspelled
   directives.  GOAL is an unrecognized string; CANDIDATES is a
   NULL-terminated array of candidate strings.  Return the closest
   match to GOAL within CANDIDATES, or NULL if none are good
   suggestions.  */

const char *
cb_get_suggestion (cpp_reader *, const char *goal,
		   const char *const *candidates)
{
  best_match<const char *, const char *> bm (goal);
  while (*candidates)
    bm.consider (*candidates++);
  return bm.get_best_meaningful_candidate ();
}

/* Return the latice point which is the wider of the two FLT_EVAL_METHOD
   modes X, Y.  This isn't just  >, as the FLT_EVAL_METHOD values added
   by C TS 18661-3 for interchange  types that are computed in their
   native precision are larger than the C11 values for evaluating in the
   precision of float/double/long double.  If either mode is
   FLT_EVAL_METHOD_UNPREDICTABLE, return that.  */

enum flt_eval_method
excess_precision_mode_join (enum flt_eval_method x,
			    enum flt_eval_method y)
{
  if (x == FLT_EVAL_METHOD_UNPREDICTABLE
      || y == FLT_EVAL_METHOD_UNPREDICTABLE)
    return FLT_EVAL_METHOD_UNPREDICTABLE;

  /* GCC only supports one interchange type right now, _Float16.  If
     we're evaluating _Float16 in 16-bit precision, then flt_eval_method
     will be FLT_EVAL_METHOD_PROMOTE_TO_FLOAT16.  */
  if (x == FLT_EVAL_METHOD_PROMOTE_TO_FLOAT16)
    return y;
  if (y == FLT_EVAL_METHOD_PROMOTE_TO_FLOAT16)
    return x;

  /* Other values for flt_eval_method are directly comparable, and we want
     the maximum.  */
  return MAX (x, y);
}

/* Return the value that should be set for FLT_EVAL_METHOD in the
   context of ISO/IEC TS 18861-3.

   This relates to the effective excess precision seen by the user,
   which is the join point of the precision the target requests for
   -fexcess-precision={standard,fast} and the implicit excess precision
   the target uses.  */

static enum flt_eval_method
c_ts18661_flt_eval_method (void)
{
  enum flt_eval_method implicit
    = targetm.c.excess_precision (EXCESS_PRECISION_TYPE_IMPLICIT);

  enum excess_precision_type flag_type
    = (flag_excess_precision_cmdline == EXCESS_PRECISION_STANDARD
       ? EXCESS_PRECISION_TYPE_STANDARD
       : EXCESS_PRECISION_TYPE_FAST);

  enum flt_eval_method requested
    = targetm.c.excess_precision (flag_type);

  return excess_precision_mode_join (implicit, requested);
}

/* As c_cpp_ts18661_flt_eval_method, but clamps the expected values to
   those that were permitted by C11.  That is to say, eliminates
   FLT_EVAL_METHOD_PROMOTE_TO_FLOAT16.  */

static enum flt_eval_method
c_c11_flt_eval_method (void)
{
  return excess_precision_mode_join (c_ts18661_flt_eval_method (),
				     FLT_EVAL_METHOD_PROMOTE_TO_FLOAT);
}

/* Return the value that should be set for FLT_EVAL_METHOD.
   MAYBE_C11_ONLY_P is TRUE if we should check
   FLAG_PERMITTED_EVAL_METHODS as to whether we should limit the possible
   values we can return to those from C99/C11, and FALSE otherwise.
   See the comments on c_ts18661_flt_eval_method for what value we choose
   to set here.  */

int
c_flt_eval_method (bool maybe_c11_only_p)
{
  if (maybe_c11_only_p
      && flag_permitted_flt_eval_methods
	  == PERMITTED_FLT_EVAL_METHODS_C11)
    return c_c11_flt_eval_method ();
  else
    return c_ts18661_flt_eval_method ();
}

#include "gt-c-family-c-common.h"<|MERGE_RESOLUTION|>--- conflicted
+++ resolved
@@ -6390,16 +6390,8 @@
   layout_type (main_type);
 
   /* Make sure we have the canonical MAIN_TYPE. */
-<<<<<<< HEAD
   hashval_t hashcode = type_hash_default (main_type);
   main_type = type_hash_canon (hashcode, main_type);
-=======
-  inchash::hash hstate;
-  hstate.add_object (TYPE_HASH (unqual_elt));
-  hstate.add_object (TYPE_HASH (TYPE_DOMAIN (main_type)));
-  hstate.add_flag (TYPE_TYPELESS_STORAGE (main_type));
-  main_type = type_hash_canon (hstate.end (), main_type);
->>>>>>> f88523e5
 
   /* Fix the canonical type.  */
   if (TYPE_STRUCTURAL_EQUALITY_P (TREE_TYPE (main_type))

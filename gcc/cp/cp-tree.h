--- conflicted
+++ resolved
@@ -6973,12 +6973,8 @@
 extern tree get_dtor				(tree, tsubst_flags_t);
 extern tree strip_inheriting_ctors		(tree);
 extern tree inherited_ctor_binfo		(tree);
-<<<<<<< HEAD
-extern bool ctor_omit_inherited_parms		(tree, bool exact_name = true);
-=======
 extern bool base_ctor_omit_inherited_parms	(tree);
 extern bool ctor_omit_inherited_parms		(tree);
->>>>>>> 9340d1c9
 extern tree locate_ctor				(tree);
 extern tree implicitly_declare_fn               (special_function_kind, tree,
 						 bool, tree, tree);

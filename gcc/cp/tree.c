--- conflicted
+++ resolved
@@ -4027,11 +4027,7 @@
       else if (CLASSTYPE_LAZY_COPY_CTOR (t))
 	{
 	  saw_copy = true;
-<<<<<<< HEAD
-	  if (classtype_has_user_move_assign_or_ctor_p (t))
-=======
 	  if (classtype_has_move_assign_or_move_ctor_p (t, true))
->>>>>>> 4a8ca690
 	    /* [class.copy]/8 If the class definition declares a move
 	       constructor or move assignment operator, the implicitly declared
 	       copy constructor is defined as deleted.... */;

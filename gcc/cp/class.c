--- conflicted
+++ resolved
@@ -1016,11 +1016,7 @@
   /* Maintain TYPE_HAS_USER_CONSTRUCTOR, etc.  */
   grok_special_member_properties (method);
 
-<<<<<<< HEAD
-  tree *slot = find_method_slot (type, DECL_NAME (method));
-=======
   tree *slot = get_method_slot (type, DECL_NAME (method));
->>>>>>> 527b7b19
   tree current_fns = *slot;
 
   gcc_assert (!DECL_EXTERN_C_P (method));

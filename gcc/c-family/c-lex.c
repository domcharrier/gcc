--- conflicted
+++ resolved
@@ -637,14 +637,6 @@
   if (cpp_flags)
     *cpp_flags = tok->flags | add_flags;
 
-<<<<<<< HEAD
-  if (!no_more_pch)
-    {
-      no_more_pch = true;
-      c_common_no_more_pch ();
-    }
-=======
->>>>>>> 5f9f1ffe
   timevar_pop (TV_CPP);
 
   return type;

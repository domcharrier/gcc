/* Handle the hair of processing (but not expanding) inline functions.
   Also manage function and variable name overloading.
   Copyright (C) 1987-2017 Free Software Foundation, Inc.
   Contributed by Michael Tiemann (tiemann@cygnus.com)

This file is part of GCC.

GCC is free software; you can redistribute it and/or modify
it under the terms of the GNU General Public License as published by
the Free Software Foundation; either version 3, or (at your option)
any later version.

GCC is distributed in the hope that it will be useful,
but WITHOUT ANY WARRANTY; without even the implied warranty of
MERCHANTABILITY or FITNESS FOR A PARTICULAR PURPOSE.  See the
GNU General Public License for more details.

You should have received a copy of the GNU General Public License
along with GCC; see the file COPYING3.  If not see
<http://www.gnu.org/licenses/>.  */


/* Handle method declarations.  */
#include "config.h"
#include "system.h"
#include "coretypes.h"
#include "target.h"
#include "cp-tree.h"
#include "stringpool.h"
#include "cgraph.h"
#include "varasm.h"
#include "toplev.h"
#include "common/common-target.h"

/* Various flags to control the mangling process.  */

enum mangling_flags
{
  /* No flags.  */
  mf_none = 0,
  /* The thing we are presently mangling is part of a template type,
     rather than a fully instantiated type.  Therefore, we may see
     complex expressions where we would normally expect to see a
     simple integer constant.  */
  mf_maybe_uninstantiated = 1,
  /* When mangling a numeric value, use the form `_XX_' (instead of
     just `XX') if the value has more than one digit.  */
  mf_use_underscores_around_value = 2
};

static void do_build_copy_assign (tree);
static void do_build_copy_constructor (tree);
static tree make_alias_for_thunk (tree);

/* Called once to initialize method.c.  */

void
init_method (void)
{
  init_mangle ();
}

/* Return a this or result adjusting thunk to FUNCTION.  THIS_ADJUSTING
   indicates whether it is a this or result adjusting thunk.
   FIXED_OFFSET and VIRTUAL_OFFSET indicate how to do the adjustment
   (see thunk_adjust).  VIRTUAL_OFFSET can be NULL, but FIXED_OFFSET
   never is.  VIRTUAL_OFFSET is the /index/ into the vtable for this
   adjusting thunks, we scale it to a byte offset. For covariant
   thunks VIRTUAL_OFFSET is the virtual binfo.  You must post process
   the returned thunk with finish_thunk.  */

tree
make_thunk (tree function, bool this_adjusting,
	    tree fixed_offset, tree virtual_offset)
{
  HOST_WIDE_INT d;
  tree thunk;

  gcc_assert (TREE_CODE (function) == FUNCTION_DECL);
  /* We can have this thunks to covariant thunks, but not vice versa.  */
  gcc_assert (!DECL_THIS_THUNK_P (function));
  gcc_assert (!DECL_RESULT_THUNK_P (function) || this_adjusting);

  /* Scale the VIRTUAL_OFFSET to be in terms of bytes.  */
  if (this_adjusting && virtual_offset)
    virtual_offset
      = size_binop (MULT_EXPR,
		    virtual_offset,
		    convert (ssizetype,
			     TYPE_SIZE_UNIT (vtable_entry_type)));

  d = tree_to_shwi (fixed_offset);

  /* See if we already have the thunk in question.  For this_adjusting
     thunks VIRTUAL_OFFSET will be an INTEGER_CST, for covariant thunks it
     will be a BINFO.  */
  for (thunk = DECL_THUNKS (function); thunk; thunk = DECL_CHAIN (thunk))
    if (DECL_THIS_THUNK_P (thunk) == this_adjusting
	&& THUNK_FIXED_OFFSET (thunk) == d
	&& !virtual_offset == !THUNK_VIRTUAL_OFFSET (thunk)
	&& (!virtual_offset
	    || (this_adjusting
		? tree_int_cst_equal (THUNK_VIRTUAL_OFFSET (thunk),
				      virtual_offset)
		: THUNK_VIRTUAL_OFFSET (thunk) == virtual_offset)))
      return thunk;

  /* All thunks must be created before FUNCTION is actually emitted;
     the ABI requires that all thunks be emitted together with the
     function to which they transfer control.  */
  gcc_assert (!TREE_ASM_WRITTEN (function));
  /* Likewise, we can only be adding thunks to a function declared in
     the class currently being laid out.  */
  gcc_assert (TYPE_SIZE (DECL_CONTEXT (function))
	      && TYPE_BEING_DEFINED (DECL_CONTEXT (function)));

  thunk = build_decl (DECL_SOURCE_LOCATION (function),
		      FUNCTION_DECL, NULL_TREE, TREE_TYPE (function));
  DECL_LANG_SPECIFIC (thunk) = DECL_LANG_SPECIFIC (function);
  cxx_dup_lang_specific_decl (thunk);
  DECL_VIRTUAL_P (thunk) = true;
  SET_DECL_THUNKS (thunk, NULL_TREE);

  DECL_CONTEXT (thunk) = DECL_CONTEXT (function);
  TREE_READONLY (thunk) = TREE_READONLY (function);
  TREE_THIS_VOLATILE (thunk) = TREE_THIS_VOLATILE (function);
  TREE_PUBLIC (thunk) = TREE_PUBLIC (function);
  SET_DECL_THUNK_P (thunk, this_adjusting);
  THUNK_TARGET (thunk) = function;
  THUNK_FIXED_OFFSET (thunk) = d;
  THUNK_VIRTUAL_OFFSET (thunk) = virtual_offset;
  THUNK_ALIAS (thunk) = NULL_TREE;

  DECL_INTERFACE_KNOWN (thunk) = 1;
  DECL_NOT_REALLY_EXTERN (thunk) = 1;
  DECL_COMDAT (thunk) = DECL_COMDAT (function);
  DECL_SAVED_FUNCTION_DATA (thunk) = NULL;
  /* The thunk itself is not a constructor or destructor, even if
     the thing it is thunking to is.  */
  DECL_CXX_DESTRUCTOR_P (thunk) = 0;
  DECL_CXX_CONSTRUCTOR_P (thunk) = 0;
  DECL_EXTERNAL (thunk) = 1;
  DECL_ARTIFICIAL (thunk) = 1;
  /* The THUNK is not a pending inline, even if the FUNCTION is.  */
  DECL_PENDING_INLINE_P (thunk) = 0;
  DECL_DECLARED_INLINE_P (thunk) = 0;
  /* Nor is it a template instantiation.  */
  DECL_USE_TEMPLATE (thunk) = 0;
  DECL_TEMPLATE_INFO (thunk) = NULL;

  /* Add it to the list of thunks associated with FUNCTION.  */
  DECL_CHAIN (thunk) = DECL_THUNKS (function);
  SET_DECL_THUNKS (function, thunk);

  return thunk;
}

/* Finish THUNK, a thunk decl.  */

void
finish_thunk (tree thunk)
{
  tree function, name;
  tree fixed_offset = ssize_int (THUNK_FIXED_OFFSET (thunk));
  tree virtual_offset = THUNK_VIRTUAL_OFFSET (thunk);

  gcc_assert (!DECL_NAME (thunk) && DECL_THUNK_P (thunk));
  if (virtual_offset && DECL_RESULT_THUNK_P (thunk))
    virtual_offset = BINFO_VPTR_FIELD (virtual_offset);
  function = THUNK_TARGET (thunk);
  name = mangle_thunk (function, DECL_THIS_THUNK_P (thunk),
		       fixed_offset, virtual_offset, thunk);

  /* We can end up with declarations of (logically) different
     covariant thunks, that do identical adjustments.  The two thunks
     will be adjusting between within different hierarchies, which
     happen to have the same layout.  We must nullify one of them to
     refer to the other.  */
  if (DECL_RESULT_THUNK_P (thunk))
    {
      tree cov_probe;

      for (cov_probe = DECL_THUNKS (function);
	   cov_probe; cov_probe = DECL_CHAIN (cov_probe))
	if (DECL_NAME (cov_probe) == name)
	  {
	    gcc_assert (!DECL_THUNKS (thunk));
	    THUNK_ALIAS (thunk) = (THUNK_ALIAS (cov_probe)
				   ? THUNK_ALIAS (cov_probe) : cov_probe);
	    break;
	  }
    }

  DECL_NAME (thunk) = name;
  SET_DECL_ASSEMBLER_NAME (thunk, name);
}

static GTY (()) int thunk_labelno;

/* Create a static alias to target.  */

tree
make_alias_for (tree target, tree newid)
{
  tree alias = build_decl (DECL_SOURCE_LOCATION (target),
			   TREE_CODE (target), newid, TREE_TYPE (target));
  DECL_LANG_SPECIFIC (alias) = DECL_LANG_SPECIFIC (target);
  cxx_dup_lang_specific_decl (alias);
  DECL_CONTEXT (alias) = NULL;
  TREE_READONLY (alias) = TREE_READONLY (target);
  TREE_THIS_VOLATILE (alias) = TREE_THIS_VOLATILE (target);
  TREE_PUBLIC (alias) = 0;
  DECL_INTERFACE_KNOWN (alias) = 1;
  if (DECL_LANG_SPECIFIC (alias))
    {
      DECL_NOT_REALLY_EXTERN (alias) = 1;
      DECL_USE_TEMPLATE (alias) = 0;
      DECL_TEMPLATE_INFO (alias) = NULL;
    }
  DECL_EXTERNAL (alias) = 0;
  DECL_ARTIFICIAL (alias) = 1;
  DECL_TEMPLATE_INSTANTIATED (alias) = 0;
  if (TREE_CODE (alias) == FUNCTION_DECL)
    {
      DECL_SAVED_FUNCTION_DATA (alias) = NULL;
      DECL_CXX_DESTRUCTOR_P (alias) = 0;
      DECL_CXX_CONSTRUCTOR_P (alias) = 0;
      DECL_PENDING_INLINE_P (alias) = 0;
      DECL_DECLARED_INLINE_P (alias) = 0;
      DECL_INITIAL (alias) = error_mark_node;
      DECL_ARGUMENTS (alias) = copy_list (DECL_ARGUMENTS (target));
    }
  else
    TREE_STATIC (alias) = 1;
  TREE_ADDRESSABLE (alias) = 1;
  TREE_USED (alias) = 1;
  SET_DECL_ASSEMBLER_NAME (alias, DECL_NAME (alias));
  return alias;
}

static tree
make_alias_for_thunk (tree function)
{
  tree alias;
  char buf[256];

  targetm.asm_out.generate_internal_label (buf, "LTHUNK", thunk_labelno);
  thunk_labelno++;

  alias = make_alias_for (function, get_identifier (buf));

  if (!flag_syntax_only)
    {
      struct cgraph_node *funcn, *aliasn;
      funcn = cgraph_node::get (function);
      gcc_checking_assert (funcn);
      aliasn = cgraph_node::create_same_body_alias (alias, function);
      DECL_ASSEMBLER_NAME (function);
      gcc_assert (aliasn != NULL);
    }

  return alias;
}

/* Emit the definition of a C++ multiple inheritance or covariant
   return vtable thunk.  If EMIT_P is nonzero, the thunk is emitted
   immediately.  */

void
use_thunk (tree thunk_fndecl, bool emit_p)
{
  tree a, t, function, alias;
  tree virtual_offset;
  HOST_WIDE_INT fixed_offset, virtual_value;
  bool this_adjusting = DECL_THIS_THUNK_P (thunk_fndecl);
  struct cgraph_node *funcn, *thunk_node;

  /* We should have called finish_thunk to give it a name.  */
  gcc_assert (DECL_NAME (thunk_fndecl));

  /* We should never be using an alias, always refer to the
     aliased thunk.  */
  gcc_assert (!THUNK_ALIAS (thunk_fndecl));

  if (TREE_ASM_WRITTEN (thunk_fndecl))
    return;

  function = THUNK_TARGET (thunk_fndecl);
  if (DECL_RESULT (thunk_fndecl))
    /* We already turned this thunk into an ordinary function.
       There's no need to process this thunk again.  */
    return;

  if (DECL_THUNK_P (function))
    /* The target is itself a thunk, process it now.  */
    use_thunk (function, emit_p);

  /* Thunks are always addressable; they only appear in vtables.  */
  TREE_ADDRESSABLE (thunk_fndecl) = 1;

  /* Figure out what function is being thunked to.  It's referenced in
     this translation unit.  */
  TREE_ADDRESSABLE (function) = 1;
  mark_used (function);
  if (!emit_p)
    return;

  if (TARGET_USE_LOCAL_THUNK_ALIAS_P (function))
   alias = make_alias_for_thunk (function);
  else
   alias = function;

  fixed_offset = THUNK_FIXED_OFFSET (thunk_fndecl);
  virtual_offset = THUNK_VIRTUAL_OFFSET (thunk_fndecl);

  if (virtual_offset)
    {
      if (!this_adjusting)
	virtual_offset = BINFO_VPTR_FIELD (virtual_offset);
      virtual_value = tree_to_shwi (virtual_offset);
      gcc_assert (virtual_value);
    }
  else
    virtual_value = 0;

  /* And, if we need to emit the thunk, it's used.  */
  mark_used (thunk_fndecl);
  /* This thunk is actually defined.  */
  DECL_EXTERNAL (thunk_fndecl) = 0;
  /* The linkage of the function may have changed.  FIXME in linkage
     rewrite.  */
  gcc_assert (DECL_INTERFACE_KNOWN (function));
  TREE_PUBLIC (thunk_fndecl) = TREE_PUBLIC (function);
  DECL_VISIBILITY (thunk_fndecl) = DECL_VISIBILITY (function);
  DECL_VISIBILITY_SPECIFIED (thunk_fndecl)
    = DECL_VISIBILITY_SPECIFIED (function);
  DECL_COMDAT (thunk_fndecl) = DECL_COMDAT (function);
  DECL_WEAK (thunk_fndecl) = DECL_WEAK (function);

  if (flag_syntax_only)
    {
      TREE_ASM_WRITTEN (thunk_fndecl) = 1;
      return;
    }

  push_to_top_level ();

  if (TARGET_USE_LOCAL_THUNK_ALIAS_P (function)
      && targetm_common.have_named_sections)
    {
      tree fn = function;
      struct symtab_node *symbol;

      if ((symbol = symtab_node::get (function))
	  && symbol->alias)
	{
	  if (symbol->analyzed)
	    fn = symtab_node::get (function)->ultimate_alias_target ()->decl;
	  else
	    fn = symtab_node::get (function)->alias_target;
	}
      resolve_unique_section (fn, 0, flag_function_sections);

      if (DECL_SECTION_NAME (fn) != NULL && DECL_ONE_ONLY (fn))
	{
	  resolve_unique_section (thunk_fndecl, 0, flag_function_sections);

	  /* Output the thunk into the same section as function.  */
	  set_decl_section_name (thunk_fndecl, DECL_SECTION_NAME (fn));
	  symtab_node::get (thunk_fndecl)->implicit_section
	    = symtab_node::get (fn)->implicit_section;
	}
    }

  /* Set up cloned argument trees for the thunk.  */
  t = NULL_TREE;
  for (a = DECL_ARGUMENTS (function); a; a = DECL_CHAIN (a))
    {
      tree x = copy_node (a);
      DECL_CHAIN (x) = t;
      DECL_CONTEXT (x) = thunk_fndecl;
      SET_DECL_RTL (x, NULL);
      DECL_HAS_VALUE_EXPR_P (x) = 0;
      TREE_ADDRESSABLE (x) = 0;
      t = x;
    }
  a = nreverse (t);
  DECL_ARGUMENTS (thunk_fndecl) = a;
  TREE_ASM_WRITTEN (thunk_fndecl) = 1;
  funcn = cgraph_node::get (function);
  gcc_checking_assert (funcn);
  thunk_node = funcn->create_thunk (thunk_fndecl, function,
				    this_adjusting, fixed_offset, virtual_value,
				    virtual_offset, alias);
  if (DECL_ONE_ONLY (function))
    thunk_node->add_to_same_comdat_group (funcn);

  pop_from_top_level ();
}

/* Code for synthesizing methods which have default semantics defined.  */

/* True iff CTYPE has a trivial SFK.  */

static bool
type_has_trivial_fn (tree ctype, special_function_kind sfk)
{
  switch (sfk)
    {
    case sfk_constructor:
      return !TYPE_HAS_COMPLEX_DFLT (ctype);
    case sfk_copy_constructor:
      return !TYPE_HAS_COMPLEX_COPY_CTOR (ctype);
    case sfk_move_constructor:
      return !TYPE_HAS_COMPLEX_MOVE_CTOR (ctype);
    case sfk_copy_assignment:
      return !TYPE_HAS_COMPLEX_COPY_ASSIGN (ctype);
    case sfk_move_assignment:
      return !TYPE_HAS_COMPLEX_MOVE_ASSIGN (ctype);
    case sfk_destructor:
      return !TYPE_HAS_NONTRIVIAL_DESTRUCTOR (ctype);
    case sfk_inheriting_constructor:
      return false;
    default:
      gcc_unreachable ();
    }
}

/* Note that CTYPE has a non-trivial SFK even though we previously thought
   it was trivial.  */

static void
type_set_nontrivial_flag (tree ctype, special_function_kind sfk)
{
  switch (sfk)
    {
    case sfk_constructor:
      TYPE_HAS_COMPLEX_DFLT (ctype) = true;
      return;
    case sfk_copy_constructor:
      TYPE_HAS_COMPLEX_COPY_CTOR (ctype) = true;
      return;
    case sfk_move_constructor:
      TYPE_HAS_COMPLEX_MOVE_CTOR (ctype) = true;
      return;
    case sfk_copy_assignment:
      TYPE_HAS_COMPLEX_COPY_ASSIGN (ctype) = true;
      return;
    case sfk_move_assignment:
      TYPE_HAS_COMPLEX_MOVE_ASSIGN (ctype) = true;
      return;
    case sfk_destructor:
      TYPE_HAS_NONTRIVIAL_DESTRUCTOR (ctype) = true;
      return;
    case sfk_inheriting_constructor:
    default:
      gcc_unreachable ();
    }
}

/* True iff FN is a trivial defaulted member function ([cd]tor, op=).  */

bool
trivial_fn_p (tree fn)
{
  if (TREE_CODE (fn) == TEMPLATE_DECL)
    return false;
  if (!DECL_DEFAULTED_FN (fn))
    return false;

  /* If fn is a clone, get the primary variant.  */
  if (tree prim = DECL_CLONED_FUNCTION (fn))
    fn = prim;
  return type_has_trivial_fn (DECL_CONTEXT (fn), special_function_p (fn));
}

/* PARM is a PARM_DECL for a function which we want to forward to another
   function without changing its value category, a la std::forward.  */

tree
forward_parm (tree parm)
{
  tree exp = convert_from_reference (parm);
  tree type = TREE_TYPE (parm);
  if (DECL_PACK_P (parm))
    type = PACK_EXPANSION_PATTERN (type);
  if (TREE_CODE (type) != REFERENCE_TYPE)
    type = cp_build_reference_type (type, /*rval=*/true);
  warning_sentinel w (warn_useless_cast);
  exp = build_static_cast (type, exp, tf_warning_or_error);
  if (DECL_PACK_P (parm))
    exp = make_pack_expansion (exp);
  return exp;
}

/* Strip all inheriting constructors, if any, to return the original
   constructor from a (possibly indirect) base class.  */

tree
strip_inheriting_ctors (tree dfn)
{
  if (!flag_new_inheriting_ctors)
    return dfn;
  tree fn = dfn;
  while (tree inh = DECL_INHERITED_CTOR (fn))
    fn = OVL_FIRST (inh);

  if (TREE_CODE (fn) == TEMPLATE_DECL
      && TREE_CODE (dfn) == FUNCTION_DECL)
    fn = DECL_TEMPLATE_RESULT (fn);
  return fn;
}

/* Find the binfo for the base subobject of BINFO being initialized by
   inherited constructor FNDECL (a member of a direct base of BINFO).  */

static tree inherited_ctor_binfo (tree, tree);
static tree
inherited_ctor_binfo_1 (tree binfo, tree fndecl)
{
  tree base = DECL_CONTEXT (fndecl);
  tree base_binfo;
  for (int i = 0; BINFO_BASE_ITERATE (binfo, i, base_binfo); i++)
    if (BINFO_TYPE (base_binfo) == base)
      return inherited_ctor_binfo (base_binfo, fndecl);

  gcc_unreachable();
}

/* Find the binfo for the base subobject of BINFO being initialized by
   inheriting constructor FNDECL (a member of BINFO), or BINFO if FNDECL is not
   an inheriting constructor.  */

static tree
inherited_ctor_binfo (tree binfo, tree fndecl)
{
  tree inh = DECL_INHERITED_CTOR (fndecl);
  if (!inh)
    return binfo;

  tree results = NULL_TREE;
  for (ovl_iterator iter (inh); iter; ++iter)
    {
      tree one = inherited_ctor_binfo_1 (binfo, *iter);
      if (!results)
	results = one;
      else if (one != results)
	results = tree_cons (NULL_TREE, one, results);
    }
  return results;
}

/* Find the binfo for the base subobject being initialized by inheriting
   constructor FNDECL, or NULL_TREE if FNDECL is not an inheriting
   constructor.  */

tree
inherited_ctor_binfo (tree fndecl)
{
  if (!DECL_INHERITED_CTOR (fndecl))
    return NULL_TREE;
  tree binfo = TYPE_BINFO (DECL_CONTEXT (fndecl));
  return inherited_ctor_binfo (binfo, fndecl);
}

/* True if we should omit all user-declared parameters from constructor FN,
   because it is a base clone of a ctor inherited from a virtual base.  */

bool
ctor_omit_inherited_parms (tree fn)
{
  if (!flag_new_inheriting_ctors)
    /* We only optimize away the parameters in the new model.  */
    return false;
  if (!DECL_BASE_CONSTRUCTOR_P (fn)
      || !CLASSTYPE_VBASECLASSES (DECL_CONTEXT (fn)))
    return false;
  if (FUNCTION_FIRST_USER_PARMTYPE (DECL_ORIGIN (fn)) == void_list_node)
    /* No user-declared parameters to omit.  */
    return false;
  tree binfo = inherited_ctor_binfo (fn);
  for (; binfo; binfo = BINFO_INHERITANCE_CHAIN (binfo))
    if (BINFO_VIRTUAL_P (binfo))
      return true;
  return false;
}

/* True iff constructor(s) INH inherited into BINFO initializes INIT_BINFO.
   This can be true for multiple virtual bases as well as one direct
   non-virtual base.  */

static bool
binfo_inherited_from (tree binfo, tree init_binfo, tree inh)
{
  /* inh is an OVERLOAD if we inherited the same constructor along
     multiple paths, check all of them.  */
  for (ovl_iterator iter (inh); iter; ++iter)
    {
      tree fn = *iter;
      tree base = DECL_CONTEXT (fn);
      tree base_binfo = NULL_TREE;
      for (int i = 0; BINFO_BASE_ITERATE (binfo, i, base_binfo); i++)
	if (BINFO_TYPE (base_binfo) == base)
	  break;
      if (base_binfo == init_binfo
	  || (flag_new_inheriting_ctors
	      && binfo_inherited_from (base_binfo, init_binfo,
				       DECL_INHERITED_CTOR (fn))))
	return true;
    }
  return false;
}

/* Subroutine of do_build_copy_constructor: Add a mem-initializer for BINFO
   given the parameter or parameters PARM, possibly inherited constructor
   base INH, or move flag MOVE_P.  */

static tree
add_one_base_init (tree binfo, tree parm, bool move_p, tree inh,
		   tree member_init_list)
{
  tree init;
  if (inh)
    {
      /* An inheriting constructor only has a mem-initializer for
	 the base it inherits from.  */
      if (!binfo_inherited_from (TYPE_BINFO (current_class_type), binfo, inh))
	return member_init_list;

      tree *p = &init;
      init = NULL_TREE;
      for (; parm; parm = DECL_CHAIN (parm))
	{
	  tree exp = forward_parm (parm);
	  *p = build_tree_list (NULL_TREE, exp);
	  p = &TREE_CHAIN (*p);
	}
    }
  else
    {
      init = build_base_path (PLUS_EXPR, parm, binfo, 1,
			      tf_warning_or_error);
      if (move_p)
	init = move (init);
      init = build_tree_list (NULL_TREE, init);
    }
  return tree_cons (binfo, init, member_init_list);
}

/* Generate code for default X(X&) or X(X&&) constructor or an inheriting
   constructor.  */

static void
do_build_copy_constructor (tree fndecl)
{
  tree parm = FUNCTION_FIRST_USER_PARM (fndecl);
  bool move_p = DECL_MOVE_CONSTRUCTOR_P (fndecl);
  bool trivial = trivial_fn_p (fndecl);
  tree inh = DECL_INHERITED_CTOR (fndecl);

  if (!inh)
    parm = convert_from_reference (parm);

  if (trivial)
    {
      if (is_empty_class (current_class_type))
	/* Don't copy the padding byte; it might not have been allocated
	   if *this is a base subobject.  */;
      else if (tree_int_cst_equal (TYPE_SIZE (current_class_type),
				   CLASSTYPE_SIZE (current_class_type)))
	{
	  tree t = build2 (INIT_EXPR, void_type_node, current_class_ref, parm);
	  finish_expr_stmt (t);
	}
      else
	{
	  /* We must only copy the non-tail padding parts.  */
	  tree base_size = CLASSTYPE_SIZE_UNIT (current_class_type);
	  base_size = size_binop (MINUS_EXPR, base_size, size_int (1));
	  tree array_type = build_array_type (unsigned_char_type_node,
					      build_index_type (base_size));
	  tree alias_set = build_int_cst (TREE_TYPE (current_class_ptr), 0);
	  tree lhs = build2 (MEM_REF, array_type,
			     current_class_ptr, alias_set);
	  tree rhs = build2 (MEM_REF, array_type,
			     TREE_OPERAND (parm, 0), alias_set);
	  tree t = build2 (INIT_EXPR, void_type_node, lhs, rhs);
	  finish_expr_stmt (t);
	}
    }
  else
    {
      tree fields = TYPE_FIELDS (current_class_type);
      tree member_init_list = NULL_TREE;
      int cvquals = cp_type_quals (TREE_TYPE (parm));
      int i;
      tree binfo, base_binfo;
      tree init;
      vec<tree, va_gc> *vbases;

      /* Initialize all the base-classes with the parameter converted
	 to their type so that we get their copy constructor and not
	 another constructor that takes current_class_type.  We must
	 deal with the binfo's directly as a direct base might be
	 inaccessible due to ambiguity.  */
      for (vbases = CLASSTYPE_VBASECLASSES (current_class_type), i = 0;
	   vec_safe_iterate (vbases, i, &binfo); i++)
	{
	  member_init_list = add_one_base_init (binfo, parm, move_p, inh,
						member_init_list);
	}

      for (binfo = TYPE_BINFO (current_class_type), i = 0;
	   BINFO_BASE_ITERATE (binfo, i, base_binfo); i++)
	{
	  if (BINFO_VIRTUAL_P (base_binfo))
	    continue;
	  member_init_list = add_one_base_init (base_binfo, parm, move_p,
						inh, member_init_list);
	}

      for (; fields; fields = DECL_CHAIN (fields))
	{
	  tree field = fields;
	  tree expr_type;

	  if (TREE_CODE (field) != FIELD_DECL)
	    continue;
	  if (inh)
	    continue;

	  expr_type = TREE_TYPE (field);
	  if (DECL_NAME (field))
	    {
	      if (VFIELD_NAME_P (DECL_NAME (field)))
		continue;
	    }
	  else if (ANON_AGGR_TYPE_P (expr_type) && TYPE_FIELDS (expr_type))
	    /* Just use the field; anonymous types can't have
	       nontrivial copy ctors or assignment ops or this
	       function would be deleted.  */;
	  else
	    continue;

	  /* Compute the type of "init->field".  If the copy-constructor
	     parameter is, for example, "const S&", and the type of
	     the field is "T", then the type will usually be "const
	     T".  (There are no cv-qualified variants of reference
	     types.)  */
	  if (TREE_CODE (expr_type) != REFERENCE_TYPE)
	    {
	      int quals = cvquals;

	      if (DECL_MUTABLE_P (field))
		quals &= ~TYPE_QUAL_CONST;
	      quals |= cp_type_quals (expr_type);
	      expr_type = cp_build_qualified_type (expr_type, quals);
	    }

	  init = build3 (COMPONENT_REF, expr_type, parm, field, NULL_TREE);
	  if (move_p && TREE_CODE (expr_type) != REFERENCE_TYPE
	      /* 'move' breaks bit-fields, and has no effect for scalars.  */
	      && !scalarish_type_p (expr_type))
	    init = move (init);
	  init = build_tree_list (NULL_TREE, init);

	  member_init_list = tree_cons (field, init, member_init_list);
	}
      finish_mem_initializers (member_init_list);
    }
}

static void
do_build_copy_assign (tree fndecl)
{
  tree parm = DECL_CHAIN (DECL_ARGUMENTS (fndecl));
  tree compound_stmt;
  bool move_p = move_fn_p (fndecl);
  bool trivial = trivial_fn_p (fndecl);
  int flags = LOOKUP_NORMAL | LOOKUP_NONVIRTUAL | LOOKUP_DEFAULTED;

  compound_stmt = begin_compound_stmt (0);
  parm = convert_from_reference (parm);

  if (trivial
      && is_empty_class (current_class_type))
    /* Don't copy the padding byte; it might not have been allocated
       if *this is a base subobject.  */;
  else if (trivial)
    {
      tree t = build2 (MODIFY_EXPR, void_type_node, current_class_ref, parm);
      finish_expr_stmt (t);
    }
  else
    {
      tree fields;
      int cvquals = cp_type_quals (TREE_TYPE (parm));
      int i;
      tree binfo, base_binfo;

      /* Assign to each of the direct base classes.  */
      for (binfo = TYPE_BINFO (current_class_type), i = 0;
	   BINFO_BASE_ITERATE (binfo, i, base_binfo); i++)
	{
	  tree converted_parm;
	  vec<tree, va_gc> *parmvec;

	  /* We must convert PARM directly to the base class
	     explicitly since the base class may be ambiguous.  */
	  converted_parm = build_base_path (PLUS_EXPR, parm, base_binfo, 1,
					    tf_warning_or_error);
	  if (move_p)
	    converted_parm = move (converted_parm);
	  /* Call the base class assignment operator.  */
	  parmvec = make_tree_vector_single (converted_parm);
	  finish_expr_stmt
	    (build_special_member_call (current_class_ref,
					cp_assignment_operator_id (NOP_EXPR),
					&parmvec,
					base_binfo,
					flags,
                                        tf_warning_or_error));
	  release_tree_vector (parmvec);
	}

      /* Assign to each of the non-static data members.  */
      for (fields = TYPE_FIELDS (current_class_type);
	   fields;
	   fields = DECL_CHAIN (fields))
	{
	  tree comp = current_class_ref;
	  tree init = parm;
	  tree field = fields;
	  tree expr_type;
	  int quals;

	  if (TREE_CODE (field) != FIELD_DECL || DECL_ARTIFICIAL (field))
	    continue;

	  expr_type = TREE_TYPE (field);

	  if (CP_TYPE_CONST_P (expr_type))
	    {
	      error ("non-static const member %q#D, can%'t use default "
		     "assignment operator", field);
	      continue;
	    }
	  else if (TREE_CODE (expr_type) == REFERENCE_TYPE)
	    {
	      error ("non-static reference member %q#D, can%'t use "
		     "default assignment operator", field);
	      continue;
	    }

	  if (DECL_NAME (field))
	    {
	      if (VFIELD_NAME_P (DECL_NAME (field)))
		continue;
	    }
	  else if (ANON_AGGR_TYPE_P (expr_type)
		   && TYPE_FIELDS (expr_type) != NULL_TREE)
	    /* Just use the field; anonymous types can't have
	       nontrivial copy ctors or assignment ops or this
	       function would be deleted.  */;
	  else
	    continue;

	  comp = build3 (COMPONENT_REF, expr_type, comp, field, NULL_TREE);

	  /* Compute the type of init->field  */
	  quals = cvquals;
	  if (DECL_MUTABLE_P (field))
	    quals &= ~TYPE_QUAL_CONST;
	  expr_type = cp_build_qualified_type (expr_type, quals);

	  init = build3 (COMPONENT_REF, expr_type, init, field, NULL_TREE);
	  if (move_p && TREE_CODE (expr_type) != REFERENCE_TYPE
	      /* 'move' breaks bit-fields, and has no effect for scalars.  */
	      && !scalarish_type_p (expr_type))
	    init = move (init);

	  if (DECL_NAME (field))
	    init = cp_build_modify_expr (input_location, comp, NOP_EXPR, init,
					 tf_warning_or_error);
	  else
	    init = build2 (MODIFY_EXPR, TREE_TYPE (comp), comp, init);
	  finish_expr_stmt (init);
	}
    }
  finish_return_stmt (current_class_ref);
  finish_compound_stmt (compound_stmt);
}

/* Synthesize FNDECL, a non-static member function.   */

void
synthesize_method (tree fndecl)
{
  bool nested = (current_function_decl != NULL_TREE);
  tree context = decl_function_context (fndecl);
  bool need_body = true;
  tree stmt;
  location_t save_input_location = input_location;
  int error_count = errorcount;
  int warning_count = warningcount + werrorcount;

  /* Reset the source location, we might have been previously
     deferred, and thus have saved where we were first needed.  */
  DECL_SOURCE_LOCATION (fndecl)
    = DECL_SOURCE_LOCATION (TYPE_NAME (DECL_CONTEXT (fndecl)));

  /* If we've been asked to synthesize a clone, just synthesize the
     cloned function instead.  Doing so will automatically fill in the
     body for the clone.  */
  if (DECL_CLONED_FUNCTION_P (fndecl))
    fndecl = DECL_CLONED_FUNCTION (fndecl);

  /* We may be in the middle of deferred access check.  Disable
     it now.  */
  push_deferring_access_checks (dk_no_deferred);

  if (! context)
    push_to_top_level ();
  else if (nested)
    push_function_context ();

  input_location = DECL_SOURCE_LOCATION (fndecl);

  start_preparsed_function (fndecl, NULL_TREE, SF_DEFAULT | SF_PRE_PARSED);
  stmt = begin_function_body ();

  if (DECL_OVERLOADED_OPERATOR_P (fndecl) == NOP_EXPR)
    {
      do_build_copy_assign (fndecl);
      need_body = false;
    }
  else if (DECL_CONSTRUCTOR_P (fndecl))
    {
      tree arg_chain = FUNCTION_FIRST_USER_PARMTYPE (fndecl);
      if (arg_chain != void_list_node)
	do_build_copy_constructor (fndecl);
      else
	finish_mem_initializers (NULL_TREE);
    }

  /* If we haven't yet generated the body of the function, just
     generate an empty compound statement.  */
  if (need_body)
    {
      tree compound_stmt;
      compound_stmt = begin_compound_stmt (BCS_FN_BODY);
      finish_compound_stmt (compound_stmt);
    }

  finish_function_body (stmt);
  expand_or_defer_fn (finish_function (0));

  input_location = save_input_location;

  if (! context)
    pop_from_top_level ();
  else if (nested)
    pop_function_context ();

  pop_deferring_access_checks ();

  if (error_count != errorcount || warning_count != warningcount + werrorcount)
    inform (input_location, "synthesized method %qD first required here ",
	    fndecl);
}

/* Build a reference to type TYPE with cv-quals QUALS, which is an
   rvalue if RVALUE is true.  */

static tree
build_stub_type (tree type, int quals, bool rvalue)
{
  tree argtype = cp_build_qualified_type (type, quals);
  return cp_build_reference_type (argtype, rvalue);
}

/* Build a dummy glvalue from dereferencing a dummy reference of type
   REFTYPE.  */

static tree
build_stub_object (tree reftype)
{
  if (TREE_CODE (reftype) != REFERENCE_TYPE)
    reftype = cp_build_reference_type (reftype, /*rval*/true);
  tree stub = build1 (CONVERT_EXPR, reftype, integer_one_node);
  return convert_from_reference (stub);
}

/* Determine which function will be called when looking up NAME in TYPE,
   called with a single ARGTYPE argument, or no argument if ARGTYPE is
   null.  FLAGS and COMPLAIN are as for build_new_method_call.

   Returns a FUNCTION_DECL if all is well.
   Returns NULL_TREE if overload resolution failed.
   Returns error_mark_node if the chosen function cannot be called.  */

static tree
locate_fn_flags (tree type, tree name, tree argtype, int flags,
		 tsubst_flags_t complain)
{
  tree ob, fn, fns, binfo, rval;
  vec<tree, va_gc> *args;

  if (TYPE_P (type))
    binfo = TYPE_BINFO (type);
  else
    {
      binfo = type;
      type = BINFO_TYPE (binfo);
    }

  ob = build_stub_object (cp_build_reference_type (type, false));
  args = make_tree_vector ();
  if (argtype)
    {
      if (TREE_CODE (argtype) == TREE_LIST)
	{
	  for (tree elt = argtype; elt && elt != void_list_node;
	       elt = TREE_CHAIN (elt))
	    {
	      tree type = TREE_VALUE (elt);
	      tree arg = build_stub_object (type);
	      vec_safe_push (args, arg);
	    }
	}
      else
	{
	  tree arg = build_stub_object (argtype);
	  args->quick_push (arg);
	}
    }

  fns = lookup_fnfields (binfo, name, 0);
  rval = build_new_method_call (ob, fns, &args, binfo, flags, &fn, complain);

  release_tree_vector (args);
  if (fn && rval == error_mark_node)
    return rval;
  else
    return fn;
}

/* Locate the dtor of TYPE.  */

tree
get_dtor (tree type, tsubst_flags_t complain)
{
  tree fn = locate_fn_flags (type, complete_dtor_identifier, NULL_TREE,
			     LOOKUP_NORMAL, complain);
  if (fn == error_mark_node)
    return NULL_TREE;
  return fn;
}

/* Locate the default ctor of TYPE.  */

tree
locate_ctor (tree type)
{
  tree fn;

  push_deferring_access_checks (dk_no_check);
  fn = locate_fn_flags (type, complete_ctor_identifier, NULL_TREE,
			LOOKUP_SPECULATIVE, tf_none);
  pop_deferring_access_checks ();
  if (fn == error_mark_node)
    return NULL_TREE;
  return fn;
}

/* Likewise, but give any appropriate errors.  */

tree
get_default_ctor (tree type)
{
  tree fn = locate_fn_flags (type, complete_ctor_identifier, NULL_TREE,
			     LOOKUP_NORMAL, tf_warning_or_error);
  if (fn == error_mark_node)
    return NULL_TREE;
  return fn;
}

/* Locate the copy ctor of TYPE.  */

tree
get_copy_ctor (tree type, tsubst_flags_t complain)
{
  int quals = (TYPE_HAS_CONST_COPY_CTOR (type)
	       ? TYPE_QUAL_CONST : TYPE_UNQUALIFIED);
  tree argtype = build_stub_type (type, quals, false);
  tree fn = locate_fn_flags (type, complete_ctor_identifier, argtype,
			     LOOKUP_NORMAL, complain);
  if (fn == error_mark_node)
    return NULL_TREE;
  return fn;
}

/* Locate the copy assignment operator of TYPE.  */

tree
get_copy_assign (tree type)
{
  int quals = (TYPE_HAS_CONST_COPY_ASSIGN (type)
	       ? TYPE_QUAL_CONST : TYPE_UNQUALIFIED);
  tree argtype = build_stub_type (type, quals, false);
  tree fn = locate_fn_flags (type, cp_assignment_operator_id (NOP_EXPR), argtype,
			     LOOKUP_NORMAL, tf_warning_or_error);
  if (fn == error_mark_node)
    return NULL_TREE;
  return fn;
}

/* walk_tree helper function for is_trivially_xible.  If *TP is a call,
   return it if it calls something other than a trivial special member
   function.  */

static tree
check_nontriv (tree *tp, int *, void *)
{
  tree fn = cp_get_callee (*tp);
  if (fn == NULL_TREE)
    return NULL_TREE;

  if (TREE_CODE (fn) == ADDR_EXPR)
    fn = TREE_OPERAND (fn, 0);

  if (TREE_CODE (fn) != FUNCTION_DECL
      || !trivial_fn_p (fn))
    return fn;
  return NULL_TREE;
}

/* Return declval<T>() = declval<U>() treated as an unevaluated operand.  */

static tree
assignable_expr (tree to, tree from)
{
  ++cp_unevaluated_operand;
  to = build_stub_object (to);
  from = build_stub_object (from);
  tree r = cp_build_modify_expr (input_location, to, NOP_EXPR, from, tf_none);
  --cp_unevaluated_operand;
  return r;
}

/* The predicate condition for a template specialization
   is_constructible<T, Args...> shall be satisfied if and only if the
   following variable definition would be well-formed for some invented
   variable t: T t(create<Args>()...);

   Return something equivalent in well-formedness and triviality.  */

static tree
constructible_expr (tree to, tree from)
{
  tree expr;
  if (CLASS_TYPE_P (to))
    {
      tree ctype = to;
      vec<tree, va_gc> *args = NULL;
      cp_unevaluated cp_uneval_guard;
      if (TREE_CODE (to) != REFERENCE_TYPE)
	to = cp_build_reference_type (to, /*rval*/false);
      tree ob = build_stub_object (to);
      for (; from; from = TREE_CHAIN (from))
	vec_safe_push (args, build_stub_object (TREE_VALUE (from)));
      expr = build_special_member_call (ob, complete_ctor_identifier, &args,
					ctype, LOOKUP_NORMAL, tf_none);
      if (expr == error_mark_node)
	return error_mark_node;
      /* The current state of the standard vis-a-vis LWG 2116 is that
	 is_*constructible involves destruction as well.  */
      if (type_build_dtor_call (ctype))
	{
	  tree dtor = build_special_member_call (ob, complete_dtor_identifier,
						 NULL, ctype, LOOKUP_NORMAL,
						 tf_none);
	  if (dtor == error_mark_node)
	    return error_mark_node;
	  if (!TYPE_HAS_TRIVIAL_DESTRUCTOR (ctype))
	    expr = build2 (COMPOUND_EXPR, void_type_node, expr, dtor);
	}
    }
  else
    {
      if (from == NULL_TREE)
	return build_value_init (strip_array_types (to), tf_none);
      else if (TREE_CHAIN (from))
	return error_mark_node; // too many initializers
      from = build_stub_object (TREE_VALUE (from));
      expr = perform_direct_initialization_if_possible (to, from,
							/*cast*/false,
							tf_none);
    }
  return expr;
}

/* Returns a tree iff TO is assignable (if CODE is MODIFY_EXPR) or
   constructible (otherwise) from FROM, which is a single type for
   assignment or a list of types for construction.  */

static tree
is_xible_helper (enum tree_code code, tree to, tree from, bool trivial)
{
  if (VOID_TYPE_P (to) || ABSTRACT_CLASS_TYPE_P (to)
      || (from && FUNC_OR_METHOD_TYPE_P (from)
	  && (TYPE_READONLY (from) || FUNCTION_REF_QUALIFIED (from))))
    return error_mark_node;
  tree expr;
  if (code == MODIFY_EXPR)
    expr = assignable_expr (to, from);
  else if (trivial && from && TREE_CHAIN (from))
    return error_mark_node; // only 0- and 1-argument ctors can be trivial
  else
    expr = constructible_expr (to, from);
  return expr;
}

/* Returns true iff TO is trivially assignable (if CODE is MODIFY_EXPR) or
   constructible (otherwise) from FROM, which is a single type for
   assignment or a list of types for construction.  */

bool
is_trivially_xible (enum tree_code code, tree to, tree from)
{
  tree expr;
  expr = is_xible_helper (code, to, from, /*trivial*/true);

  if (expr == error_mark_node)
    return false;
  tree nt = cp_walk_tree_without_duplicates (&expr, check_nontriv, NULL);
  return !nt;
}

/* Returns true iff TO is assignable (if CODE is MODIFY_EXPR) or
   constructible (otherwise) from FROM, which is a single type for
   assignment or a list of types for construction.  */

bool
is_xible (enum tree_code code, tree to, tree from)
{
  tree expr = is_xible_helper (code, to, from, /*trivial*/false);
  if (expr == error_mark_node)
    return false;
  return !!expr;
}

/* Subroutine of synthesized_method_walk.  Update SPEC_P, TRIVIAL_P and
   DELETED_P or give an error message MSG with argument ARG.  */

static void
process_subob_fn (tree fn, tree *spec_p, bool *trivial_p,
		  bool *deleted_p, bool *constexpr_p,
		  bool diag, tree arg, bool dtor_from_ctor = false)
{
  if (!fn || fn == error_mark_node)
    {
      if (deleted_p)
	*deleted_p = true;
      return;
    }

  if (spec_p)
    {
      maybe_instantiate_noexcept (fn);
      tree raises = TYPE_RAISES_EXCEPTIONS (TREE_TYPE (fn));
      *spec_p = merge_exception_specifiers (*spec_p, raises);
    }

  if (!trivial_fn_p (fn) && !dtor_from_ctor)
    {
      if (trivial_p)
	*trivial_p = false;
      if (TREE_CODE (arg) == FIELD_DECL
	  && TREE_CODE (DECL_CONTEXT (arg)) == UNION_TYPE)
	{
	  if (deleted_p)
	    *deleted_p = true;
	  if (diag)
	    error ("union member %q+D with non-trivial %qD", arg, fn);
	}
    }

  if (constexpr_p && !DECL_DECLARED_CONSTEXPR_P (fn))
    {
      *constexpr_p = false;
      if (diag)
	{
	  inform (DECL_SOURCE_LOCATION (fn),
		  "defaulted constructor calls non-constexpr %qD", fn);
	  explain_invalid_constexpr_fn (fn);
	}
    }
}

/* Subroutine of synthesized_method_walk to allow recursion into anonymous
   aggregates.  If DTOR_FROM_CTOR is true, we're walking subobject destructors
   called from a synthesized constructor, in which case we don't consider
   the triviality of the subobject destructor.  */

static void
walk_field_subobs (tree fields, tree fnname, special_function_kind sfk,
		   int quals, bool copy_arg_p, bool move_p,
		   bool assign_p, tree *spec_p, bool *trivial_p,
		   bool *deleted_p, bool *constexpr_p,
		   bool diag, int flags, tsubst_flags_t complain,
		   bool dtor_from_ctor)
{
  tree field;
  for (field = fields; field; field = DECL_CHAIN (field))
    {
      tree mem_type, argtype, rval;

      if (TREE_CODE (field) != FIELD_DECL
	  || DECL_ARTIFICIAL (field))
	continue;

      mem_type = strip_array_types (TREE_TYPE (field));
      if (assign_p)
	{
	  bool bad = true;
	  if (CP_TYPE_CONST_P (mem_type) && !CLASS_TYPE_P (mem_type))
	    {
	      if (diag)
		error ("non-static const member %q#D, can%'t use default "
		       "assignment operator", field);
	    }
	  else if (TREE_CODE (mem_type) == REFERENCE_TYPE)
	    {
	      if (diag)
		error ("non-static reference member %q#D, can%'t use "
		       "default assignment operator", field);
	    }
	  else
	    bad = false;

	  if (bad && deleted_p)
	    *deleted_p = true;
	}
      else if (sfk == sfk_constructor || sfk == sfk_inheriting_constructor)
	{
	  bool bad;

	  if (DECL_INITIAL (field))
	    {
	      if (diag && DECL_INITIAL (field) == error_mark_node)
		inform (DECL_SOURCE_LOCATION (field),
			"initializer for %q#D is invalid", field);
	      if (trivial_p)
		*trivial_p = false;
	      /* Core 1351: If the field has an NSDMI that could throw, the
		 default constructor is noexcept(false).  */
	      if (spec_p)
		{
		  tree nsdmi = get_nsdmi (field, /*ctor*/false, complain);
		  if (!expr_noexcept_p (nsdmi, complain))
		    *spec_p = noexcept_false_spec;
		}
	      /* Don't do the normal processing.  */
	      continue;
	    }

	  bad = false;
	  if (CP_TYPE_CONST_P (mem_type)
	      && default_init_uninitialized_part (mem_type))
	    {
	      if (diag)
		{
		  error ("uninitialized const member in %q#T",
			 current_class_type);
		  inform (DECL_SOURCE_LOCATION (field),
			  "%q#D should be initialized", field);
		}
	      bad = true;
	    }
	  else if (TREE_CODE (mem_type) == REFERENCE_TYPE)
	    {
	      if (diag)
		{
		  error ("uninitialized reference member in %q#T",
			 current_class_type);
		  inform (DECL_SOURCE_LOCATION (field),
			  "%q#D should be initialized", field);
		}
	      bad = true;
	    }

	  if (bad && deleted_p)
	    *deleted_p = true;

	  /* For an implicitly-defined default constructor to be constexpr,
	     every member must have a user-provided default constructor or
	     an explicit initializer.  */
	  if (constexpr_p && !CLASS_TYPE_P (mem_type)
	      && TREE_CODE (DECL_CONTEXT (field)) != UNION_TYPE)
	    {
	      *constexpr_p = false;
	      if (diag)
		inform (DECL_SOURCE_LOCATION (field),
			"defaulted default constructor does not "
			"initialize %q#D", field);
	    }
	}
      else if (sfk == sfk_copy_constructor)
	{
	  /* 12.8p11b5 */
	  if (TREE_CODE (mem_type) == REFERENCE_TYPE
	      && TYPE_REF_IS_RVALUE (mem_type))
	    {
	      if (diag)
		error ("copying non-static data member %q#D of rvalue "
		       "reference type", field);
	      if (deleted_p)
		*deleted_p = true;
	    }
	}

      if (!CLASS_TYPE_P (mem_type))
	continue;

      if (ANON_AGGR_TYPE_P (mem_type))
	{
	  walk_field_subobs (TYPE_FIELDS (mem_type), fnname, sfk, quals,
			     copy_arg_p, move_p, assign_p, spec_p, trivial_p,
			     deleted_p, constexpr_p,
			     diag, flags, complain, dtor_from_ctor);
	  continue;
	}

      if (copy_arg_p)
	{
	  int mem_quals = cp_type_quals (mem_type) | quals;
	  if (DECL_MUTABLE_P (field))
	    mem_quals &= ~TYPE_QUAL_CONST;
	  argtype = build_stub_type (mem_type, mem_quals, move_p);
	}
      else
	argtype = NULL_TREE;

      rval = locate_fn_flags (mem_type, fnname, argtype, flags, complain);

      process_subob_fn (rval, spec_p, trivial_p, deleted_p,
			constexpr_p, diag, field, dtor_from_ctor);
    }
}

/* Base walker helper for synthesized_method_walk.  Inspect a direct
   or virtual base.  BINFO is the parent type's binfo.  BASE_BINFO is
   the base binfo of interests.  All other parms are as for
   synthesized_method_walk, or its local vars.  */

static tree
synthesized_method_base_walk (tree binfo, tree base_binfo, 
			      int quals, bool copy_arg_p,
			      bool move_p, bool ctor_p,
			      tree *inheriting_ctor, tree inherited_parms,
			      tree fnname, int flags, bool diag,
			      tree *spec_p, bool *trivial_p,
			      bool *deleted_p, bool *constexpr_p)
{
  bool inherited_binfo = false;
  tree argtype = NULL_TREE;
  deferring_kind defer = dk_no_deferred;

  if (copy_arg_p)
    argtype = build_stub_type (BINFO_TYPE (base_binfo), quals, move_p);
  else if (inheriting_ctor
	   && (inherited_binfo
	       = binfo_inherited_from (binfo, base_binfo, *inheriting_ctor)))
    {
      argtype = inherited_parms;
      /* Don't check access on the inherited constructor.  */
      if (flag_new_inheriting_ctors)
	defer = dk_deferred;
    }
  /* To be conservative, ignore access to the base dtor that
     DR1658 instructs us to ignore.  See the comment in
     synthesized_method_walk.  */
  else if (cxx_dialect >= cxx14 && fnname == complete_dtor_identifier
	   && BINFO_VIRTUAL_P (base_binfo)
	   && ABSTRACT_CLASS_TYPE_P (BINFO_TYPE (binfo)))
    defer = dk_no_check;

  if (defer != dk_no_deferred)
    push_deferring_access_checks (defer);
  tree rval = locate_fn_flags (base_binfo, fnname, argtype, flags,
			       diag ? tf_warning_or_error : tf_none);
  if (defer != dk_no_deferred)
    pop_deferring_access_checks ();

  /* Replace an inherited template with the appropriate specialization.  */
  if (inherited_binfo && rval
      && DECL_P (*inheriting_ctor) && DECL_P (rval)
      && DECL_CONTEXT (*inheriting_ctor) == DECL_CONTEXT (rval))
    *inheriting_ctor = DECL_CLONED_FUNCTION (rval);

  process_subob_fn (rval, spec_p, trivial_p, deleted_p,
		    constexpr_p, diag, BINFO_TYPE (base_binfo));
  if (ctor_p &&
      (!BINFO_VIRTUAL_P (base_binfo)
       || TYPE_HAS_NONTRIVIAL_DESTRUCTOR (BINFO_TYPE (base_binfo))))
    {
      /* In a constructor we also need to check the subobject
	 destructors for cleanup of partially constructed objects.  */
      tree dtor = locate_fn_flags (base_binfo, complete_dtor_identifier,
				   NULL_TREE, flags,
				   diag ? tf_warning_or_error : tf_none);
	  /* Note that we don't pass down trivial_p; the subobject
	     destructors don't affect triviality of the constructor.  Nor
	     do they affect constexpr-ness (a constant expression doesn't
	     throw) or exception-specification (a throw from one of the
	     dtors would be a double-fault).  */
      process_subob_fn (dtor, NULL, NULL, deleted_p, NULL, false,
			BINFO_TYPE (base_binfo), /*dtor_from_ctor*/true);
    }

  return rval;
}

/* The caller wants to generate an implicit declaration of SFK for
   CTYPE which is const if relevant and CONST_P is set.  If SPEC_P,
   TRIVIAL_P, DELETED_P or CONSTEXPR_P are non-null, set their
   referent appropriately.  If DIAG is true, we're either being called
   from maybe_explain_implicit_delete to give errors, or if
   CONSTEXPR_P is non-null, from explain_invalid_constexpr_fn.  */

static void
synthesized_method_walk (tree ctype, special_function_kind sfk, bool const_p,
			 tree *spec_p, bool *trivial_p, bool *deleted_p,
			 bool *constexpr_p, bool diag,
			 tree *inheriting_ctor, tree inherited_parms)
{
  tree binfo, base_binfo, fnname;
  int i;

  if (spec_p)
    *spec_p = (cxx_dialect >= cxx11 ? noexcept_true_spec : empty_except_spec);

  if (deleted_p)
    {
      /* "The closure type associated with a lambda-expression has a deleted
	 default constructor and a deleted copy assignment operator."
         This is diagnosed in maybe_explain_implicit_delete.  */
      if (LAMBDA_TYPE_P (ctype)
	  && (sfk == sfk_constructor
	      || sfk == sfk_copy_assignment))
	{
	  *deleted_p = true;
	  return;
	}

      *deleted_p = false;
    }

  bool ctor_p = false;
  bool assign_p = false;
  bool check_vdtor = false;
  switch (sfk)
    {
    case sfk_move_assignment:
    case sfk_copy_assignment:
      assign_p = true;
      fnname = cp_assignment_operator_id (NOP_EXPR);
      break;

    case sfk_destructor:
      check_vdtor = true;
      /* The synthesized method will call base dtors, but check complete
	 here to avoid having to deal with VTT.  */
      fnname = complete_dtor_identifier;
      break;

    case sfk_constructor:
    case sfk_move_constructor:
    case sfk_copy_constructor:
    case sfk_inheriting_constructor:
      ctor_p = true;
      fnname = complete_ctor_identifier;
      break;

    default:
      gcc_unreachable ();
    }

  gcc_assert ((sfk == sfk_inheriting_constructor)
	      == (inheriting_ctor && *inheriting_ctor != NULL_TREE));

  /* If that user-written default constructor would satisfy the
     requirements of a constexpr constructor (7.1.5), the
     implicitly-defined default constructor is constexpr.

     The implicitly-defined copy/move assignment operator is constexpr if
      - X is a literal type, and
      - the assignment operator selected to copy/move each direct base class
	subobject is a constexpr function, and
      - for each non-static data member of X that is of class type (or array
	thereof), the assignment operator selected to copy/move that
	member is a constexpr function.  */
  if (constexpr_p)
    *constexpr_p = ctor_p || (assign_p && cxx_dialect >= cxx14);

  bool move_p = false;
  bool copy_arg_p = false;
  switch (sfk)
    {
    case sfk_constructor:
    case sfk_destructor:
    case sfk_inheriting_constructor:
      break;

    case sfk_move_constructor:
    case sfk_move_assignment:
      move_p = true;
      /* FALLTHRU */
    case sfk_copy_constructor:
    case sfk_copy_assignment:
      copy_arg_p = true;
      break;

    default:
      gcc_unreachable ();
    }

  bool expected_trivial = type_has_trivial_fn (ctype, sfk);
  if (trivial_p)
    *trivial_p = expected_trivial;

  /* The TYPE_HAS_COMPLEX_* flags tell us about constraints from base
     class versions and other properties of the type.  But a subobject
     class can be trivially copyable and yet have overload resolution
     choose a template constructor for initialization, depending on
     rvalueness and cv-quals.  And furthermore, a member in a base might
     be trivial but deleted or otherwise not callable.  So we can't exit
     early in C++0x.  The same considerations apply in C++98/03, but
     there the definition of triviality does not consider overload
     resolution, so a constructor can be trivial even if it would otherwise
     call a non-trivial constructor.  */
  if (expected_trivial
      && (!copy_arg_p || cxx_dialect < cxx11))
    {
      if (constexpr_p && sfk == sfk_constructor)
	{
	  bool cx = trivial_default_constructor_is_constexpr (ctype);
	  *constexpr_p = cx;
	  if (diag && !cx && TREE_CODE (ctype) == UNION_TYPE)
	    /* A trivial constructor doesn't have any NSDMI.  */
	    inform (input_location, "defaulted default constructor does "
		    "not initialize any non-static data member");
	}
      if (!diag && cxx_dialect < cxx11)
	return;
    }

  ++cp_unevaluated_operand;
  ++c_inhibit_evaluation_warnings;
  push_deferring_access_checks (dk_no_deferred);

  tree scope = push_scope (ctype);

  int flags = LOOKUP_NORMAL | LOOKUP_SPECULATIVE;
  if (sfk != sfk_inheriting_constructor)
    flags |= LOOKUP_DEFAULTED;

  tsubst_flags_t complain = diag ? tf_warning_or_error : tf_none;
  if (diag && spec_p)
    /* We're in get_defaulted_eh_spec; we don't actually want any walking
       diagnostics, we just want complain set.  */
    diag = false;
  int quals = const_p ? TYPE_QUAL_CONST : TYPE_UNQUALIFIED;

  for (binfo = TYPE_BINFO (ctype), i = 0;
       BINFO_BASE_ITERATE (binfo, i, base_binfo); ++i)
    {
      if (!assign_p && BINFO_VIRTUAL_P (base_binfo))
	/* We'll handle virtual bases below.  */
	continue;

      tree fn = synthesized_method_base_walk (binfo, base_binfo, quals,
					      copy_arg_p, move_p, ctor_p,
					      inheriting_ctor,
					      inherited_parms,
					      fnname, flags, diag,
					      spec_p, trivial_p,
					      deleted_p, constexpr_p);

      if (diag && assign_p && move_p
	  && BINFO_VIRTUAL_P (base_binfo)
	  && fn && TREE_CODE (fn) == FUNCTION_DECL
	  && move_fn_p (fn) && !trivial_fn_p (fn)
	  && vbase_has_user_provided_move_assign (BINFO_TYPE (base_binfo)))
	warning (OPT_Wvirtual_move_assign,
		 "defaulted move assignment for %qT calls a non-trivial "
		 "move assignment operator for virtual base %qT",
		 ctype, BINFO_TYPE (base_binfo));

      if (check_vdtor && type_has_virtual_destructor (BINFO_TYPE (base_binfo)))
	{
	  /* Unlike for base ctor/op=/dtor, for operator delete it's fine
	     to have a null fn (no class-specific op delete).  */
	  fn = locate_fn_flags (ctype, cp_operator_id (DELETE_EXPR),
				ptr_type_node, flags, tf_none);
	  if (fn && fn == error_mark_node)
	    {
	      if (complain & tf_error)
		locate_fn_flags (ctype, cp_operator_id (DELETE_EXPR),
				 ptr_type_node, flags, complain);
	      if (deleted_p)
		*deleted_p = true;
	    }
	  check_vdtor = false;
	}
    }

  vec<tree, va_gc> *vbases = CLASSTYPE_VBASECLASSES (ctype);
  if (assign_p)
    /* Already examined vbases above.  */;
  else if (vec_safe_is_empty (vbases))
    /* No virtual bases to worry about.  */;
  else if (ABSTRACT_CLASS_TYPE_P (ctype) && cxx_dialect >= cxx14
	   /* DR 1658 specifies that vbases of abstract classes are
	      ignored for both ctors and dtors.  However, that breaks
	      virtual dtor overriding when the ignored base has a
	      throwing destructor.  So, ignore that piece of 1658.  A
	      defect has been filed (no number yet).  */
	   && sfk != sfk_destructor)
    /* Vbase cdtors are not relevant.  */;
  else
    {
      if (constexpr_p)
	*constexpr_p = false;

      FOR_EACH_VEC_ELT (*vbases, i, base_binfo)
	synthesized_method_base_walk (binfo, base_binfo, quals,
				      copy_arg_p, move_p, ctor_p,
				      inheriting_ctor, inherited_parms,
				      fnname, flags, diag,
				      spec_p, trivial_p,
				      deleted_p, constexpr_p);
    }

  /* Now handle the non-static data members.  */
  walk_field_subobs (TYPE_FIELDS (ctype), fnname, sfk, quals,
		     copy_arg_p, move_p, assign_p, spec_p, trivial_p,
		     deleted_p, constexpr_p,
		     diag, flags, complain, /*dtor_from_ctor*/false);
  if (ctor_p)
    walk_field_subobs (TYPE_FIELDS (ctype), complete_dtor_identifier,
		       sfk_destructor, TYPE_UNQUALIFIED, false,
		       false, false, NULL, NULL,
		       deleted_p, NULL,
		       false, flags, complain, /*dtor_from_ctor*/true);

  pop_scope (scope);

  pop_deferring_access_checks ();
  --cp_unevaluated_operand;
  --c_inhibit_evaluation_warnings;
}

/* DECL is a defaulted function whose exception specification is now
   needed.  Return what it should be.  */

tree
get_defaulted_eh_spec (tree decl, tsubst_flags_t complain)
{
  if (DECL_CLONED_FUNCTION_P (decl))
    decl = DECL_CLONED_FUNCTION (decl);
  special_function_kind sfk = special_function_p (decl);
  tree ctype = DECL_CONTEXT (decl);
  tree parms = FUNCTION_FIRST_USER_PARMTYPE (decl);
  tree parm_type = TREE_VALUE (parms);
  bool const_p = CP_TYPE_CONST_P (non_reference (parm_type));
  tree spec = empty_except_spec;
  bool diag = !DECL_DELETED_FN (decl) && (complain & tf_error);
  tree inh = DECL_INHERITED_CTOR (decl);
  synthesized_method_walk (ctype, sfk, const_p, &spec, NULL, NULL,
			   NULL, diag, &inh, parms);
  return spec;
}

/* DECL is a deleted function.  If it's implicitly deleted, explain why and
   return true; else return false.  */

bool
maybe_explain_implicit_delete (tree decl)
{
  /* If decl is a clone, get the primary variant.  */
  decl = DECL_ORIGIN (decl);
  gcc_assert (DECL_DELETED_FN (decl));
  if (DECL_DEFAULTED_FN (decl))
    {
      /* Not marked GTY; it doesn't need to be GC'd or written to PCH.  */
      static hash_set<tree> *explained;

      special_function_kind sfk;
      location_t loc;
      bool informed;
      tree ctype;

      if (!explained)
	explained = new hash_set<tree>;
      if (explained->add (decl))
	return true;

      sfk = special_function_p (decl);
      ctype = DECL_CONTEXT (decl);
      loc = input_location;
      input_location = DECL_SOURCE_LOCATION (decl);

      informed = false;
      if (LAMBDA_TYPE_P (ctype))
	{
	  informed = true;
	  if (sfk == sfk_constructor)
	    inform (DECL_SOURCE_LOCATION (decl),
		    "a lambda closure type has a deleted default constructor");
	  else if (sfk == sfk_copy_assignment)
	    inform (DECL_SOURCE_LOCATION (decl),
		    "a lambda closure type has a deleted copy assignment operator");
	  else
	    informed = false;
	}
      else if (DECL_ARTIFICIAL (decl)
	       && (sfk == sfk_copy_assignment || sfk == sfk_copy_constructor)
<<<<<<< HEAD
	       && classtype_has_user_move_assign_or_ctor_p (ctype))
=======
	       && classtype_has_move_assign_or_move_ctor_p (ctype, true))
>>>>>>> 4a8ca690
	{
	  inform (DECL_SOURCE_LOCATION (decl),
		  "%q#D is implicitly declared as deleted because %qT "
		  "declares a move constructor or move assignment operator",
		  decl, ctype);
	  informed = true;
	}
      else if (sfk == sfk_inheriting_constructor)
	{
	  tree binfo = inherited_ctor_binfo (decl);
	  if (TREE_CODE (binfo) != TREE_BINFO)
	    {
	      inform (DECL_SOURCE_LOCATION (decl),
		      "%q#D inherits from multiple base subobjects",
		      decl);
	      informed = true;
	    }
	}
      if (!informed)
	{
	  tree parms = FUNCTION_FIRST_USER_PARMTYPE (decl);
	  tree parm_type = TREE_VALUE (parms);
	  bool const_p = CP_TYPE_CONST_P (non_reference (parm_type));
	  tree raises = NULL_TREE;
	  bool deleted_p = false;
	  tree scope = push_scope (ctype);
	  tree inh = DECL_INHERITED_CTOR (decl);

	  synthesized_method_walk (ctype, sfk, const_p,
				   &raises, NULL, &deleted_p, NULL, false,
				   &inh, parms);
	  if (deleted_p)
	    {
	      inform (DECL_SOURCE_LOCATION (decl),
		      "%q#D is implicitly deleted because the default "
		      "definition would be ill-formed:", decl);
	      synthesized_method_walk (ctype, sfk, const_p,
				       NULL, NULL, NULL, NULL, true,
				       &inh, parms);
	    }
	  else if (!comp_except_specs
		   (TYPE_RAISES_EXCEPTIONS (TREE_TYPE (decl)),
		    raises, ce_normal))
	    inform (DECL_SOURCE_LOCATION (decl), "%q#F is implicitly "
		    "deleted because its exception-specification does not "
		    "match the implicit exception-specification %qX",
		    decl, raises);
	  else if (flag_checking)
	    gcc_unreachable ();

	  pop_scope (scope);
	}

      input_location = loc;
      return true;
    }
  return false;
}

/* DECL is a defaulted function which was declared constexpr.  Explain why
   it can't be constexpr.  */

void
explain_implicit_non_constexpr (tree decl)
{
  tree parm_type = TREE_VALUE (FUNCTION_FIRST_USER_PARMTYPE (decl));
  bool const_p = CP_TYPE_CONST_P (non_reference (parm_type));
  tree inh = DECL_INHERITED_CTOR (decl);
  bool dummy;
  synthesized_method_walk (DECL_CLASS_CONTEXT (decl),
			   special_function_p (decl), const_p,
			   NULL, NULL, NULL, &dummy, true,
			   &inh,
			   FUNCTION_FIRST_USER_PARMTYPE (decl));
}

/* DECL is an instantiation of an inheriting constructor template.  Deduce
   the correct exception-specification and deletedness for this particular
   specialization.  */

void
deduce_inheriting_ctor (tree decl)
{
  decl = DECL_ORIGIN (decl);
  gcc_assert (DECL_INHERITED_CTOR (decl));
  tree spec;
  bool trivial, constexpr_, deleted;
  tree inh = DECL_INHERITED_CTOR (decl);
  synthesized_method_walk (DECL_CONTEXT (decl), sfk_inheriting_constructor,
			   false, &spec, &trivial, &deleted, &constexpr_,
			   /*diag*/false,
			   &inh,
			   FUNCTION_FIRST_USER_PARMTYPE (decl));
  if (TREE_CODE (inherited_ctor_binfo (decl)) != TREE_BINFO)
    /* Inherited the same constructor from different base subobjects.  */
    deleted = true;
  DECL_DELETED_FN (decl) = deleted;
  TREE_TYPE (decl) = build_exception_variant (TREE_TYPE (decl), spec);
  SET_DECL_INHERITED_CTOR (decl, inh);

  tree clone;
  FOR_EACH_CLONE (clone, decl)
    {
      DECL_DELETED_FN (clone) = deleted;
      TREE_TYPE (clone) = build_exception_variant (TREE_TYPE (clone), spec);
      SET_DECL_INHERITED_CTOR (clone, inh);
    }
}

/* Implicitly declare the special function indicated by KIND, as a
   member of TYPE.  For copy constructors and assignment operators,
   CONST_P indicates whether these functions should take a const
   reference argument or a non-const reference.  Returns the
   FUNCTION_DECL for the implicitly declared function.  */

tree
implicitly_declare_fn (special_function_kind kind, tree type,
		       bool const_p, tree inherited_ctor,
		       tree inherited_parms)
{
  tree fn;
  tree parameter_types = void_list_node;
  tree return_type;
  tree fn_type;
  tree raises = empty_except_spec;
  tree rhs_parm_type = NULL_TREE;
  tree this_parm;
  tree name;
  HOST_WIDE_INT saved_processing_template_decl;
  bool deleted_p;
  bool constexpr_p;

  /* Because we create declarations for implicitly declared functions
     lazily, we may be creating the declaration for a member of TYPE
     while in some completely different context.  However, TYPE will
     never be a dependent class (because we never want to do lookups
     for implicitly defined functions in a dependent class).
     Furthermore, we must set PROCESSING_TEMPLATE_DECL to zero here
     because we only create clones for constructors and destructors
     when not in a template.  */
  gcc_assert (!dependent_type_p (type));
  saved_processing_template_decl = processing_template_decl;
  processing_template_decl = 0;

  type = TYPE_MAIN_VARIANT (type);

  if (targetm.cxx.cdtor_returns_this ())
    {
      if (kind == sfk_destructor)
	/* See comment in check_special_function_return_type.  */
	return_type = build_pointer_type (void_type_node);
      else
	return_type = build_pointer_type (type);
    }
  else
    return_type = void_type_node;

  switch (kind)
    {
    case sfk_destructor:
      /* Destructor.  */
      name = dtor_identifier;
      break;

    case sfk_constructor:
      /* Default constructor.  */
      name = ctor_identifier;
      break;

    case sfk_copy_constructor:
    case sfk_copy_assignment:
    case sfk_move_constructor:
    case sfk_move_assignment:
    case sfk_inheriting_constructor:
    {
      if (kind == sfk_copy_assignment
	  || kind == sfk_move_assignment)
	{
	  return_type = build_reference_type (type);
	  name = cp_assignment_operator_id (NOP_EXPR);
	}
      else
	name = ctor_identifier;

      if (kind == sfk_inheriting_constructor)
	parameter_types = inherited_parms;
      else
	{
	  if (const_p)
	    rhs_parm_type = cp_build_qualified_type (type, TYPE_QUAL_CONST);
	  else
	    rhs_parm_type = type;
	  bool move_p = (kind == sfk_move_assignment
			 || kind == sfk_move_constructor);
	  rhs_parm_type = cp_build_reference_type (rhs_parm_type, move_p);

	  parameter_types = tree_cons (NULL_TREE, rhs_parm_type, parameter_types);
	}
      break;
    }
    default:
      gcc_unreachable ();
    }

  bool trivial_p = false;

  if (inherited_ctor)
    {
      /* For an inheriting constructor, just copy these flags from the
	 inherited constructor until deduce_inheriting_ctor.  */
      raises = TYPE_RAISES_EXCEPTIONS (TREE_TYPE (inherited_ctor));
      deleted_p = DECL_DELETED_FN (inherited_ctor);
      constexpr_p = DECL_DECLARED_CONSTEXPR_P (inherited_ctor);
    }
  else if (cxx_dialect >= cxx11)
    {
      raises = noexcept_deferred_spec;
      synthesized_method_walk (type, kind, const_p, NULL, &trivial_p,
			       &deleted_p, &constexpr_p, false,
			       &inherited_ctor, inherited_parms);
    }
  else
    synthesized_method_walk (type, kind, const_p, &raises, &trivial_p,
			     &deleted_p, &constexpr_p, false,
			     &inherited_ctor, inherited_parms);
  /* Don't bother marking a deleted constructor as constexpr.  */
  if (deleted_p)
    constexpr_p = false;
  /* A trivial copy/move constructor is also a constexpr constructor,
     unless the class has virtual bases (7.1.5p4).  */
  else if (trivial_p && cxx_dialect >= cxx11
	   && (kind == sfk_copy_constructor
	       || kind == sfk_move_constructor)
	   && !CLASSTYPE_VBASECLASSES (type))
    gcc_assert (constexpr_p);

  if (!trivial_p && type_has_trivial_fn (type, kind))
    type_set_nontrivial_flag (type, kind);

  /* Create the function.  */
  fn_type = build_method_type_directly (type, return_type, parameter_types);
  if (raises)
    fn_type = build_exception_variant (fn_type, raises);
  fn = build_lang_decl (FUNCTION_DECL, name, fn_type);
  if (kind != sfk_inheriting_constructor)
    DECL_SOURCE_LOCATION (fn) = DECL_SOURCE_LOCATION (TYPE_NAME (type));

  if (!IDENTIFIER_CDTOR_P (name))
    /* Assignment operator.  */
    SET_OVERLOADED_OPERATOR_CODE (fn, NOP_EXPR);
  else if (IDENTIFIER_CTOR_P (name))
    DECL_CXX_CONSTRUCTOR_P (fn) = true;
  else
    DECL_CXX_DESTRUCTOR_P (fn) = true;

  SET_DECL_ALIGN (fn, MINIMUM_METHOD_BOUNDARY);

  /* Create the explicit arguments.  */
  if (rhs_parm_type)
    {
      /* Note that this parameter is *not* marked DECL_ARTIFICIAL; we
	 want its type to be included in the mangled function
	 name.  */
      tree decl = cp_build_parm_decl (fn, NULL_TREE, rhs_parm_type);
      TREE_READONLY (decl) = 1;
      retrofit_lang_decl (decl);
      DECL_PARM_INDEX (decl) = DECL_PARM_LEVEL (decl) = 1;
      DECL_ARGUMENTS (fn) = decl;
    }
  else if (kind == sfk_inheriting_constructor)
    {
      tree *p = &DECL_ARGUMENTS (fn);
      int index = 1;
      for (tree parm = inherited_parms; parm && parm != void_list_node;
	   parm = TREE_CHAIN (parm))
	{
	  *p = cp_build_parm_decl (fn, NULL_TREE, TREE_VALUE (parm));
	  retrofit_lang_decl (*p);
	  DECL_PARM_LEVEL (*p) = 1;
	  DECL_PARM_INDEX (*p) = index++;
	  p = &DECL_CHAIN (*p);
	}
      SET_DECL_INHERITED_CTOR (fn, inherited_ctor);
      DECL_NONCONVERTING_P (fn) = DECL_NONCONVERTING_P (inherited_ctor);
      /* A constructor so declared has the same access as the corresponding
	 constructor in X.  */
      TREE_PRIVATE (fn) = TREE_PRIVATE (inherited_ctor);
      TREE_PROTECTED (fn) = TREE_PROTECTED (inherited_ctor);
      /* Copy constexpr from the inherited constructor even if the
	 inheriting constructor doesn't satisfy the requirements.  */
      constexpr_p = DECL_DECLARED_CONSTEXPR_P (inherited_ctor);
    }
  /* Add the "this" parameter.  */
  this_parm = build_this_parm (fn, fn_type, TYPE_UNQUALIFIED);
  DECL_CHAIN (this_parm) = DECL_ARGUMENTS (fn);
  DECL_ARGUMENTS (fn) = this_parm;

  grokclassfn (type, fn, kind == sfk_destructor ? DTOR_FLAG : NO_SPECIAL);
  DECL_IN_AGGR_P (fn) = 1;
  DECL_ARTIFICIAL (fn) = 1;
  DECL_DEFAULTED_FN (fn) = 1;
  if (cxx_dialect >= cxx11)
    {
      DECL_DELETED_FN (fn) = deleted_p;
      DECL_DECLARED_CONSTEXPR_P (fn) = constexpr_p;
    }
  DECL_EXTERNAL (fn) = true;
  DECL_NOT_REALLY_EXTERN (fn) = 1;
  DECL_DECLARED_INLINE_P (fn) = 1;
  set_linkage_according_to_type (type, fn);
  if (TREE_PUBLIC (fn))
    DECL_COMDAT (fn) = 1;
  rest_of_decl_compilation (fn, namespace_bindings_p (), at_eof);
  gcc_assert (!TREE_USED (fn));

  /* Propagate constraints from the inherited constructor. */
  if (flag_concepts && inherited_ctor)
    if (tree orig_ci = get_constraints (inherited_ctor))
      {
        tree new_ci = copy_node (orig_ci);
        set_constraints (fn, new_ci);
      }

  /* Restore PROCESSING_TEMPLATE_DECL.  */
  processing_template_decl = saved_processing_template_decl;

  if (inherited_ctor && TREE_CODE (inherited_ctor) == TEMPLATE_DECL)
    fn = add_inherited_template_parms (fn, inherited_ctor);

  /* Warn about calling a non-trivial move assignment in a virtual base.  */
  if (kind == sfk_move_assignment && !deleted_p && !trivial_p
      && CLASSTYPE_VBASECLASSES (type))
    {
      location_t loc = input_location;
      input_location = DECL_SOURCE_LOCATION (fn);
      synthesized_method_walk (type, kind, const_p,
			       NULL, NULL, NULL, NULL, true,
			       NULL, NULL_TREE);
      input_location = loc;
    }

  return fn;
}

/* Gives any errors about defaulted functions which need to be deferred
   until the containing class is complete.  */

void
defaulted_late_check (tree fn)
{
  /* Complain about invalid signature for defaulted fn.  */
  tree ctx = DECL_CONTEXT (fn);
  special_function_kind kind = special_function_p (fn);
  bool fn_const_p = (copy_fn_p (fn) == 2);
  tree implicit_fn = implicitly_declare_fn (kind, ctx, fn_const_p,
					    NULL, NULL);
  tree eh_spec = TYPE_RAISES_EXCEPTIONS (TREE_TYPE (implicit_fn));

  if (!same_type_p (TREE_TYPE (TREE_TYPE (fn)),
		    TREE_TYPE (TREE_TYPE (implicit_fn)))
      || !compparms (TYPE_ARG_TYPES (TREE_TYPE (fn)),
		     TYPE_ARG_TYPES (TREE_TYPE (implicit_fn))))
    {
      error ("defaulted declaration %q+D", fn);
      error_at (DECL_SOURCE_LOCATION (fn),
		"does not match expected signature %qD", implicit_fn);
    }

  if (DECL_DELETED_FN (implicit_fn))
    {
      DECL_DELETED_FN (fn) = 1;
      return;
    }

  /* 8.4.2/2: An explicitly-defaulted function (...) may have an explicit
     exception-specification only if it is compatible (15.4) with the 
     exception-specification on the implicit declaration.  If a function
     is explicitly defaulted on its first declaration, (...) it is
     implicitly considered to have the same exception-specification as if
     it had been implicitly declared.  */
  maybe_instantiate_noexcept (fn);
  tree fn_spec = TYPE_RAISES_EXCEPTIONS (TREE_TYPE (fn));
  if (!fn_spec)
    {
      if (DECL_DEFAULTED_IN_CLASS_P (fn))
	TREE_TYPE (fn) = build_exception_variant (TREE_TYPE (fn), eh_spec);
    }
  else if (UNEVALUATED_NOEXCEPT_SPEC_P (fn_spec))
    /* Equivalent to the implicit spec.  */;
  else if (DECL_DEFAULTED_IN_CLASS_P (fn)
	   && !CLASSTYPE_TEMPLATE_INSTANTIATION (ctx))
    /* We can't compare an explicit exception-specification on a
       constructor defaulted in the class body to the implicit
       exception-specification until after we've parsed any NSDMI; see
       after_nsdmi_defaulted_late_checks.  */;
  else
    {
      tree eh_spec = get_defaulted_eh_spec (fn);
      if (!comp_except_specs (fn_spec, eh_spec, ce_normal))
	{
	  if (DECL_DEFAULTED_IN_CLASS_P (fn))
	    DECL_DELETED_FN (fn) = true;
	  else
	    error ("function %q+D defaulted on its redeclaration "
		   "with an exception-specification that differs from "
		   "the implicit exception-specification %qX", fn, eh_spec);
	}
    }

  if (DECL_DEFAULTED_IN_CLASS_P (fn)
      && DECL_DECLARED_CONSTEXPR_P (implicit_fn))
    {
      /* Hmm...should we do this for out-of-class too? Should it be OK to
	 add constexpr later like inline, rather than requiring
	 declarations to match?  */
      DECL_DECLARED_CONSTEXPR_P (fn) = true;
      if (kind == sfk_constructor)
	TYPE_HAS_CONSTEXPR_CTOR (ctx) = true;
    }

  if (!DECL_DECLARED_CONSTEXPR_P (implicit_fn)
      && DECL_DECLARED_CONSTEXPR_P (fn))
    {
      if (!CLASSTYPE_TEMPLATE_INSTANTIATION (ctx))
	{
	  error ("explicitly defaulted function %q+D cannot be declared "
		 "as constexpr because the implicit declaration is not "
		 "constexpr:", fn);
	  explain_implicit_non_constexpr (fn);
	}
      DECL_DECLARED_CONSTEXPR_P (fn) = false;
    }
}

/* OK, we've parsed the NSDMI for class T, now we can check any explicit
   exception-specifications on functions defaulted in the class body.  */

void
after_nsdmi_defaulted_late_checks (tree t)
{
  if (uses_template_parms (t))
    return;
  if (t == error_mark_node)
    return;
  for (tree fn = TYPE_FIELDS (t); fn; fn = DECL_CHAIN (fn))
    if (!DECL_ARTIFICIAL (fn)
	&& DECL_DECLARES_FUNCTION_P (fn)
	&& DECL_DEFAULTED_IN_CLASS_P (fn))
      {
	tree fn_spec = TYPE_RAISES_EXCEPTIONS (TREE_TYPE (fn));
	if (UNEVALUATED_NOEXCEPT_SPEC_P (fn_spec))
	  continue;

	tree eh_spec = get_defaulted_eh_spec (fn);
	if (!comp_except_specs (TYPE_RAISES_EXCEPTIONS (TREE_TYPE (fn)),
				eh_spec, ce_normal))
	  DECL_DELETED_FN (fn) = true;
      }
}

/* Returns true iff FN can be explicitly defaulted, and gives any
   errors if defaulting FN is ill-formed.  */

bool
defaultable_fn_check (tree fn)
{
  special_function_kind kind = sfk_none;

  if (template_parm_scope_p ())
    {
      error ("a template cannot be defaulted");
      return false;
    }

  if (DECL_CONSTRUCTOR_P (fn))
    {
      if (FUNCTION_FIRST_USER_PARMTYPE (fn) == void_list_node)
	kind = sfk_constructor;
      else if (copy_fn_p (fn) > 0
	       && (TREE_CHAIN (FUNCTION_FIRST_USER_PARMTYPE (fn))
		   == void_list_node))
	kind = sfk_copy_constructor;
      else if (move_fn_p (fn))
	kind = sfk_move_constructor;
    }
  else if (DECL_DESTRUCTOR_P (fn))
    kind = sfk_destructor;
  else if (DECL_ASSIGNMENT_OPERATOR_P (fn)
	   && DECL_OVERLOADED_OPERATOR_P (fn) == NOP_EXPR)
    {
      if (copy_fn_p (fn))
	kind = sfk_copy_assignment;
      else if (move_fn_p (fn))
	kind = sfk_move_assignment;
    }

  if (kind == sfk_none)
    {
      error ("%qD cannot be defaulted", fn);
      return false;
    }
  else
    {
      for (tree t = FUNCTION_FIRST_USER_PARMTYPE (fn);
	   t && t != void_list_node; t = TREE_CHAIN (t))
	if (TREE_PURPOSE (t))
	  {
	    error ("defaulted function %q+D with default argument", fn);
	    break;
	  }

      /* Avoid do_warn_unused_parameter warnings.  */
      for (tree p = FUNCTION_FIRST_USER_PARM (fn); p; p = DECL_CHAIN (p))
	if (DECL_NAME (p))
	  TREE_NO_WARNING (p) = 1;

      if (TYPE_BEING_DEFINED (DECL_CONTEXT (fn)))
	/* Defer checking.  */;
      else if (!processing_template_decl)
	defaulted_late_check (fn);

      return true;
    }
}

/* Add an implicit declaration to TYPE for the kind of function
   indicated by SFK.  Return the FUNCTION_DECL for the new implicit
   declaration.  */

tree
lazily_declare_fn (special_function_kind sfk, tree type)
{
  tree fn;
  /* Whether or not the argument has a const reference type.  */
  bool const_p = false;

  type = TYPE_MAIN_VARIANT (type);

  switch (sfk)
    {
    case sfk_constructor:
      CLASSTYPE_LAZY_DEFAULT_CTOR (type) = 0;
      break;
    case sfk_copy_constructor:
      const_p = TYPE_HAS_CONST_COPY_CTOR (type);
      CLASSTYPE_LAZY_COPY_CTOR (type) = 0;
      break;
    case sfk_move_constructor:
      CLASSTYPE_LAZY_MOVE_CTOR (type) = 0;
      break;
    case sfk_copy_assignment:
      const_p = TYPE_HAS_CONST_COPY_ASSIGN (type);
      CLASSTYPE_LAZY_COPY_ASSIGN (type) = 0;
      break;
    case sfk_move_assignment:
      CLASSTYPE_LAZY_MOVE_ASSIGN (type) = 0;
      break;
    case sfk_destructor:
      CLASSTYPE_LAZY_DESTRUCTOR (type) = 0;
      break;
    default:
      gcc_unreachable ();
    }

  /* Declare the function.  */
  fn = implicitly_declare_fn (sfk, type, const_p, NULL, NULL);

  /* [class.copy]/8 If the class definition declares a move constructor or
     move assignment operator, the implicitly declared copy constructor is
     defined as deleted.... */
  if ((sfk == sfk_copy_assignment || sfk == sfk_copy_constructor)
<<<<<<< HEAD
      && classtype_has_user_move_assign_or_ctor_p (type))
=======
      && classtype_has_move_assign_or_move_ctor_p (type, true))
>>>>>>> 4a8ca690
    DECL_DELETED_FN (fn) = true;

  /* Destructors and assignment operators may be virtual.  */
  if (sfk == sfk_destructor
      || sfk == sfk_move_assignment
      || sfk == sfk_copy_assignment)
    check_for_override (fn, type);

  /* Add it to the class  */
  bool added = add_method (type, fn, false);
  gcc_assert (added);

  /* Add it to TYPE_FIELDS.  */
  if (sfk == sfk_destructor
      && DECL_VIRTUAL_P (fn))
    /* The ABI requires that a virtual destructor go at the end of the
       vtable.  */
    TYPE_FIELDS (type) = chainon (TYPE_FIELDS (type), fn);
  else
    {
      DECL_CHAIN (fn) = TYPE_FIELDS (type);
      TYPE_FIELDS (type) = fn;
    }
  /* Propagate TYPE_FIELDS.  */
  fixup_type_variants (type);

  maybe_add_class_template_decl_list (type, fn, /*friend_p=*/0);
  if (DECL_MAYBE_IN_CHARGE_CONSTRUCTOR_P (fn)
      || DECL_MAYBE_IN_CHARGE_DESTRUCTOR_P (fn))
    /* Create appropriate clones.  */
    clone_function_decl (fn, /*update_methods=*/true);

  return fn;
}

/* Given a FUNCTION_DECL FN and a chain LIST, skip as many elements of LIST
   as there are artificial parms in FN.  */

tree
skip_artificial_parms_for (const_tree fn, tree list)
{
  if (DECL_NONSTATIC_MEMBER_FUNCTION_P (fn))
    list = TREE_CHAIN (list);
  else
    return list;

  if (DECL_HAS_IN_CHARGE_PARM_P (fn))
    list = TREE_CHAIN (list);
  if (DECL_HAS_VTT_PARM_P (fn))
    list = TREE_CHAIN (list);
  return list;
}

/* Given a FUNCTION_DECL FN and a chain LIST, return the number of
   artificial parms in FN.  */

int
num_artificial_parms_for (const_tree fn)
{
  int count = 0;

  if (DECL_NONSTATIC_MEMBER_FUNCTION_P (fn))
    count++;
  else
    return 0;

  if (DECL_HAS_IN_CHARGE_PARM_P (fn))
    count++;
  if (DECL_HAS_VTT_PARM_P (fn))
    count++;
  return count;
}


#include "gt-cp-method.h"<|MERGE_RESOLUTION|>--- conflicted
+++ resolved
@@ -1829,11 +1829,7 @@
 	}
       else if (DECL_ARTIFICIAL (decl)
 	       && (sfk == sfk_copy_assignment || sfk == sfk_copy_constructor)
-<<<<<<< HEAD
-	       && classtype_has_user_move_assign_or_ctor_p (ctype))
-=======
 	       && classtype_has_move_assign_or_move_ctor_p (ctype, true))
->>>>>>> 4a8ca690
 	{
 	  inform (DECL_SOURCE_LOCATION (decl),
 		  "%q#D is implicitly declared as deleted because %qT "
@@ -2405,11 +2401,7 @@
      move assignment operator, the implicitly declared copy constructor is
      defined as deleted.... */
   if ((sfk == sfk_copy_assignment || sfk == sfk_copy_constructor)
-<<<<<<< HEAD
-      && classtype_has_user_move_assign_or_ctor_p (type))
-=======
       && classtype_has_move_assign_or_move_ctor_p (type, true))
->>>>>>> 4a8ca690
     DECL_DELETED_FN (fn) = true;
 
   /* Destructors and assignment operators may be virtual.  */

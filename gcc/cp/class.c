--- conflicted
+++ resolved
@@ -37,11 +37,7 @@
 #include "gimplify.h"
 #include "intl.h"
 
-<<<<<<< HEAD
-/* Id for dumping the class heirarchy.  */
-=======
 /* Id for dumping the class hierarchy.  */
->>>>>>> 2a8a8d7b
 int class_dump_id;
  
 /* The number of nested classes being processed.  If we are not in the
